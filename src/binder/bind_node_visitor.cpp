#include "binder/bind_node_visitor.h"

#include <algorithm>
#include <memory>
#include <string>
#include <tuple>
#include <utility>
#include <vector>

#include "binder/binder_sherpa.h"
#include "catalog/catalog_accessor.h"
#include "catalog/catalog_defs.h"
#include "common/exception.h"
#include "common/managed_pointer.h"
#include "loggers/binder_logger.h"
#include "parser/expression/abstract_expression.h"
#include "parser/expression/aggregate_expression.h"
#include "parser/expression/case_expression.h"
#include "parser/expression/column_value_expression.h"
#include "parser/expression/comparison_expression.h"
#include "parser/expression/conjunction_expression.h"
#include "parser/expression/constant_value_expression.h"
#include "parser/expression/function_expression.h"
#include "parser/expression/operator_expression.h"
#include "parser/expression/star_expression.h"
#include "parser/expression/subquery_expression.h"
#include "parser/expression/type_cast_expression.h"
#include "parser/sql_statement.h"
#include "type/transient_value_factory.h"

namespace terrier::binder {

/*
 * TODO(WAN): Note that some functions invoke SqlNodeVisitor::Visit() twice.
 * This is necessary and is IMO an argument for the binder refactor that we want to do.
 *
 * The overall structure of the sherpa-augmented visited pattern is:
 * SqlNodeVisitor::Visit #1: each node resolves its own type, e.g. ColumnValue comes in as INVALID, gets schema type.
 * BinderSherpa now uses the fully resolved nodes to set desired types, e.g. casting string to timestamp for ==.
 * SqlNodeVisitor::Visit #2: each node uses the sherpa's information to convert itself accordingly.
 *
 * Practically, this means that any time you use a sherpa_->SetDesiredType(), you must invoke Visit again.
 */

BindNodeVisitor::BindNodeVisitor(const common::ManagedPointer<catalog::CatalogAccessor> catalog_accessor,
                                 const catalog::db_oid_t db_oid)
    : catalog_accessor_(catalog_accessor), db_oid_(db_oid) {}

void BindNodeVisitor::BindNameToNode(common::ManagedPointer<parser::ParseResult> parse_result,
                                     const common::ManagedPointer<std::vector<type::TransientValue>> parameters) {
  TERRIER_ASSERT(parse_result != nullptr, "We shouldn't be tring to bind something without a ParseResult.");
  sherpa_ = std::make_unique<BinderSherpa>(parse_result, parameters);
  TERRIER_ASSERT(sherpa_->GetParseResult()->GetStatements().size() == 1, "Binder can only bind one at a time.");
  sherpa_->GetParseResult()->GetStatement(0)->Accept(
      common::ManagedPointer(this).CastManagedPointerTo<SqlNodeVisitor>());
}

void BindNodeVisitor::Visit(common::ManagedPointer<parser::AnalyzeStatement> node) {
  BINDER_LOG_TRACE("Visiting AnalyzeStatement ...");
  SqlNodeVisitor::Visit(node);

  InitTableRef(node->GetAnalyzeTable());
  ValidateDatabaseName(node->GetAnalyzeTable()->GetDatabaseName());
}

void BindNodeVisitor::Visit(common::ManagedPointer<parser::CopyStatement> node) {
  BINDER_LOG_TRACE("Visiting CopyStatement ...");
  SqlNodeVisitor::Visit(node);

  TERRIER_ASSERT(context_ == nullptr, "COPY should be a root.");
  BinderContext context(nullptr);
  context_ = common::ManagedPointer(&context);

  if (node->GetCopyTable() != nullptr) {
    node->GetCopyTable()->Accept(common::ManagedPointer(this).CastManagedPointerTo<SqlNodeVisitor>());

    // If the table is given, we're either writing or reading all columns
    std::vector<common::ManagedPointer<parser::AbstractExpression>> new_select_list;
    context_->GenerateAllColumnExpressions(sherpa_->GetParseResult(), common::ManagedPointer(&new_select_list));
    auto col = node->GetSelectStatement()->GetSelectColumns();
    col.insert(std::end(col), std::begin(new_select_list), std::end(new_select_list));
  } else {
    node->GetSelectStatement()->Accept(common::ManagedPointer(this).CastManagedPointerTo<SqlNodeVisitor>());
  }

  context_ = nullptr;
}

void BindNodeVisitor::Visit(UNUSED_ATTRIBUTE common::ManagedPointer<parser::CreateFunctionStatement> node) {
  BINDER_LOG_TRACE("Visiting CreateFunctionStatement ...");
  SqlNodeVisitor::Visit(node);
}

void BindNodeVisitor::Visit(common::ManagedPointer<parser::CreateStatement> node) {
  BINDER_LOG_TRACE("Visiting CreateStatement ...");
  SqlNodeVisitor::Visit(node);

  TERRIER_ASSERT(context_ == nullptr, "CREATE should be a root (INSERT into CREATE?).");
  BinderContext context(nullptr);
  context_ = common::ManagedPointer(&context);

  auto create_type = node->GetCreateType();
  switch (create_type) {
    case parser::CreateStatement::CreateType::kDatabase:
      if (catalog_accessor_->GetDatabaseOid(node->GetDatabaseName()) != catalog::INVALID_DATABASE_OID) {
        throw BINDER_EXCEPTION("Database name already exists");
      }
      break;
    case parser::CreateStatement::CreateType::kTable:
      ValidateDatabaseName(node->GetDatabaseName());

      if (catalog_accessor_->GetTableOid(node->GetTableName()) != catalog::INVALID_TABLE_OID) {
        throw BINDER_EXCEPTION("Table name already exists");
      }
      context_->AddNewTable(node->GetTableName(), node->GetColumns());
      for (const auto &col : node->GetColumns()) {
        if (col->GetDefaultExpression() != nullptr)
          col->GetDefaultExpression()->Accept(common::ManagedPointer(this).CastManagedPointerTo<SqlNodeVisitor>());
        if (col->GetCheckExpression() != nullptr)
          col->GetCheckExpression()->Accept(common::ManagedPointer(this).CastManagedPointerTo<SqlNodeVisitor>());
      }
      for (const auto &fk : node->GetForeignKeys()) {
        // foreign key does not have check exprssion nor default expression
        auto table_oid = catalog_accessor_->GetTableOid(fk->GetForeignKeySinkTableName());
        if (table_oid == catalog::INVALID_TABLE_OID) {
          throw BINDER_EXCEPTION("Foreign key referencing non-existing table");
        }

        auto src = fk->GetForeignKeySources();
        auto ref = fk->GetForeignKeySinks();

        // TODO(Ling): assuming no composite key? Do we support create type?
        //  Where should we check uniqueness constraint
        if (src.size() != ref.size())
          throw BINDER_EXCEPTION("Number of columns in foreign key does not match number of reference columns");

        for (size_t i = 0; i < src.size(); i++) {
          auto ref_col = catalog_accessor_->GetSchema(table_oid).GetColumn(ref[i]);
          if (ref_col.Oid() == catalog::INVALID_COLUMN_OID) {
            throw BINDER_EXCEPTION("Foreign key referencing non-existing column");
          }

          bool find = false;
          for (const auto &col : node->GetColumns()) {
            if (col->GetColumnName() == src[i]) {
              find = true;

              // check if their type matches
              if (ref_col.Type() != col->GetValueType())
                throw BINDER_EXCEPTION(
                    ("Foreign key source column " + src[i] + "type does not match reference column type").c_str());

              break;
            }
          }
          if (!find) throw BINDER_EXCEPTION(("Cannot find column " + src[i] + " in foreign key source").c_str());
        }
      }
      break;
    case parser::CreateStatement::CreateType::kIndex:
      ValidateDatabaseName(node->GetDatabaseName());
      if (catalog_accessor_->GetTableOid(node->GetTableName()) == catalog::INVALID_TABLE_OID) {
        throw BINDER_EXCEPTION("Build index on non-existing table.");
      }
      if (catalog_accessor_->GetIndexOid(node->GetIndexName()) != catalog::INVALID_INDEX_OID) {
        throw BINDER_EXCEPTION("This index already exists.");
      }
      context_->AddRegularTable(catalog_accessor_, db_oid_, node->GetNamespaceName(), node->GetTableName(),
                                node->GetTableName());

      for (auto &attr : node->GetIndexAttributes()) {
        if (attr.HasExpr()) {
          attr.GetExpression()->Accept(common::ManagedPointer(this).CastManagedPointerTo<SqlNodeVisitor>());
        } else {
          // TODO(Matt): can an index attribute definition ever reference multiple tables? I don't think so. We should
          // probably move this out of the loop.
          auto tb_oid = catalog_accessor_->GetTableOid(node->GetTableName());
          if (!BinderContext::ColumnInSchema(catalog_accessor_->GetSchema(tb_oid), attr.GetName()))
            throw BINDER_EXCEPTION(("No such column specified by the index attribute " + attr.GetName()).c_str());
        }
      }
      break;
    case parser::CreateStatement::CreateType::kTrigger:
      ValidateDatabaseName(node->GetDatabaseName());
      context_->AddRegularTable(catalog_accessor_, db_oid_, node->GetNamespaceName(), node->GetTableName(),
                                node->GetTableName());
      // TODO(Ling): I think there are rules on when the trigger can have OLD reference
      //  and when it can have NEW reference, but I'm not sure how it actually works... need to add those check later
      context_->AddRegularTable(catalog_accessor_, db_oid_, node->GetNamespaceName(), node->GetTableName(), "old");
      context_->AddRegularTable(catalog_accessor_, db_oid_, node->GetNamespaceName(), node->GetTableName(), "new");
      if (node->GetTriggerWhen() != nullptr)
        node->GetTriggerWhen()->Accept(common::ManagedPointer(this).CastManagedPointerTo<SqlNodeVisitor>());
      break;
    case parser::CreateStatement::CreateType::kSchema:
      // nothing for binder to handler
      break;
    case parser::CreateStatement::CreateType::kView:
      ValidateDatabaseName(node->GetDatabaseName());
      TERRIER_ASSERT(node->GetViewQuery() != nullptr, "View requires a query");
      node->GetViewQuery()->Accept(common::ManagedPointer(this).CastManagedPointerTo<SqlNodeVisitor>());
      break;
  }

  context_ = context_->GetUpperContext();
}

void BindNodeVisitor::Visit(common::ManagedPointer<parser::DeleteStatement> node) {
  BINDER_LOG_TRACE("Visiting DeleteStatement ...");
  SqlNodeVisitor::Visit(node);

  TERRIER_ASSERT(context_ == nullptr, "DELETE should be a root.");
  BinderContext context(nullptr);
  context_ = common::ManagedPointer(&context);

  InitTableRef(node->GetDeletionTable());
  ValidateDatabaseName(node->GetDeletionTable()->GetDatabaseName());

  auto table = node->GetDeletionTable();
  context_->AddRegularTable(catalog_accessor_, db_oid_, table->GetNamespaceName(), table->GetTableName(),
                            table->GetTableName());

  if (node->GetDeleteCondition() != nullptr) {
    node->GetDeleteCondition()->Accept(common::ManagedPointer(this).CastManagedPointerTo<SqlNodeVisitor>());
  }

  context_ = nullptr;
}

void BindNodeVisitor::Visit(common::ManagedPointer<parser::DropStatement> node) {
  BINDER_LOG_TRACE("Visiting DropStatement ...");
  SqlNodeVisitor::Visit(node);

  TERRIER_ASSERT(context_ == nullptr, "DROP should be a root.");
  BinderContext context(nullptr);
  context_ = common::ManagedPointer(&context);

  auto drop_type = node->GetDropType();
  switch (drop_type) {
    case parser::DropStatement::DropType::kDatabase:
      ValidateDatabaseName(node->GetDatabaseName());
      break;
    case parser::DropStatement::DropType::kTable:
      ValidateDatabaseName(node->GetDatabaseName());
      if (catalog_accessor_->GetTableOid(node->GetTableName()) == catalog::INVALID_TABLE_OID) {
        throw BINDER_EXCEPTION("Table does not exist");
      }
      break;
    case parser::DropStatement::DropType::kIndex:
      ValidateDatabaseName(node->GetDatabaseName());
      if (catalog_accessor_->GetIndexOid(node->GetIndexName()) == catalog::INVALID_INDEX_OID) {
        throw BINDER_EXCEPTION("Index does not exist");
      }
      break;
    case parser::DropStatement::DropType::kTrigger:
      // TODO(Ling): Get Trigger OID in catalog?
    case parser::DropStatement::DropType::kSchema:
    case parser::DropStatement::DropType::kView:
      // TODO(Ling): Get View OID in catalog?
    case parser::DropStatement::DropType::kPreparedStatement:
      break;
  }

  context_ = nullptr;
}

void BindNodeVisitor::Visit(UNUSED_ATTRIBUTE common::ManagedPointer<parser::ExecuteStatement> node) {
  BINDER_LOG_TRACE("Visiting ExecuteStatement ...");
  SqlNodeVisitor::Visit(node);
}

void BindNodeVisitor::Visit(UNUSED_ATTRIBUTE common::ManagedPointer<parser::ExplainStatement> node) {
  BINDER_LOG_TRACE("Visiting ExplainStatement ...");
  SqlNodeVisitor::Visit(node);
}

void BindNodeVisitor::Visit(common::ManagedPointer<parser::InsertStatement> node) {
  BINDER_LOG_TRACE("Visiting InsertStatement ...");
  SqlNodeVisitor::Visit(node);

  TERRIER_ASSERT(context_ == nullptr, "INSERT should be a root.");
  BinderContext context(nullptr);
  context_ = common::ManagedPointer(&context);

  InitTableRef(node->GetInsertionTable());
  ValidateDatabaseName(node->GetInsertionTable()->GetDatabaseName());

  auto table = node->GetInsertionTable();
  context_->AddRegularTable(catalog_accessor_, db_oid_, table->GetNamespaceName(), table->GetTableName(),
                            table->GetTableName());

  if (node->GetSelect() != nullptr) {  // INSERT FROM SELECT
    node->GetSelect()->Accept(common::ManagedPointer(this).CastManagedPointerTo<SqlNodeVisitor>());
  } else {  // RAW INSERT
    // Perform input validation and parsing of strings into dates.
    auto binder_table_data = context_->GetTableMapping(table->GetTableName());
    const auto &table_schema = std::get<2>(*binder_table_data);

    auto insert_columns = node->GetInsertColumns();
    // Validate input columns.
    {
      // Test that all the insert columns exist.
      for (const auto &col : *insert_columns) {
        if (!BinderContext::ColumnInSchema(table_schema, col)) {
          throw BINDER_EXCEPTION("Insert column does not exist");
        }
      }
    }

    auto num_schema_columns = table_schema.GetColumns().size();
    auto num_insert_columns = insert_columns->size();  // If unspecified by query, insert_columns is length 0.
    auto insert_values = node->GetValues();
    // Validate input values.
    {
      for (auto &values : *insert_values) {
        // Value is a row (tuple) to insert.
        size_t num_values = values.size();
        // Test that they have the same number of columns.
        {
          bool is_insert_cols_specified = num_insert_columns != 0;
          bool insert_cols_ok = is_insert_cols_specified && num_values == num_insert_columns;
          bool insert_schema_ok = !is_insert_cols_specified && num_values == num_schema_columns;
          if (!(insert_cols_ok || insert_schema_ok)) {
            throw BINDER_EXCEPTION("Mismatch in number of insert columns and number of insert values.");
          }
        }

        std::vector<std::pair<catalog::Schema::Column, common::ManagedPointer<parser::AbstractExpression>>> cols;

        if (num_insert_columns == 0) {
          // If the number of insert columns is zero, it is assumed that the tuple values are already schema ordered.
          for (size_t i = 0; i < num_values; i++) {
            auto pair = std::make_pair(table_schema.GetColumns()[i], values[i]);
            cols.emplace_back(pair);
          }
        } else {
          // Otherwise, some insert columns were specified. Potentially not all and potentially out of order.
          for (auto &schema_col : table_schema.GetColumns()) {
            auto it = std::find(insert_columns->begin(), insert_columns->end(), schema_col.Name());
            // Find the index of the current schema column.
            if (it != insert_columns->end()) {
              // TODO(harsh): This might need refactoring if it becomes a performance bottleneck.
              auto index = std::distance(insert_columns->begin(), it);
              auto pair = std::make_pair(schema_col, values[index]);
              cols.emplace_back(pair);
            } else {
              // Make a null value of the right type that we can either compare with the stored expression or insert.
              auto null_tv = type::TransientValueFactory::GetNull(schema_col.Type());
              auto null_ex = std::make_unique<parser::ConstantValueExpression>(std::move(null_tv));

              // TODO(WAN): We thought that you might be able to collapse these two cases into one, since currently
              // the catalog column's stored expression is always a NULL of the right type if not otherwise specified.
              // However, this seems to make assumptions about the current implementation in plan_generator and also
              // we want to throw an error if it is a non-NULLable column. We can leave it as it is right now.

              // If the current schema column's index was not found, that means it was not specified by the user.
              if (*schema_col.StoredExpression() != *null_ex) {
                // First, check if there is a default value for that column.
                std::unique_ptr<parser::AbstractExpression> cur_value = schema_col.StoredExpression()->Copy();
                auto pair = std::make_pair(schema_col, common::ManagedPointer(cur_value));
                cols.emplace_back(pair);
                sherpa_->GetParseResult()->AddExpression(std::move(cur_value));
              } else if (schema_col.Nullable()) {
                // If there is no default value, check if the column is NULLable, meaning we can insert a NULL.
                auto null_ex_mp = common::ManagedPointer(null_ex).CastManagedPointerTo<parser::AbstractExpression>();
                auto pair = std::make_pair(schema_col, null_ex_mp);
                cols.emplace_back(pair);
                // Note that in this case, we must move null_ex as we have taken a managed pointer to it.
                sherpa_->GetParseResult()->AddExpression(std::move(null_ex));
              } else {
                // If none of the above cases could provide a value to be inserted, then we fail.
                throw BINDER_EXCEPTION("Column not present, does not have a default and is non-nullable.");
              }
            }
          }

          // We overwrite the original insert columns and values with the schema-ordered versions generated above.
          insert_columns->clear();
          values.clear();
          for (auto &pair : cols) {
            insert_columns->emplace_back(pair.first.Name());
            values.emplace_back(pair.second);
          }
        }

        // TODO(WAN): with the sherpa, probably some of the above code can be cleaned up.

        // Perform input type transformation validation on the schema-ordered values.
        for (size_t i = 0; i < cols.size(); i++) {
          auto ins_col = cols[i].first;
          auto ins_val = cols[i].second;

          auto ret_type = ins_val->GetReturnValueType();
          auto expected_ret_type = ins_col.Type();

          // Set the desired type to be whatever the schema says the type should be.
          sherpa_->SetDesiredType(ins_val, expected_ret_type);

          auto is_default_expression = ins_val->GetExpressionType() == parser::ExpressionType::VALUE_DEFAULT;
          if (is_default_expression) {
            auto stored_expr = ins_col.StoredExpression()->Copy();
            ins_val = common::ManagedPointer(stored_expr);
            sherpa_->GetParseResult()->AddExpression(std::move(stored_expr));
          }

          auto is_cast_expression = ins_val->GetExpressionType() == parser::ExpressionType::OPERATOR_CAST;
          if (is_cast_expression) {
            if (ret_type != expected_ret_type) {
              sherpa_->ReportFailure("BindNodeVisitor tried to cast, but cast result type does not match the schema.");
            }
            auto child = ins_val->GetChild(0)->Copy();
            ins_val = common::ManagedPointer(child);
            // The child should have the expected return type from the CAST parent.
            sherpa_->SetDesiredType(ins_val, expected_ret_type);
            sherpa_->GetParseResult()->AddExpression(std::move(child));
          }

          ins_val->Accept(common::ManagedPointer(this).CastManagedPointerTo<SqlNodeVisitor>());
          values[i] = ins_val;
        }
      }
    }
  }

  context_ = nullptr;
}

void BindNodeVisitor::Visit(UNUSED_ATTRIBUTE common::ManagedPointer<parser::PrepareStatement> node) {
  BINDER_LOG_TRACE("Visiting PrepareStatement ...");
  SqlNodeVisitor::Visit(node);
}

void BindNodeVisitor::Visit(common::ManagedPointer<parser::SelectStatement> node) {
  BINDER_LOG_TRACE("Visiting SelectStatement ...");
  SqlNodeVisitor::Visit(node);

  BinderContext context(context_);
  context_ = common::ManagedPointer(&context);

  if (node->GetSelectTable() != nullptr)
    node->GetSelectTable()->Accept(common::ManagedPointer(this).CastManagedPointerTo<SqlNodeVisitor>());

  if (node->GetSelectCondition() != nullptr) {
    node->GetSelectCondition()->Accept(common::ManagedPointer(this).CastManagedPointerTo<SqlNodeVisitor>());
    node->GetSelectCondition()->DeriveDepth();
    node->GetSelectCondition()->DeriveSubqueryFlag();
  }
  if (node->GetSelectOrderBy() != nullptr)
    node->GetSelectOrderBy()->Accept(common::ManagedPointer(this).CastManagedPointerTo<SqlNodeVisitor>());

  if (node->GetSelectLimit() != nullptr)
    node->GetSelectLimit()->Accept(common::ManagedPointer(this).CastManagedPointerTo<SqlNodeVisitor>());

  if (node->GetSelectGroupBy() != nullptr)
    node->GetSelectGroupBy()->Accept(common::ManagedPointer(this).CastManagedPointerTo<SqlNodeVisitor>());

  std::vector<common::ManagedPointer<parser::AbstractExpression>> new_select_list;
  BINDER_LOG_TRACE("Gathering select columns...");
  for (auto &select_element : node->GetSelectColumns()) {
    if (select_element->GetExpressionType() == parser::ExpressionType::STAR) {
      context_->GenerateAllColumnExpressions(sherpa_->GetParseResult(), common::ManagedPointer(&new_select_list));
      continue;
    }

    select_element->Accept(common::ManagedPointer(this).CastManagedPointerTo<SqlNodeVisitor>());

    // Derive depth for all exprs in the select clause
    select_element->DeriveDepth();

    select_element->DeriveSubqueryFlag();

    // Traverse the expression to deduce expression value type and name
    select_element->DeriveReturnValueType();
    select_element->DeriveExpressionName();

    new_select_list.push_back(select_element);
  }
  node->SetSelectColumns(new_select_list);
  node->SetDepth(context_->GetDepth());

  context_ = context_->GetUpperContext();
}

void BindNodeVisitor::Visit(UNUSED_ATTRIBUTE common::ManagedPointer<parser::TransactionStatement> node) {
  BINDER_LOG_TRACE("Visiting TransactionStatement ...");
  SqlNodeVisitor::Visit(node);
}

void BindNodeVisitor::Visit(common::ManagedPointer<parser::AlterTableStatement> node) {
  BINDER_LOG_TRACE("Visiting AlterTableStatement ...");
  SqlNodeVisitor::Visit(node);

  TERRIER_ASSERT(context_ == nullptr, "ALTER TABLE should be a root.");
  BinderContext context(nullptr);
  context_ = common::ManagedPointer(&context);

  ValidateDatabaseName(node->GetDatabaseName());

  if (catalog_accessor_->GetTableOid(node->GetTableName()) == catalog::INVALID_TABLE_OID) {
    if (node->IsIfExists()) return;
    throw BINDER_EXCEPTION("Table does not exists");
  }
  context_->AddRegularTable(catalog_accessor_, db_oid_, node->GetNamespaceName(), node->GetTableName(),
                            node->GetTableName());

  auto tb_oid = catalog_accessor_->GetTableOid(node->GetTableName());
<<<<<<< HEAD

  for (auto &cmd : node->GetAlterTableCmds()) {
=======
  uint32_t cmd_idx = 0;
  for (const auto &cmd : node->GetAlterTableCmds()) {
>>>>>>> c6813878
    auto alter_type = cmd.GetAlterType();
    switch (alter_type) {
      case parser::AlterTableStatement::AlterType::AddColumn: {
        // check if the column name already exists
        if (BinderContext::ColumnInSchema(catalog_accessor_->GetSchema(tb_oid), cmd.GetColumnName())) {
          throw BINDER_EXCEPTION(("Column " + cmd.GetColumnName() + " already exists in table.").c_str());
        }

        auto &col = cmd.GetColumn();
        if (col.GetDefaultExpression() != nullptr) {
          // The schema is authoritative on what the type of this default value should be.
          sherpa_->SetDesiredType(col.GetDefaultExpression().CastManagedPointerTo<parser::AbstractExpression>(),
                                  col.GetValueType());
          col.GetDefaultExpression()->Accept(common::ManagedPointer(this).CastManagedPointerTo<SqlNodeVisitor>());
        }
        if (col.GetCheckExpression() != nullptr)
          col.GetCheckExpression()->Accept(common::ManagedPointer(this).CastManagedPointerTo<SqlNodeVisitor>());
        // TODO(Ling): add foreign key constraints to column?
        break;
      }
      case parser::AlterTableStatement::AlterType::DropColumn:
        // check if the column name already exists
        if (!BinderContext::ColumnInSchema(catalog_accessor_->GetSchema(tb_oid), cmd.GetColumnName())) {
          if (cmd.IsIfExists()) continue;
          throw BINDER_EXCEPTION(("Column " + cmd.GetColumnName() + " does not exist in table").c_str());
        }
        node->SetColumnOid(cmd_idx, catalog_accessor_->GetSchema(tb_oid).GetColumn(cmd.GetColumnName()).Oid());
        break;
      case parser::AlterTableStatement::AlterType::ColumnDefault: {
        // check if the column name already exists
        if (!BinderContext::ColumnInSchema(catalog_accessor_->GetSchema(tb_oid), cmd.GetColumnName())) {
          throw BINDER_EXCEPTION(("Column " + cmd.GetColumnName() + " does not exist in table").c_str());
        }
        node->SetColumnOid(cmd_idx, catalog_accessor_->GetSchema(tb_oid).GetColumn(cmd.GetColumnName()).Oid());

        auto binder_table_data = context_->GetTableMapping(node->GetTableName());
        const auto &table_schema = std::get<2>(*binder_table_data);
        const auto &existing_col = table_schema.GetColumn(cmd.GetColumnName());
        // Get the default value expression and update to correct type
        // It is allowed to set a NOT NULL column's default value to NULL or drop default value
        // as long as no tuple violates the constraint.
        auto default_val = cmd.GetDefaultExpression();
        sherpa_->SetDesiredType(default_val.CastManagedPointerTo<parser::AbstractExpression>(), existing_col.Type());
        default_val->Accept(common::ManagedPointer(this).CastManagedPointerTo<SqlNodeVisitor>());
        break;
      }
      case parser::AlterTableStatement::AlterType::AlterColumnType:
        // check if the column name already exists
        if (!BinderContext::ColumnInSchema(catalog_accessor_->GetSchema(tb_oid), cmd.GetColumnName())) {
          if (cmd.IsIfExists()) continue;
          throw BINDER_EXCEPTION(("Column " + cmd.GetColumnName() + " does not exist in table").c_str());
        }
        node->SetColumnOid(cmd_idx, catalog_accessor_->GetSchema(tb_oid).GetColumn(cmd.GetColumnName()).Oid());
        break;
    }
    cmd_idx++;
  }
}

void BindNodeVisitor::Visit(common::ManagedPointer<parser::UpdateStatement> node) {
  BINDER_LOG_TRACE("Visiting UpdateStatement ...");
  SqlNodeVisitor::Visit(node);

  TERRIER_ASSERT(context_ == nullptr, "UPDATE should be a root.");
  BinderContext context(nullptr);
  context_ = common::ManagedPointer(&context);

  auto table_ref = node->GetUpdateTable();
  table_ref->Accept(common::ManagedPointer(this).CastManagedPointerTo<SqlNodeVisitor>());
  if (node->GetUpdateCondition() != nullptr)
    node->GetUpdateCondition()->Accept(common::ManagedPointer(this).CastManagedPointerTo<SqlNodeVisitor>());

  auto binder_table_data = context_->GetTableMapping(table_ref->GetTableName());
  const auto &table_schema = std::get<2>(*binder_table_data);

  for (auto &update : node->GetUpdateClauses()) {
    auto expr = update->GetUpdateValue();
    auto expected_ret_type = table_schema.GetColumn(update->GetColumnName()).Type();
    auto is_cast_expression = update->GetUpdateValue()->GetExpressionType() == parser::ExpressionType::OPERATOR_CAST;

    if (is_cast_expression) {
      auto child = expr->GetChild(0)->Copy();
      if (expr->GetReturnValueType() != expected_ret_type) {
        sherpa_->ReportFailure("BindNodeVisitor tried to cast, but the cast result type does not match the schema.");
      }
      sherpa_->SetDesiredType(common::ManagedPointer(child), expr->GetReturnValueType());
      update->ResetValue(common::ManagedPointer(child));
      sherpa_->GetParseResult()->AddExpression(std::move(child));
      expr = update->GetUpdateValue();
    }

    sherpa_->SetDesiredType(expr, expected_ret_type);
    expr->Accept(common::ManagedPointer(this).CastManagedPointerTo<SqlNodeVisitor>());
  }

  SqlNodeVisitor::Visit(node);

  context_ = nullptr;
}

void BindNodeVisitor::Visit(common::ManagedPointer<parser::VariableSetStatement> node) {
  BINDER_LOG_TRACE("Visiting VariableSetStatement ...");
  SqlNodeVisitor::Visit(node);
}

void BindNodeVisitor::Visit(common::ManagedPointer<parser::AggregateExpression> expr) {
  BINDER_LOG_TRACE("Visiting AggregateExpression ...");
  SqlNodeVisitor::Visit(expr);
  expr->DeriveReturnValueType();
}

void BindNodeVisitor::Visit(common::ManagedPointer<parser::CaseExpression> expr) {
  BINDER_LOG_TRACE("Visiting CaseExpression ...");
  SqlNodeVisitor::Visit(expr);
  for (size_t i = 0; i < expr->GetWhenClauseSize(); ++i) {
    expr->GetWhenClauseCondition(i)->Accept(common::ManagedPointer(this).CastManagedPointerTo<SqlNodeVisitor>());
  }
}

void BindNodeVisitor::Visit(common::ManagedPointer<parser::ColumnValueExpression> expr) {
  BINDER_LOG_TRACE("Visiting ColumnValueExpression ...");
  SqlNodeVisitor::Visit(expr);

  sherpa_->CheckDesiredType(expr.CastManagedPointerTo<parser::AbstractExpression>());
  // TODO(Ling): consider remove precondition check if the *_oid_ will never be initialized till binder
  //  That is, the object would not be initialized using ColumnValueExpression(database_oid, table_oid, column_oid)
  //  at this point
  if (expr->GetTableOid() == catalog::INVALID_TABLE_OID) {
    std::tuple<catalog::db_oid_t, catalog::table_oid_t, catalog::Schema> tuple;
    std::string table_name = expr->GetTableName();
    std::string col_name = expr->GetColumnName();

    // Convert all the names to lower cases
    std::transform(table_name.begin(), table_name.end(), table_name.begin(), ::tolower);
    std::transform(col_name.begin(), col_name.end(), col_name.begin(), ::tolower);

    // Table name not specified in the expression. Loop through all the table in the binder context.
    if (table_name.empty()) {
      if (context_ == nullptr || !context_->SetColumnPosTuple(expr)) {
        throw BINDER_EXCEPTION(("Cannot find column " + col_name).c_str());
      }
    } else {
      // Table name is present
      if (context_ != nullptr && context_->GetRegularTableObj(table_name, expr, common::ManagedPointer(&tuple))) {
        if (!BinderContext::ColumnInSchema(std::get<2>(tuple), col_name)) {
          throw BINDER_EXCEPTION(("Cannot find column " + col_name).c_str());
        }
        BinderContext::SetColumnPosTuple(col_name, tuple, expr);
      } else if (context_ == nullptr || !context_->CheckNestedTableColumn(table_name, col_name, expr)) {
        throw BINDER_EXCEPTION(("Invalid table reference " + expr->GetTableName()).c_str());
      }
    }
  }
  // The schema is authoritative on what the type of this ColumnValueExpression should be.
  sherpa_->SetDesiredType(expr.CastManagedPointerTo<parser::AbstractExpression>(), expr->GetReturnValueType());
}

void BindNodeVisitor::Visit(common::ManagedPointer<parser::ComparisonExpression> expr) {
  BINDER_LOG_TRACE("Visiting ComparisonExpression ...");
  SqlNodeVisitor::Visit(expr);
  sherpa_->CheckDesiredType(expr.CastManagedPointerTo<parser::AbstractExpression>());
  sherpa_->SetDesiredTypePair(expr->GetChild(0), expr->GetChild(1));
  SqlNodeVisitor::Visit(expr);
}

void BindNodeVisitor::Visit(common::ManagedPointer<parser::ConjunctionExpression> expr) {
  BINDER_LOG_TRACE("Visiting ConjunctionExpression ...");
  SqlNodeVisitor::Visit(expr);
  sherpa_->CheckDesiredType(expr.CastManagedPointerTo<parser::AbstractExpression>());

  for (const auto child : expr->GetChildren()) {
    sherpa_->SetDesiredType(child, type::TypeId::BOOLEAN);
  }
  SqlNodeVisitor::Visit(expr);
}

void BindNodeVisitor::Visit(common::ManagedPointer<parser::ConstantValueExpression> expr) {
  BINDER_LOG_TRACE("Visiting ConstantValueExpression ...");
  SqlNodeVisitor::Visit(expr);

  const auto desired_type = sherpa_->GetDesiredType(expr.CastManagedPointerTo<parser::AbstractExpression>());
  sherpa_->CheckAndTryPromoteType(common::ManagedPointer(&expr->value_), desired_type);
  expr->DeriveReturnValueType();
}

void BindNodeVisitor::Visit(common::ManagedPointer<parser::DefaultValueExpression> expr) {
  BINDER_LOG_TRACE("Visiting DefaultValueExpression ...");
  SqlNodeVisitor::Visit(expr);
}

void BindNodeVisitor::Visit(common::ManagedPointer<parser::DerivedValueExpression> expr) {
  BINDER_LOG_TRACE("Visiting DerivedValueExpression ...");
  SqlNodeVisitor::Visit(expr);
}

void BindNodeVisitor::Visit(common::ManagedPointer<parser::FunctionExpression> expr) {
  BINDER_LOG_TRACE("Visiting FunctionExpression ...");
  SqlNodeVisitor::Visit(expr);

  std::vector<catalog::type_oid_t> arg_types;
  auto children = expr->GetChildren();
  arg_types.reserve(children.size());
  for (const auto &child : children) {
    arg_types.push_back(catalog_accessor_->GetTypeOidFromTypeId(child->GetReturnValueType()));
  }

  auto proc_oid = catalog_accessor_->GetProcOid(expr->GetFuncName(), arg_types);
  if (proc_oid == catalog::INVALID_PROC_OID) {
    throw BINDER_EXCEPTION("Procedure not registered");
  }

  auto udf_context = catalog_accessor_->GetUDFContext(proc_oid);

  expr->SetProcOid(proc_oid);
  expr->SetReturnValueType(udf_context->GetFunctionReturnType());
}

void BindNodeVisitor::Visit(common::ManagedPointer<parser::OperatorExpression> expr) {
  BINDER_LOG_TRACE("Visiting OperatorExpression ...");
  SqlNodeVisitor::Visit(expr);
  expr->DeriveReturnValueType();
}

void BindNodeVisitor::Visit(common::ManagedPointer<parser::ParameterValueExpression> expr) {
  BINDER_LOG_TRACE("Visiting ParameterValueExpression ...");
  SqlNodeVisitor::Visit(expr);
  const common::ManagedPointer<type::TransientValue> param =
      common::ManagedPointer(&((*(sherpa_->GetParameters()))[expr->GetValueIdx()]));
  const auto desired_type = sherpa_->GetDesiredType(expr.CastManagedPointerTo<parser::AbstractExpression>());

  if (desired_type != type::TypeId::INVALID) sherpa_->CheckAndTryPromoteType(param, desired_type);

  expr->return_value_type_ = param->Type();
}

void BindNodeVisitor::Visit(UNUSED_ATTRIBUTE common::ManagedPointer<parser::StarExpression> expr) {
  BINDER_LOG_TRACE("Visiting StarExpression ...");
  SqlNodeVisitor::Visit(expr);
  if (context_ == nullptr || !context_->HasTables()) {
    throw BINDER_EXCEPTION("Invalid [Expression :: STAR].");
  }
}

void BindNodeVisitor::Visit(common::ManagedPointer<parser::SubqueryExpression> expr) {
  BINDER_LOG_TRACE("Visiting SubqueryExpression ...");
  SqlNodeVisitor::Visit(expr);
  expr->GetSubselect()->Accept(common::ManagedPointer(this).CastManagedPointerTo<SqlNodeVisitor>());
}

void BindNodeVisitor::Visit(UNUSED_ATTRIBUTE common::ManagedPointer<parser::TypeCastExpression> expr) {
  BINDER_LOG_TRACE("Visiting TypeCastExpression...");
  SqlNodeVisitor::Visit(expr);
}

void BindNodeVisitor::Visit(common::ManagedPointer<parser::GroupByDescription> node) {
  BINDER_LOG_TRACE("Visiting GroupByDescription ...");
  SqlNodeVisitor::Visit(node);
  for (auto &col : node->GetColumns()) col->Accept(common::ManagedPointer(this).CastManagedPointerTo<SqlNodeVisitor>());
  if (node->GetHaving() != nullptr)
    node->GetHaving()->Accept(common::ManagedPointer(this).CastManagedPointerTo<SqlNodeVisitor>());
}

void BindNodeVisitor::Visit(common::ManagedPointer<parser::JoinDefinition> node) {
  BINDER_LOG_TRACE("Visiting JoinDefinition ...");
  SqlNodeVisitor::Visit(node);
  // The columns in join condition can only bind to the join tables
  node->GetLeftTable()->Accept(common::ManagedPointer(this).CastManagedPointerTo<SqlNodeVisitor>());
  node->GetRightTable()->Accept(common::ManagedPointer(this).CastManagedPointerTo<SqlNodeVisitor>());
  node->GetJoinCondition()->Accept(common::ManagedPointer(this).CastManagedPointerTo<SqlNodeVisitor>());
}

void BindNodeVisitor::Visit(UNUSED_ATTRIBUTE common::ManagedPointer<parser::LimitDescription> node) {
  BINDER_LOG_TRACE("Visiting LimitDescription ...");
  SqlNodeVisitor::Visit(node);
}

void BindNodeVisitor::Visit(common::ManagedPointer<parser::OrderByDescription> node) {
  BINDER_LOG_TRACE("Visiting OrderByDescription ...");
  SqlNodeVisitor::Visit(node);
  for (auto &expr : node->GetOrderByExpressions())
    if (expr != nullptr) expr->Accept(common::ManagedPointer(this).CastManagedPointerTo<SqlNodeVisitor>());
}

void BindNodeVisitor::Visit(common::ManagedPointer<parser::TableRef> node) {
  BINDER_LOG_TRACE("Visiting TableRef ...");
  SqlNodeVisitor::Visit(node);
  InitTableRef(node);
  ValidateDatabaseName(node->GetDatabaseName());

  if (node->GetSelect() != nullptr) {
    if (node->GetAlias().empty()) throw BINDER_EXCEPTION("Alias not found for query derived table");

    // Save the previous context
    auto pre_context = context_;
    node->GetSelect()->Accept(common::ManagedPointer(this).CastManagedPointerTo<SqlNodeVisitor>());
    // TODO(WAN): who exactly should save and restore contexts? Restore the previous level context
    context_ = pre_context;
    // Add the table to the current context at the end
    context_->AddNestedTable(node->GetAlias(), node->GetSelect()->GetSelectColumns());
  } else if (node->GetJoin() != nullptr) {
    // Join
    node->GetJoin()->Accept(common::ManagedPointer(this).CastManagedPointerTo<SqlNodeVisitor>());
  } else if (!node->GetList().empty()) {
    // Multiple table
    for (auto &table : node->GetList())
      table->Accept(common::ManagedPointer(this).CastManagedPointerTo<SqlNodeVisitor>());
  } else {
    // Single table
    if (catalog_accessor_->GetTableOid(node->GetTableName()) == catalog::INVALID_TABLE_OID) {
      throw BINDER_EXCEPTION("Accessing non-existing table.");
    }
    context_->AddRegularTable(catalog_accessor_, node, db_oid_);
  }
}

}  // namespace terrier::binder<|MERGE_RESOLUTION|>--- conflicted
+++ resolved
@@ -503,13 +503,8 @@
                             node->GetTableName());
 
   auto tb_oid = catalog_accessor_->GetTableOid(node->GetTableName());
-<<<<<<< HEAD
-
-  for (auto &cmd : node->GetAlterTableCmds()) {
-=======
   uint32_t cmd_idx = 0;
   for (const auto &cmd : node->GetAlterTableCmds()) {
->>>>>>> c6813878
     auto alter_type = cmd.GetAlterType();
     switch (alter_type) {
       case parser::AlterTableStatement::AlterType::AddColumn: {
