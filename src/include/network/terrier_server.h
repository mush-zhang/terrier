--- conflicted
+++ resolved
@@ -9,10 +9,6 @@
 #include <pthread.h>
 #include <sys/file.h>
 
-<<<<<<< HEAD
-#include <condition_variable>  // NOLINT
-=======
->>>>>>> d60db2a5
 #include <csignal>
 #include <cstdio>
 #include <cstdlib>
