#pragma once

#include <memory>
#include <string>
#include <unordered_map>
#include <utility>

#include "catalog/catalog.h"
#include "common/action_context.h"
#include "common/dedicated_thread_registry.h"
#include "common/managed_pointer.h"
#include "messenger/messenger.h"
#include "metrics/metrics_thread.h"
#include "network/connection_handle_factory.h"
#include "network/noisepage_server.h"
#include "network/postgres/postgres_command_factory.h"
#include "network/postgres/postgres_protocol_interpreter.h"
#include "optimizer/statistics/stats_storage.h"
#include "self_driving/model_server/model_server_manager.h"
<<<<<<< HEAD
=======
#include "self_driving/pilot/pilot.h"
#include "self_driving/pilot/pilot_thread.h"
>>>>>>> c3f3d567
#include "settings/settings_manager.h"
#include "settings/settings_param.h"
#include "storage/garbage_collector_thread.h"
#include "traffic_cop/traffic_cop.h"
#include "transaction/deferred_action_manager.h"
#include "transaction/transaction_manager.h"

namespace noisepage {

namespace settings {
class SettingsManager;
class Callbacks;
}  // namespace settings

namespace trafficcop {
class TrafficCopTests;
}

/**
 * The DBMain Class holds all the singleton pointers. It is mostly useful for coordinating dependencies between
 * components, particularly at destruction since there are implicit dependencies in the interaction of various
 * components.
 * Use the Builder to request the components that you want, and it should detect if you missed a dependency at
 * construction on Build().
 * DBMain should never be passed as a dependency to any components. Component dependencies should be explicit
 * constructor arguments. This also means that the Getters for components on DBMain are really only meant for testing
 * purposes, since the main() function's scope (either in a benchmark, test, or the DBMS executable) is the only scope
 * with access to the DBMain object.
 */
class DBMain {
 public:
  ~DBMain();

  /**
   * Boots the traffic cop and networking layer, starts the server loop.
   * It will block until server shuts down.
   */
  void Run();

  /**
   * Shuts down the server.
   * It is worth noting that in normal cases, noisepage will shut down and return from Run().
   * So, use this function only when you want to shutdown the server from code.
   * For example, in the end of unit tests when you want to shut down your test server.
   */
  void ForceShutdown();

  /**
   * TimestampManager, DeferredActionManager, and TransactionManager
   */
  class TransactionLayer {
   public:
    /**
     * @param buffer_segment_pool non-null required component
     * @param gc_enabled argument to the TransactionManager
     * @param log_manager argument to the TransactionManager
     */
    TransactionLayer(const common::ManagedPointer<storage::RecordBufferSegmentPool> buffer_segment_pool,
                     const bool gc_enabled, const common::ManagedPointer<storage::LogManager> log_manager) {
      NOISEPAGE_ASSERT(buffer_segment_pool != nullptr, "Need a buffer segment pool for Transaction layer.");
      timestamp_manager_ = std::make_unique<transaction::TimestampManager>();
      deferred_action_manager_ =
          std::make_unique<transaction::DeferredActionManager>(common::ManagedPointer(timestamp_manager_));
      txn_manager_ = std::make_unique<transaction::TransactionManager>(common::ManagedPointer(timestamp_manager_),
                                                                       common::ManagedPointer(deferred_action_manager_),
                                                                       buffer_segment_pool, gc_enabled, log_manager);
    }

    /**
     * @return ManagedPointer to the component
     */
    common::ManagedPointer<transaction::TimestampManager> GetTimestampManager() const {
      return common::ManagedPointer(timestamp_manager_);
    }

    /**
     * @return ManagedPointer to the component
     */
    common::ManagedPointer<transaction::DeferredActionManager> GetDeferredActionManager() const {
      return common::ManagedPointer(deferred_action_manager_);
    }

    /**
     * @return ManagedPointer to the component
     */
    common::ManagedPointer<transaction::TransactionManager> GetTransactionManager() const {
      return common::ManagedPointer(txn_manager_);
    }

   private:
    // Order matters here for destruction order
    std::unique_ptr<transaction::TimestampManager> timestamp_manager_;
    std::unique_ptr<transaction::DeferredActionManager> deferred_action_manager_;
    std::unique_ptr<transaction::TransactionManager> txn_manager_;
  };

  /**
   * BlockStore and GarbageCollector
   */
  class StorageLayer {
   public:
    /**
     * @param txn_layer arguments to the GarbageCollector
     * @param block_store_size_limit argument to the BlockStore
     * @param block_store_reuse_limit argument to the BlockStore
     * @param use_gc enable GarbageCollector
     * @param log_manager needed for safe destruction of StorageLayer
     */
    StorageLayer(const common::ManagedPointer<TransactionLayer> txn_layer, const uint64_t block_store_size_limit,
                 const uint64_t block_store_reuse_limit, const bool use_gc,
                 const common::ManagedPointer<storage::LogManager> log_manager)
        : deferred_action_manager_(txn_layer->GetDeferredActionManager()), log_manager_(log_manager) {
      if (use_gc)
        garbage_collector_ = std::make_unique<storage::GarbageCollector>(txn_layer->GetDeferredActionManager(),
                                                                         txn_layer->GetTransactionManager());

      block_store_ = std::make_unique<storage::BlockStore>(block_store_size_limit, block_store_reuse_limit);
    }

    ~StorageLayer() {
      if (garbage_collector_ != DISABLED) {
        // flush the system
        deferred_action_manager_->FullyPerformGC(common::ManagedPointer(garbage_collector_), log_manager_);
      }
      if (log_manager_ != DISABLED) {
        // stop the LogManager and make sure all buffers are released
        log_manager_->PersistAndStop();
      }
    }

    /**
     * @return ManagedPointer to the component, can be nullptr if disabled
     */
    common::ManagedPointer<storage::GarbageCollector> GetGarbageCollector() const {
      return common::ManagedPointer(garbage_collector_);
    }

    /**
     * @return ManagedPointer to the component
     */
    common::ManagedPointer<storage::BlockStore> GetBlockStore() const { return common::ManagedPointer(block_store_); }

   private:
    // Order currently does not matter in this layer
    std::unique_ptr<storage::BlockStore> block_store_;
    std::unique_ptr<storage::GarbageCollector> garbage_collector_;

    // External dependencies for this layer
    const common::ManagedPointer<transaction::DeferredActionManager> deferred_action_manager_;
    const common::ManagedPointer<storage::LogManager> log_manager_;
  };

  /**
   * Catalog, but needs a layer due to some complex teardown logic
   */
  class CatalogLayer {
   public:
    /**
     * @param txn_layer arguments to the Catalog
     * @param storage_layer arguments to the Catalog
     * @param log_manager needed for safe destruction of CatalogLayer if logging is enabled
     * @param create_default_database bootstrap the default database, false is used when recovering the Catalog
     */
    CatalogLayer(const common::ManagedPointer<TransactionLayer> txn_layer,
                 const common::ManagedPointer<StorageLayer> storage_layer,
                 const common::ManagedPointer<storage::LogManager> log_manager, const bool create_default_database)
        : deferred_action_manager_(txn_layer->GetDeferredActionManager()),
          garbage_collector_(storage_layer->GetGarbageCollector()),
          log_manager_(log_manager) {
      NOISEPAGE_ASSERT(garbage_collector_ != DISABLED, "Required component missing.");

      catalog_ = std::make_unique<catalog::Catalog>(txn_layer->GetTransactionManager(), storage_layer->GetBlockStore(),
                                                    garbage_collector_);

      // Bootstrap the default database in the catalog.
      if (create_default_database) {
        auto *bootstrap_txn = txn_layer->GetTransactionManager()->BeginTransaction();
        catalog_->CreateDatabase(common::ManagedPointer(bootstrap_txn), catalog::DEFAULT_DATABASE, true);
        txn_layer->GetTransactionManager()->Commit(bootstrap_txn, transaction::TransactionUtil::EmptyCallback, nullptr);
      }

      // Run the GC to get a clean system. This needs to be done before instantiating the GC thread
      // because the GC is not thread-safe
      deferred_action_manager_->FullyPerformGC(garbage_collector_, log_manager_);
    }

    ~CatalogLayer() {
      // Ensure all user-driven transactions are fully flushed and GC'd
      deferred_action_manager_->FullyPerformGC(common::ManagedPointer(garbage_collector_), log_manager_);
      // Identify and schedule deletion of remaining tables and objects (generates txns and deferred actions).
      // Specifically, this will generate the following (Note: these transactions are read-only and there are no logical
      // deletes of the data as that would cause replicas to replay :
      //
      // CatalogTearDown:
      //   BEGIN
      //     For each database:
      //       DEFER {
      //         database.TearDown()
      //         delete database
      //       }
      //     DEFER deletion of pg_database objects
      //   COMMIT
      //
      // DatabaseTearDown:
      //   BEGIN
      //     For each stored object:
      //       DEFER deletion of object
      //   COMMIT
      //
      // TODO(John): We could eagerly execute the database.TearDown() and delete calls, but this would force us into
      // sequential execution of TearDown when we could potentially multithread the table scans of each database catalog
      // using DAF.
      catalog_->TearDown();
      // Ensure these resources are properly released.
      deferred_action_manager_->FullyPerformGC(common::ManagedPointer(garbage_collector_), log_manager_);
    }

    /**
     * @return ManagedPointer to the component
     */
    common::ManagedPointer<catalog::Catalog> GetCatalog() const { return common::ManagedPointer(catalog_); }

   private:
    // Order currently does not matter in this layer
    std::unique_ptr<catalog::Catalog> catalog_;

    // External dependencies for this layer
    const common::ManagedPointer<transaction::DeferredActionManager> deferred_action_manager_;
    const common::ManagedPointer<storage::GarbageCollector> garbage_collector_;
    const common::ManagedPointer<storage::LogManager> log_manager_;
  };

  /**
   * ConnectionHandleFactory, CommandFactory, ProtocolInterpreterProvider, Server
   */
  class NetworkLayer {
   public:
    /**
     * @param thread_registry argument to the TerrierServer
     * @param traffic_cop argument to the ConnectionHandleFactor
     * @param port argument to TerrierServer
     * @param connection_thread_count argument to TerrierServer
     * @param socket_directory argument to TerrierServer
     */
    NetworkLayer(const common::ManagedPointer<common::DedicatedThreadRegistry> thread_registry,
                 const common::ManagedPointer<trafficcop::TrafficCop> traffic_cop, const uint16_t port,
                 const uint16_t connection_thread_count, const std::string &socket_directory) {
      connection_handle_factory_ = std::make_unique<network::ConnectionHandleFactory>(traffic_cop);
      command_factory_ = std::make_unique<network::PostgresCommandFactory>();
      provider_ =
          std::make_unique<network::PostgresProtocolInterpreter::Provider>(common::ManagedPointer(command_factory_));
      server_ = std::make_unique<network::TerrierServer>(
          common::ManagedPointer(provider_), common::ManagedPointer(connection_handle_factory_), thread_registry, port,
          connection_thread_count, socket_directory);
    }

    /**
     * @return ManagedPointer to the component
     */
    common::ManagedPointer<network::TerrierServer> GetServer() const { return common::ManagedPointer(server_); }

   private:
    // Order matters here for destruction order
    std::unique_ptr<network::ConnectionHandleFactory> connection_handle_factory_;
    std::unique_ptr<network::PostgresCommandFactory> command_factory_;
    std::unique_ptr<network::ProtocolInterpreterProvider> provider_;
    std::unique_ptr<network::TerrierServer> server_;
  };

  /**
   * Currently doesn't hold any objects. The constructor and destructor are just used to orchestrate the setup and
   * teardown for TPL.
   */
  class ExecutionLayer {
   public:
    ExecutionLayer();
    ~ExecutionLayer();
  };

  /** Create a Messenger. */
  class MessengerLayer {
   public:
    /**
     * Instantiate and register a Messenger.
     * @param thread_registry       The DedicatedThreadRegistry that the Messenger will be registered to.
     * @param messenger_port        The port on which the Messenger will listen by default.
     * @param messenger_identity    The name by which this Messenger instance will be known.
     */
    explicit MessengerLayer(const common::ManagedPointer<common::DedicatedThreadRegistry> thread_registry,
                            const uint16_t messenger_port, const std::string &messenger_identity)
        : messenger_manager_(
              std::make_unique<messenger::MessengerManager>(thread_registry, messenger_port, messenger_identity)) {}

    /** Destructor. */
    ~MessengerLayer() = default;

    /** @return The Messenger. */
    common::ManagedPointer<messenger::Messenger> GetMessenger() const { return messenger_manager_->GetMessenger(); }

   private:
    std::unique_ptr<messenger::MessengerManager> messenger_manager_;
  };

  /**
   * Creates DBMain objects
   */
  class Builder {
   public:
    /**
     * Validate configuration and construct requested DBMain.
     * @return DBMain that you get to own. YES, YOU! We're just giving away DBMains over here!
     */
    std::unique_ptr<DBMain> Build() {
      // Order matters through the Build() function and reflects the dependency ordering. It should match the member
      // ordering so things get destructed in the right order.
      auto db_main = std::make_unique<DBMain>();

      std::unique_ptr<settings::SettingsManager> settings_manager =
          use_settings_manager_ ? BootstrapSettingsManager(common::ManagedPointer(db_main)) : DISABLED;

      std::unique_ptr<metrics::MetricsManager> metrics_manager = DISABLED;
      if (use_metrics_) metrics_manager = BootstrapMetricsManager();

      std::unique_ptr<metrics::MetricsThread> metrics_thread = DISABLED;
      if (use_metrics_thread_) {
        NOISEPAGE_ASSERT(use_metrics_ && metrics_manager != DISABLED,
                         "Can't have a MetricsThread without a MetricsManager.");
        metrics_thread = std::make_unique<metrics::MetricsThread>(common::ManagedPointer(metrics_manager),
                                                                  std::chrono::microseconds{metrics_interval_});
      }

      std::unique_ptr<common::DedicatedThreadRegistry> thread_registry = DISABLED;
      if (use_thread_registry_ || use_logging_ || use_network_)
        thread_registry = std::make_unique<common::DedicatedThreadRegistry>(common::ManagedPointer(metrics_manager));

      auto buffer_segment_pool =
          std::make_unique<storage::RecordBufferSegmentPool>(record_buffer_segment_size_, record_buffer_segment_reuse_);

      std::unique_ptr<storage::LogManager> log_manager = DISABLED;
      if (use_logging_) {
        log_manager = std::make_unique<storage::LogManager>(
            wal_file_path_, wal_num_buffers_, std::chrono::microseconds{wal_serialization_interval_},
            std::chrono::microseconds{wal_persist_interval_}, wal_persist_threshold_,
            common::ManagedPointer(buffer_segment_pool), common::ManagedPointer(thread_registry));
        log_manager->Start();
      }

      auto txn_layer = std::make_unique<TransactionLayer>(common::ManagedPointer(buffer_segment_pool), use_gc_,
                                                          common::ManagedPointer(log_manager));

      auto storage_layer =
          std::make_unique<StorageLayer>(common::ManagedPointer(txn_layer), block_store_size_, block_store_reuse_,
                                         use_gc_, common::ManagedPointer(log_manager));

      std::unique_ptr<CatalogLayer> catalog_layer = DISABLED;
      if (use_catalog_) {
        NOISEPAGE_ASSERT(use_gc_ && storage_layer->GetGarbageCollector() != DISABLED,
                         "Catalog needs GarbageCollector.");
        catalog_layer =
            std::make_unique<CatalogLayer>(common::ManagedPointer(txn_layer), common::ManagedPointer(storage_layer),
                                           common::ManagedPointer(log_manager), create_default_database_);
      }

      std::unique_ptr<optimizer::StatsStorage> stats_storage = DISABLED;
      if (use_stats_storage_) {
        stats_storage = std::make_unique<optimizer::StatsStorage>();
      }

      std::unique_ptr<ExecutionLayer> execution_layer = DISABLED;
      if (use_execution_) {
        execution_layer = std::make_unique<ExecutionLayer>();
      }

      std::unique_ptr<trafficcop::TrafficCop> traffic_cop = DISABLED;
      if (use_traffic_cop_) {
        NOISEPAGE_ASSERT(use_catalog_ && catalog_layer->GetCatalog() != DISABLED,
                         "TrafficCopLayer needs the CatalogLayer.");
        NOISEPAGE_ASSERT(use_stats_storage_ && stats_storage != DISABLED, "TrafficCopLayer needs StatsStorage.");
        NOISEPAGE_ASSERT(use_execution_ && execution_layer != DISABLED, "TrafficCopLayer needs ExecutionLayer.");
        traffic_cop = std::make_unique<trafficcop::TrafficCop>(
            txn_layer->GetTransactionManager(), catalog_layer->GetCatalog(), DISABLED,
            common::ManagedPointer(settings_manager), common::ManagedPointer(stats_storage), optimizer_timeout_,
            use_query_cache_, execution_mode_);
      }

      std::unique_ptr<NetworkLayer> network_layer = DISABLED;
      if (use_network_) {
        NOISEPAGE_ASSERT(use_traffic_cop_ && traffic_cop != DISABLED, "NetworkLayer needs TrafficCopLayer.");
        network_layer =
            std::make_unique<NetworkLayer>(common::ManagedPointer(thread_registry), common::ManagedPointer(traffic_cop),
                                           network_port_, connection_thread_count_, uds_file_directory_);
      }

      std::unique_ptr<MessengerLayer> messenger_layer = DISABLED;
      if (use_messenger_) {
        messenger_layer = std::make_unique<MessengerLayer>(common::ManagedPointer(thread_registry), messenger_port_,
                                                           messenger_identity_);
      }
      std::unique_ptr<modelserver::ModelServerManager> model_server_manager = DISABLED;
      if (model_server_enable_) {
        NOISEPAGE_ASSERT(use_messenger_, "Pilot requires messenger layer.");
        model_server_manager =
            std::make_unique<modelserver::ModelServerManager>(model_server_path_, messenger_layer->GetMessenger());
      }
<<<<<<< HEAD
=======

      std::unique_ptr<selfdriving::PilotThread> pilot_thread = DISABLED;
      std::unique_ptr<selfdriving::Pilot> pilot = DISABLED;
      if (use_pilot_thread_) {
        NOISEPAGE_ASSERT(model_server_enable_, "Pilot requires model server manager.");
        pilot = std::make_unique<selfdriving::Pilot>(
            model_save_path_, common::ManagedPointer(catalog_layer->GetCatalog()),
            common::ManagedPointer(metrics_thread), common::ManagedPointer(model_server_manager),
            common::ManagedPointer(settings_manager), common::ManagedPointer(stats_storage),
            common::ManagedPointer(txn_layer->GetTransactionManager()), workload_forecast_interval_);
        pilot_thread = std::make_unique<selfdriving::PilotThread>(
            common::ManagedPointer(pilot), std::chrono::microseconds{pilot_interval_}, pilot_planning_);
      }
>>>>>>> c3f3d567

      db_main->settings_manager_ = std::move(settings_manager);
      db_main->metrics_manager_ = std::move(metrics_manager);
      db_main->metrics_thread_ = std::move(metrics_thread);
      db_main->thread_registry_ = std::move(thread_registry);
      db_main->buffer_segment_pool_ = std::move(buffer_segment_pool);
      db_main->log_manager_ = std::move(log_manager);
      db_main->txn_layer_ = std::move(txn_layer);
      db_main->storage_layer_ = std::move(storage_layer);
      db_main->catalog_layer_ = std::move(catalog_layer);
      db_main->stats_storage_ = std::move(stats_storage);
      db_main->execution_layer_ = std::move(execution_layer);
      db_main->traffic_cop_ = std::move(traffic_cop);
      db_main->network_layer_ = std::move(network_layer);
<<<<<<< HEAD
=======
      db_main->pilot_thread_ = std::move(pilot_thread);
      db_main->pilot_ = std::move(pilot);
>>>>>>> c3f3d567
      db_main->model_server_manager_ = std::move(model_server_manager);
      db_main->messenger_layer_ = std::move(messenger_layer);

      return db_main;
    }

    /**
     * @param value LogManager argument
     * @return self reference for chaining
     */
    Builder &SetWalFilePath(const std::string &value) {
      wal_file_path_ = value;
      return *this;
    }

    /**
     * @param param_map SettingsManager argument
     * @return self reference for chaining
     */
    Builder &SetSettingsParameterMap(std::unordered_map<settings::Param, settings::ParamInfo> &&param_map) {
      param_map_ = std::move(param_map);
      return *this;
    }

    /**
     * @param value use component
     * @return self reference for chaining
     */
    Builder &SetUseThreadRegistry(const bool value) {
      use_thread_registry_ = value;
      return *this;
    }

    /**
     * @param value use component
     * @return self reference for chaining
     */
    Builder &SetUseSettingsManager(const bool value) {
      use_settings_manager_ = value;
      return *this;
    }

    /**
     * @param value use component
     * @return self reference for chaining
     */
    Builder &SetUseMetrics(const bool value) {
      use_metrics_ = value;
      return *this;
    }

    /**
     * @param value use component
     * @return self reference for chaining
     */
    Builder &SetUseMetricsThread(const bool value) {
      use_metrics_thread_ = value;
      return *this;
    }

    /**
     * @param value use component
     * @return self reference for chaining
     */
    Builder &SetUseLogging(const bool value) {
      use_logging_ = value;
      return *this;
    }

    /**
     * @param value LogManager argument
     * @return self reference for chaining
     */
    Builder &SetWalNumBuffers(const uint64_t value) {
      wal_num_buffers_ = value;
      return *this;
    }

    /**
     * @param value LogManager argument
     * @return self reference for chaining
     */
    Builder &SetWalSerializationInterval(const uint64_t value) {
      wal_serialization_interval_ = value;
      return *this;
    }

    /**
     * @param value LogManager argument
     * @return self reference for chaining
     */
    Builder &SetWalPersistInterval(const uint64_t value) {
      wal_persist_interval_ = value;
      return *this;
    }

    /**
     * @param value LogManager argument
     * @return self reference for chaining
     */
    Builder &SetWalPersistThreshold(const uint64_t value) {
      wal_persist_threshold_ = value;
      return *this;
    }

    /**
     * @param value use component
     * @return self reference for chaining
     */
    Builder &SetUseGC(const bool value) {
      use_gc_ = value;
      return *this;
    }

    /**
     * @param value use component
     * @return self reference for chaining
     */
    Builder &SetUseCatalog(const bool value) {
      use_catalog_ = value;
      return *this;
    }

    /**
     * @param value whether CatalogLayer should create default database (set to false if recovering)
     * @return self reference for chaining
     */
    Builder &SetCreateDefaultDatabase(const bool value) {
      create_default_database_ = value;
      return *this;
    }

    /**
     * @param value use component
     * @return self reference for chaining
     */
    Builder &SetUseTrafficCop(const bool value) {
      use_traffic_cop_ = value;
      return *this;
    }

    /**
     * @param value use component
     * @return self reference for chaining
     */
    Builder &SetUseStatsStorage(const bool value) {
      use_stats_storage_ = value;
      return *this;
    }

    /**
     * @param value use component
     * @return self reference for chaining
     */
    Builder &SetUseNetwork(const bool value) {
      use_network_ = value;
      return *this;
    }

    /**
     * @param value use component
     * @return self reference for chaining
     */
    Builder &SetUseMessenger(const bool value) {
      use_messenger_ = value;
      return *this;
    }

    /**
     * @param port Network port
     * @return self reference for chaining
     */
    Builder &SetNetworkPort(const uint16_t port) {
      network_port_ = port;
      return *this;
    }

    /**
     * @param port Messenger port
     * @return self reference for chaining
     */
    Builder &SetMessengerPort(const uint16_t port) {
      messenger_port_ = port;
      return *this;
    }

    /**
     * @param identity Messenger identity
     * @return self reference for chaining
     */
    Builder &SetMessengerIdentity(const std::string &identity) {
      messenger_identity_ = identity;
      return *this;
    }

    /**
     * @param value RecordBufferSegmentPool argument
     * @return self reference for chaining
     */
    Builder &SetRecordBufferSegmentSize(const uint64_t value) {
      record_buffer_segment_size_ = value;
      return *this;
    }

    /**
     * @param value RecordBufferSegmentPool argument
     * @return self reference for chaining
     */
    Builder &SetRecordBufferSegmentReuse(const uint64_t value) {
      record_buffer_segment_reuse_ = value;
      return *this;
    }

    /**
     * @param value BlockStore argument
     * @return self reference for chaining
     */
    Builder &SetBlockStoreSize(const uint64_t value) {
      block_store_size_ = value;
      return *this;
    }

    /**
     * @param value BlockStore argument
     * @return self reference for chaining
     */
    Builder &SetBlockStoreReuse(const uint64_t value) {
      block_store_reuse_ = value;
      return *this;
    }

    /**
     * @param value TrafficCop argument
     * @return self reference for chaining
     */
    Builder &SetOptimizerTimeout(const uint64_t value) {
      optimizer_timeout_ = value;
      return *this;
    }

    /**
     * @param value use component
     * @return self reference for chaining
     */
    Builder &SetUseQueryCache(const bool value) {
      use_query_cache_ = value;
      return *this;
    }

    /**
     * @param value use component
     * @return self reference for chaining
     */
    Builder &SetUseExecution(const bool value) {
      use_execution_ = value;
      return *this;
    }

    /**
     * @param value use component
     * @return self reference for chaining
     */
    Builder &SetExecutionMode(const execution::vm::ExecutionMode value) {
      execution_mode_ = value;
      return *this;
    }

    /**
     * @param value with ModelServer enable
     * @return self reference for chaining
     */
    Builder &SetUseModelServer(const bool value) {
      model_server_enable_ = value;
      return *this;
    }

    /**
     * @param value model_server_path
     * @return self reference for chaining
     */
    Builder &SetModelServerPath(const std::string &value) {
      model_server_path_ = value;
      return *this;
    }

   private:
    std::unordered_map<settings::Param, settings::ParamInfo> param_map_;

    // These are meant to be reasonable defaults, mostly for tests. New settings should probably just mirror their
    // default values here. Larger scale tests and benchmarks may need to to use setters on the Builder to adjust these
    // before building DBMain. The real system should use the SettingsManager.
    bool use_settings_manager_ = false;
    bool use_thread_registry_ = false;
    bool use_metrics_ = false;
    uint32_t metrics_interval_ = 10000;
    bool use_metrics_thread_ = false;
    bool query_trace_metrics_ = false;
    bool pipeline_metrics_ = false;
    uint32_t pipeline_metrics_interval_ = 9;
    bool transaction_metrics_ = false;
    bool logging_metrics_ = false;
    bool gc_metrics_ = false;
    bool bind_command_metrics_ = false;
    bool execute_command_metrics_ = false;
    uint64_t record_buffer_segment_size_ = 1e5;
    uint64_t record_buffer_segment_reuse_ = 1e4;
    std::string wal_file_path_ = "wal.log";
    uint64_t wal_num_buffers_ = 100;
    int32_t wal_serialization_interval_ = 100;
    int32_t wal_persist_interval_ = 100;
    uint64_t wal_persist_threshold_ = static_cast<uint64_t>(1 << 20);
    bool use_logging_ = false;
    bool use_gc_ = false;
    bool use_pilot_thread_ = false;
    bool pilot_planning_ = false;
    uint64_t pilot_interval_ = 1e7;
    uint64_t workload_forecast_interval_ = 1e7;
    std::string model_save_path_;
    bool use_catalog_ = false;
    bool create_default_database_ = true;
    uint64_t block_store_size_ = 1e5;
    uint64_t block_store_reuse_ = 1e3;
    int32_t gc_interval_ = 1000;
    bool use_stats_storage_ = false;
    bool use_execution_ = false;
    bool use_traffic_cop_ = false;
    uint64_t optimizer_timeout_ = 5000;
    bool use_query_cache_ = true;
    execution::vm::ExecutionMode execution_mode_ = execution::vm::ExecutionMode::Interpret;
    uint16_t network_port_ = 15721;
    std::string uds_file_directory_ = "/tmp/";
    uint16_t connection_thread_count_ = 4;
    bool use_network_ = false;
    bool use_messenger_ = false;
    uint16_t messenger_port_ = 9022;
    std::string messenger_identity_ = "primary";
    bool model_server_enable_ = false;
    /**
     * The ModelServer script is located at PROJECT_ROOT/script/model by default, and also assume
     * the build binary at PROJECT_ROOT/build/bin/noisepage. This should be override or set explicitly
     * in use cases where such assumptions are no longer true.
     */
    std::string model_server_path_ = "../../script/model/model_server.py";

    /**
     * Instantiates the SettingsManager and reads all of the settings to override the Builder's settings.
     * @return
     */
    std::unique_ptr<settings::SettingsManager> BootstrapSettingsManager(const common::ManagedPointer<DBMain> db_main) {
      std::unique_ptr<settings::SettingsManager> settings_manager;
      NOISEPAGE_ASSERT(!param_map_.empty(), "Settings parameter map was never set.");
      settings_manager = std::make_unique<settings::SettingsManager>(db_main, std::move(param_map_));

      record_buffer_segment_size_ =
          static_cast<uint64_t>(settings_manager->GetInt(settings::Param::record_buffer_segment_size));
      record_buffer_segment_reuse_ =
          static_cast<uint64_t>(settings_manager->GetInt(settings::Param::record_buffer_segment_reuse));
      block_store_size_ = static_cast<uint64_t>(settings_manager->GetInt(settings::Param::block_store_size));
      block_store_reuse_ = static_cast<uint64_t>(settings_manager->GetInt(settings::Param::block_store_reuse));

      use_logging_ = settings_manager->GetBool(settings::Param::wal_enable);
      if (use_logging_) {
        wal_file_path_ = settings_manager->GetString(settings::Param::wal_file_path);
        wal_num_buffers_ = static_cast<uint64_t>(settings_manager->GetInt64(settings::Param::wal_num_buffers));
        wal_serialization_interval_ = settings_manager->GetInt(settings::Param::wal_serialization_interval);
        wal_persist_interval_ = settings_manager->GetInt(settings::Param::wal_persist_interval);
        wal_persist_threshold_ =
            static_cast<uint64_t>(settings_manager->GetInt64(settings::Param::wal_persist_threshold));
      }

      use_metrics_ = settings_manager->GetBool(settings::Param::metrics);
      use_metrics_thread_ = settings_manager->GetBool(settings::Param::use_metrics_thread);
      use_pilot_thread_ = settings_manager->GetBool(settings::Param::use_pilot_thread);
      pilot_planning_ = settings_manager->GetBool(settings::Param::pilot_planning);

      gc_interval_ = settings_manager->GetInt(settings::Param::gc_interval);
      pilot_interval_ = settings_manager->GetInt64(settings::Param::pilot_interval);
      workload_forecast_interval_ = settings_manager->GetInt64(settings::Param::workload_forecast_interval);
      model_save_path_ = settings_manager->GetString(settings::Param::model_save_path);

      uds_file_directory_ = settings_manager->GetString(settings::Param::uds_file_directory);
      // TODO(WAN): open an issue for handling settings.
      //  If you set it with the builder, it gets overwritten.
      //  If you set it with the setting manager, it isn't mutable.
      network_port_ = static_cast<uint16_t>(settings_manager->GetInt(settings::Param::port));
      connection_thread_count_ =
          static_cast<uint16_t>(settings_manager->GetInt(settings::Param::connection_thread_count));
      optimizer_timeout_ = static_cast<uint64_t>(settings_manager->GetInt(settings::Param::task_execution_timeout));
      use_query_cache_ = settings_manager->GetBool(settings::Param::use_query_cache);

      execution_mode_ = settings_manager->GetBool(settings::Param::compiled_query_execution)
                            ? execution::vm::ExecutionMode::Compiled
                            : execution::vm::ExecutionMode::Interpret;

      query_trace_metrics_ = settings_manager->GetBool(settings::Param::query_trace_metrics_enable);
      pipeline_metrics_ = settings_manager->GetBool(settings::Param::pipeline_metrics_enable);
      pipeline_metrics_interval_ = settings_manager->GetInt(settings::Param::pipeline_metrics_interval);
      transaction_metrics_ = settings_manager->GetBool(settings::Param::transaction_metrics_enable);
      logging_metrics_ = settings_manager->GetBool(settings::Param::logging_metrics_enable);
      gc_metrics_ = settings_manager->GetBool(settings::Param::gc_metrics_enable);
      bind_command_metrics_ = settings_manager->GetBool(settings::Param::bind_command_metrics_enable);
      execute_command_metrics_ = settings_manager->GetBool(settings::Param::execute_command_metrics_enable);

      use_messenger_ = settings_manager->GetBool(settings::Param::messenger_enable);
      model_server_enable_ = settings_manager->GetBool(settings::Param::model_server_enable);
      model_server_path_ = settings_manager->GetString(settings::Param::model_server_path);

      return settings_manager;
    }

    /**
     * Instantiate the MetricsManager and enable metrics for components arrocding to the Builder's settings.
     * @return
     */
    std::unique_ptr<metrics::MetricsManager> BootstrapMetricsManager() {
      std::unique_ptr<metrics::MetricsManager> metrics_manager = std::make_unique<metrics::MetricsManager>();
      metrics_manager->SetMetricSampleInterval(metrics::MetricsComponent::EXECUTION_PIPELINE,
                                               pipeline_metrics_interval_);

      if (query_trace_metrics_) metrics_manager->EnableMetric(metrics::MetricsComponent::QUERY_TRACE);
      if (pipeline_metrics_) metrics_manager->EnableMetric(metrics::MetricsComponent::EXECUTION_PIPELINE);
      if (transaction_metrics_) metrics_manager->EnableMetric(metrics::MetricsComponent::TRANSACTION);
      if (logging_metrics_) metrics_manager->EnableMetric(metrics::MetricsComponent::LOGGING);
      if (gc_metrics_) metrics_manager->EnableMetric(metrics::MetricsComponent::GARBAGECOLLECTION);
      if (bind_command_metrics_) metrics_manager->EnableMetric(metrics::MetricsComponent::BIND_COMMAND);
      if (execute_command_metrics_) metrics_manager->EnableMetric(metrics::MetricsComponent::EXECUTE_COMMAND);

      return metrics_manager;
    }
  };

  /**
   * @return ManagedPointer to the component, can be nullptr if disabled
   */
  common::ManagedPointer<settings::SettingsManager> GetSettingsManager() const {
    return common::ManagedPointer(settings_manager_);
  }

  /**
   * @return ManagedPointer to the component, can be nullptr if disabled
   */
  common::ManagedPointer<metrics::MetricsManager> GetMetricsManager() const {
    return common::ManagedPointer(metrics_manager_);
  }

  /**
   * @return ManagedPointer to the component, can be nullptr if disabled
   */
  common::ManagedPointer<metrics::MetricsThread> GetMetricsThread() const {
    return common::ManagedPointer(metrics_thread_);
  }

  /**
   * @return ManagedPointer to the component, can be nullptr if disabled
   */
  common::ManagedPointer<common::DedicatedThreadRegistry> GetThreadRegistry() const {
    return common::ManagedPointer(thread_registry_);
  }

  /**
   * @return ManagedPointer to the component
   */
  common::ManagedPointer<storage::RecordBufferSegmentPool> GetBufferSegmentPool() const {
    return common::ManagedPointer(buffer_segment_pool_);
  }

  /**
   * @return ManagedPointer to the component, can be nullptr if disabled
   */
  common::ManagedPointer<storage::LogManager> GetLogManager() const { return common::ManagedPointer(log_manager_); }

  /**
   * @return ManagedPointer to the component
   */
  common::ManagedPointer<TransactionLayer> GetTransactionLayer() const { return common::ManagedPointer(txn_layer_); }

  /**
   * @return ManagedPointer to the component
   */
  common::ManagedPointer<StorageLayer> GetStorageLayer() const { return common::ManagedPointer(storage_layer_); }

  /**
   * @return ManagedPointer to the component, can be nullptr if disabled
   */
  common::ManagedPointer<CatalogLayer> GetCatalogLayer() const { return common::ManagedPointer(catalog_layer_); }

  /**
   * @return ManagedPointer to the component, can be nullptr if disabled
   */
<<<<<<< HEAD
=======
  common::ManagedPointer<storage::GarbageCollectorThread> GetGarbageCollectorThread() const {
    return common::ManagedPointer(gc_thread_);
  }

  /**
   * @return ManagedPointer to the component, can be nullptr if disabled
   */
  common::ManagedPointer<selfdriving::Pilot> GetPilot() const { return common::ManagedPointer(pilot_); }

  /**
   * @return ManagedPointer to the component, can be nullptr if disabled
   */
  common::ManagedPointer<selfdriving::PilotThread> GetPilotThread() const {
    return common::ManagedPointer(pilot_thread_);
  }

  /**
   * @return ManagedPointer to the component, can be nullptr if disabled
   */
>>>>>>> c3f3d567
  common::ManagedPointer<trafficcop::TrafficCop> GetTrafficCop() const { return common::ManagedPointer(traffic_cop_); }

  /**
   * @return ManagedPointer to the component, can be nullptr if disabled
   */
  common::ManagedPointer<optimizer::StatsStorage> GetStatsStorage() const {
    return common::ManagedPointer(stats_storage_);
  }

  /**
   * @return ManagedPointer to the component, can be nullptr if disabled
   */
  common::ManagedPointer<NetworkLayer> GetNetworkLayer() const { return common::ManagedPointer(network_layer_); }

  /**
   * @return ManagedPointer to the component, can be nullptr if disabled
   */
  common::ManagedPointer<ExecutionLayer> GetExecutionLayer() const { return common::ManagedPointer(execution_layer_); }

  /** @return ManagedPointer to the MessengerLayer, can be nullptr if disabled. */
  common::ManagedPointer<MessengerLayer> GetMessengerLayer() const { return common::ManagedPointer(messenger_layer_); }

  /** @return ManagedPointer to the ModelServerManager, can be nullptr if disabled. */
  common::ManagedPointer<modelserver::ModelServerManager> GetModelServerManager() const {
    return common::ManagedPointer(model_server_manager_);
  }

 private:
  // Order matters here for destruction order
  std::unique_ptr<settings::SettingsManager> settings_manager_;
  std::unique_ptr<metrics::MetricsManager> metrics_manager_;
  std::unique_ptr<metrics::MetricsThread> metrics_thread_;
  std::unique_ptr<common::DedicatedThreadRegistry> thread_registry_;
  std::unique_ptr<storage::RecordBufferSegmentPool> buffer_segment_pool_;
  std::unique_ptr<storage::LogManager> log_manager_;
  std::unique_ptr<TransactionLayer> txn_layer_;
  std::unique_ptr<StorageLayer> storage_layer_;
  std::unique_ptr<CatalogLayer> catalog_layer_;
  std::unique_ptr<optimizer::StatsStorage> stats_storage_;
  std::unique_ptr<ExecutionLayer> execution_layer_;
  std::unique_ptr<trafficcop::TrafficCop> traffic_cop_;
  std::unique_ptr<NetworkLayer> network_layer_;
<<<<<<< HEAD
=======
  std::unique_ptr<selfdriving::PilotThread> pilot_thread_;
  std::unique_ptr<selfdriving::Pilot> pilot_;
>>>>>>> c3f3d567
  std::unique_ptr<modelserver::ModelServerManager> model_server_manager_;
  std::unique_ptr<MessengerLayer> messenger_layer_;
};

}  // namespace noisepage<|MERGE_RESOLUTION|>--- conflicted
+++ resolved
@@ -17,11 +17,8 @@
 #include "network/postgres/postgres_protocol_interpreter.h"
 #include "optimizer/statistics/stats_storage.h"
 #include "self_driving/model_server/model_server_manager.h"
-<<<<<<< HEAD
-=======
 #include "self_driving/pilot/pilot.h"
 #include "self_driving/pilot/pilot_thread.h"
->>>>>>> c3f3d567
 #include "settings/settings_manager.h"
 #include "settings/settings_param.h"
 #include "storage/garbage_collector_thread.h"
@@ -426,8 +423,6 @@
         model_server_manager =
             std::make_unique<modelserver::ModelServerManager>(model_server_path_, messenger_layer->GetMessenger());
       }
-<<<<<<< HEAD
-=======
 
       std::unique_ptr<selfdriving::PilotThread> pilot_thread = DISABLED;
       std::unique_ptr<selfdriving::Pilot> pilot = DISABLED;
@@ -441,7 +436,6 @@
         pilot_thread = std::make_unique<selfdriving::PilotThread>(
             common::ManagedPointer(pilot), std::chrono::microseconds{pilot_interval_}, pilot_planning_);
       }
->>>>>>> c3f3d567
 
       db_main->settings_manager_ = std::move(settings_manager);
       db_main->metrics_manager_ = std::move(metrics_manager);
@@ -456,11 +450,8 @@
       db_main->execution_layer_ = std::move(execution_layer);
       db_main->traffic_cop_ = std::move(traffic_cop);
       db_main->network_layer_ = std::move(network_layer);
-<<<<<<< HEAD
-=======
       db_main->pilot_thread_ = std::move(pilot_thread);
       db_main->pilot_ = std::move(pilot);
->>>>>>> c3f3d567
       db_main->model_server_manager_ = std::move(model_server_manager);
       db_main->messenger_layer_ = std::move(messenger_layer);
 
@@ -950,8 +941,6 @@
   /**
    * @return ManagedPointer to the component, can be nullptr if disabled
    */
-<<<<<<< HEAD
-=======
   common::ManagedPointer<storage::GarbageCollectorThread> GetGarbageCollectorThread() const {
     return common::ManagedPointer(gc_thread_);
   }
@@ -971,7 +960,6 @@
   /**
    * @return ManagedPointer to the component, can be nullptr if disabled
    */
->>>>>>> c3f3d567
   common::ManagedPointer<trafficcop::TrafficCop> GetTrafficCop() const { return common::ManagedPointer(traffic_cop_); }
 
   /**
@@ -1014,11 +1002,8 @@
   std::unique_ptr<ExecutionLayer> execution_layer_;
   std::unique_ptr<trafficcop::TrafficCop> traffic_cop_;
   std::unique_ptr<NetworkLayer> network_layer_;
-<<<<<<< HEAD
-=======
   std::unique_ptr<selfdriving::PilotThread> pilot_thread_;
   std::unique_ptr<selfdriving::Pilot> pilot_;
->>>>>>> c3f3d567
   std::unique_ptr<modelserver::ModelServerManager> model_server_manager_;
   std::unique_ptr<MessengerLayer> messenger_layer_;
 };
