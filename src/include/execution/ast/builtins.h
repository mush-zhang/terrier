#pragma once

#include "execution/util/execution_common.h"

namespace terrier::execution::ast {

// The list of all builtin functions
// Args: internal name, function name
#define BUILTINS_LIST(F)                                                \
  /* SQL NULL. */                                                       \
  F(IsSqlNull, isSqlNull)                                               \
  F(IsSqlNotNull, isSqlNotNull)                                         \
  F(NullToSql, nullToSql)                                               \
  /* Primitive <-> SQL */                                               \
  F(IntToSql, intToSql)                                                 \
  F(BoolToSql, boolToSql)                                               \
  F(FloatToSql, floatToSql)                                             \
  F(SqlToBool, sqlToBool)                                               \
  F(StringToSql, stringToSql)                                           \
  F(VarlenToSql, varlenToSql)                                           \
  F(DateToSql, dateToSql)                                               \
  F(TimestampToSql, timestampToSql)                                     \
  F(TimestampToSqlHMSu, timestampToSqlHMSu)                             \
                                                                        \
  /* Date Functions */                                                  \
  F(ExtractYear, extractYear)                                           \
                                                                        \
  /* Vectorized Filters */                                              \
  F(FilterEq, filterEq)                                                 \
  F(FilterGe, filterGe)                                                 \
  F(FilterGt, filterGt)                                                 \
  F(FilterLe, filterLe)                                                 \
  F(FilterLt, filterLt)                                                 \
  F(FilterNe, filterNe)                                                 \
                                                                        \
  /* Thread State Container */                                          \
  F(ExecutionContextGetMemoryPool, execCtxGetMem)                       \
  F(ExecutionContextStartResourceTracker, execCtxStartResourceTracker)  \
  F(ExecutionContextEndResourceTracker, execCtxEndResourceTracker)      \
  F(ExecutionContextEndPipelineTracker, execCtxEndPipelineTracker)      \
  F(ThreadStateContainerInit, tlsInit)                                  \
  F(ThreadStateContainerReset, tlsReset)                                \
  F(ThreadStateContainerIterate, tlsIterate)                            \
  F(ThreadStateContainerFree, tlsFree)                                  \
                                                                        \
  /* Table scans */                                                     \
  F(TableIterInit, tableIterInit)                                       \
  F(TableIterInitBind, tableIterInitBind)                               \
  F(TableIterAdvance, tableIterAdvance)                                 \
  F(TableIterGetPCI, tableIterGetPCI)                                   \
  F(TableIterClose, tableIterClose)                                     \
  F(TableIterReset, tableIterReset)                                     \
  F(TableIterParallel, iterateTableParallel)                            \
                                                                        \
  /* PCI */                                                             \
  F(PCIIsFiltered, pciIsFiltered)                                       \
  F(PCIHasNext, pciHasNext)                                             \
  F(PCIHasNextFiltered, pciHasNextFiltered)                             \
  F(PCIAdvance, pciAdvance)                                             \
  F(PCIAdvanceFiltered, pciAdvanceFiltered)                             \
  F(PCIGetSlot, pciGetSlot)                                             \
  F(PCIMatch, pciMatch)                                                 \
  F(PCIReset, pciReset)                                                 \
  F(PCIResetFiltered, pciResetFiltered)                                 \
  F(PCIGetBool, pciGetBool)                                             \
  F(PCIGetTinyInt, pciGetTinyInt)                                       \
  F(PCIGetSmallInt, pciGetSmallInt)                                     \
  F(PCIGetInt, pciGetInt)                                               \
  F(PCIGetBigInt, pciGetBigInt)                                         \
  F(PCIGetReal, pciGetReal)                                             \
  F(PCIGetDouble, pciGetDouble)                                         \
  F(PCIGetDate, pciGetDate)                                             \
  F(PCIGetTimestamp, pciGetTimestamp)                                   \
  F(PCIGetVarlen, pciGetVarlen)                                         \
  F(PCIGetBoolNull, pciGetBoolNull)                                     \
  F(PCIGetTinyIntNull, pciGetTinyIntNull)                               \
  F(PCIGetSmallIntNull, pciGetSmallIntNull)                             \
  F(PCIGetIntNull, pciGetIntNull)                                       \
  F(PCIGetBigIntNull, pciGetBigIntNull)                                 \
  F(PCIGetRealNull, pciGetRealNull)                                     \
  F(PCIGetDoubleNull, pciGetDoubleNull)                                 \
  F(PCIGetDateNull, pciGetDateNull)                                     \
  F(PCIGetTimestampNull, pciGetTimestampNull)                           \
  F(PCIGetVarlenNull, pciGetVarlenNull)                                 \
                                                                        \
  /* Hashing */                                                         \
  F(Hash, hash)                                                         \
                                                                        \
  /* Filter Manager */                                                  \
  F(FilterManagerInit, filterManagerInit)                               \
  F(FilterManagerInsertFilter, filterManagerInsertFilter)               \
  F(FilterManagerFinalize, filterManagerFinalize)                       \
  F(FilterManagerRunFilters, filtersRun)                                \
  F(FilterManagerFree, filterManagerFree)                               \
                                                                        \
  /* Aggregations */                                                    \
  F(AggHashTableInit, aggHTInit)                                        \
  F(AggHashTableInsert, aggHTInsert)                                    \
  F(AggHashTableLookup, aggHTLookup)                                    \
  F(AggHashTableProcessBatch, aggHTProcessBatch)                        \
  F(AggHashTableMovePartitions, aggHTMoveParts)                         \
  F(AggHashTableParallelPartitionedScan, aggHTParallelPartScan)         \
  F(AggHashTableFree, aggHTFree)                                        \
  F(AggHashTableIterInit, aggHTIterInit)                                \
  F(AggHashTableIterHasNext, aggHTIterHasNext)                          \
  F(AggHashTableIterNext, aggHTIterNext)                                \
  F(AggHashTableIterGetRow, aggHTIterGetRow)                            \
  F(AggHashTableIterClose, aggHTIterClose)                              \
  F(AggPartIterHasNext, aggPartIterHasNext)                             \
  F(AggPartIterNext, aggPartIterNext)                                   \
  F(AggPartIterGetHash, aggPartIterGetHash)                             \
  F(AggPartIterGetRow, aggPartIterGetRow)                               \
  F(AggInit, aggInit)                                                   \
  F(AggAdvance, aggAdvance)                                             \
  F(AggMerge, aggMerge)                                                 \
  F(AggReset, aggReset)                                                 \
  F(AggResult, aggResult)                                               \
                                                                        \
  /* Joins */                                                           \
  F(JoinHashTableInit, joinHTInit)                                      \
  F(JoinHashTableInsert, joinHTInsert)                                  \
  F(JoinHashTableIterInit, joinHTIterInit)                              \
  F(JoinHashTableIterHasNext, joinHTIterHasNext)                        \
  F(JoinHashTableIterGetRow, joinHTIterGetRow)                          \
  F(JoinHashTableIterClose, joinHTIterClose)                            \
  F(JoinHashTableBuild, joinHTBuild)                                    \
  F(JoinHashTableBuildParallel, joinHTBuildParallel)                    \
  F(JoinHashTableFree, joinHTFree)                                      \
                                                                        \
  /* Sorting */                                                         \
  F(SorterInit, sorterInit)                                             \
  F(SorterInsert, sorterInsert)                                         \
  F(SorterInsertTopK, sorterInsertTopK)                                 \
  F(SorterInsertTopKFinish, sorterInsertTopKFinish)                     \
  F(SorterSort, sorterSort)                                             \
  F(SorterSortParallel, sorterSortParallel)                             \
  F(SorterSortTopKParallel, sorterSortTopKParallel)                     \
  F(SorterFree, sorterFree)                                             \
  F(SorterIterInit, sorterIterInit)                                     \
  F(SorterIterHasNext, sorterIterHasNext)                               \
  F(SorterIterNext, sorterIterNext)                                     \
  F(SorterIterGetRow, sorterIterGetRow)                                 \
  F(SorterIterClose, sorterIterClose)                                   \
                                                                        \
  /* Trig */                                                            \
  F(ACos, acos)                                                         \
  F(ASin, asin)                                                         \
  F(ATan, atan)                                                         \
  F(ATan2, atan2)                                                       \
  F(Cos, cos)                                                           \
  F(Cot, cot)                                                           \
  F(Sin, sin)                                                           \
  F(Tan, tan)                                                           \
                                                                        \
  /* Generic */                                                         \
  F(SizeOf, sizeOf)                                                     \
  F(PtrCast, ptrCast)                                                   \
                                                                        \
  /* Output Buffer */                                                   \
  F(OutputAlloc, outputAlloc)                                           \
  F(OutputFinalize, outputFinalize)                                     \
                                                                        \
  /* Index */                                                           \
  F(IndexIteratorInit, indexIteratorInit)                               \
  F(IndexIteratorInitBind, indexIteratorInitBind)                       \
  F(IndexIteratorScanKey, indexIteratorScanKey)                         \
  F(IndexIteratorScanAscending, indexIteratorScanAscending)             \
  F(IndexIteratorScanDescending, indexIteratorScanDescending)           \
  F(IndexIteratorScanLimitDescending, indexIteratorScanLimitDescending) \
  F(IndexIteratorAdvance, indexIteratorAdvance)                         \
  F(IndexIteratorGetPR, indexIteratorGetPR)                             \
  F(IndexIteratorGetLoPR, indexIteratorGetLoPR)                         \
  F(IndexIteratorGetHiPR, indexIteratorGetHiPR)                         \
  F(IndexIteratorGetSlot, indexIteratorGetSlot)                         \
  F(IndexIteratorGetTablePR, indexIteratorGetTablePR)                   \
  F(IndexIteratorFree, indexIteratorFree)                               \
                                                                        \
  /* Projected Row Operations */                                        \
  F(PRSetBool, prSetBool)                                               \
  F(PRSetTinyInt, prSetTinyInt)                                         \
  F(PRSetSmallInt, prSetSmallInt)                                       \
  F(PRSetInt, prSetInt)                                                 \
  F(PRSetBigInt, prSetBigInt)                                           \
  F(PRSetReal, prSetReal)                                               \
  F(PRSetDouble, prSetDouble)                                           \
  F(PRSetDate, prSetDate)                                               \
  F(PRSetTimestamp, prSetTimestamp)                                     \
  F(PRSetVarlen, prSetVarlen)                                           \
  F(PRSetBoolNull, prSetBoolNull)                                       \
  F(PRSetTinyIntNull, prSetTinyIntNull)                                 \
  F(PRSetSmallIntNull, prSetSmallIntNull)                               \
  F(PRSetIntNull, prSetIntNull)                                         \
  F(PRSetBigIntNull, prSetBigIntNull)                                   \
  F(PRSetRealNull, prSetRealNull)                                       \
  F(PRSetDoubleNull, prSetDoubleNull)                                   \
  F(PRSetDateNull, prSetDateNull)                                       \
  F(PRSetTimestampNull, prSetTimestampNull)                             \
  F(PRSetVarlenNull, prSetVarlenNull)                                   \
  F(PRGetBool, prGetBool)                                               \
  F(PRGetTinyInt, prGetTinyInt)                                         \
  F(PRGetSmallInt, prGetSmallInt)                                       \
  F(PRGetInt, prGetInt)                                                 \
  F(PRGetBigInt, prGetBigInt)                                           \
  F(PRGetReal, prGetReal)                                               \
  F(PRGetDouble, prGetDouble)                                           \
  F(PRGetDate, prGetDate)                                               \
  F(PRGetTimestamp, prGetTimestamp)                                     \
  F(PRGetVarlen, prGetVarlen)                                           \
  F(PRGetBoolNull, prGetBoolNull)                                       \
  F(PRGetTinyIntNull, prGetTinyIntNull)                                 \
  F(PRGetSmallIntNull, prGetSmallIntNull)                               \
  F(PRGetIntNull, prGetIntNull)                                         \
  F(PRGetBigIntNull, prGetBigIntNull)                                   \
  F(PRGetRealNull, prGetRealNull)                                       \
  F(PRGetDoubleNull, prGetDoubleNull)                                   \
  F(PRGetDateNull, prGetDateNull)                                       \
  F(PRGetTimestampNull, prGetTimestampNull)                             \
  F(PRGetVarlenNull, prGetVarlenNull)                                   \
                                                                        \
  /* SQL Table Calls */                                                 \
  F(StorageInterfaceInit, storageInterfaceInit)                         \
  F(StorageInterfaceInitBind, storageInterfaceInitBind)                 \
  F(GetTablePR, getTablePR)                                             \
  F(TableInsert, tableInsert)                                           \
  F(TableDelete, tableDelete)                                           \
  F(TableUpdate, tableUpdate)                                           \
  F(GetIndexPR, getIndexPR)                                             \
  F(GetIndexPRBind, getIndexPRBind)                                     \
  F(IndexInsert, indexInsert)                                           \
  F(IndexInsertUnique, indexInsertUnique)                               \
  F(IndexDelete, indexDelete)                                           \
  F(StorageInterfaceFree, storageInterfaceFree)                         \
                                                                        \
  /* Parameter calls */                                                 \
  F(GetParamBool, getParamBool)                                         \
  F(GetParamTinyInt, getParamTinyInt)                                   \
  F(GetParamSmallInt, getParamSmallInt)                                 \
  F(GetParamInt, getParamInt)                                           \
  F(GetParamBigInt, getParamBigInt)                                     \
  F(GetParamReal, getParamReal)                                         \
  F(GetParamDouble, getParamDouble)                                     \
  F(GetParamDate, getParamDate)                                         \
  F(GetParamTimestamp, getParamTimestamp)                               \
  F(GetParamString, getParamString)                                     \
                                                                        \
  /* String functions */                                                \
  F(Lower, lower)                                                       \
<<<<<<< HEAD
  F(Trim, trim)                                                         \
  F(Trim2, trim2)

=======
  F(Upper, upper)                                                       \
  F(Left, left)                                                         \
  F(Right, right)                                                       \
  F(Repeat, repeat)                                                     \
  F(Reverse, reverse)
>>>>>>> 164a6e35
/**
 * Enum of builtins
 */
enum class Builtin : uint8_t {
#define ENTRY(Name, ...) Name,
  BUILTINS_LIST(ENTRY)
#undef ENTRY
#define COUNT_OP(inst, ...) +1
      Last = -1 BUILTINS_LIST(COUNT_OP)
#undef COUNT_OP
};

/**
 * Manages builtin functions
 */
class Builtins {
 public:
  /**
   * The total number of builtin functions
   */
  static const uint32_t BUILTINS_COUNT = static_cast<uint32_t>(Builtin ::Last) + 1;

  /**
   * @return the total number of bytecodes
   */
  static constexpr uint32_t NumBuiltins() { return BUILTINS_COUNT; }

  /**
   * Return the name of the builtin
   * @param builtin builtin to retrieve
   * @return name of the builtin function
   */
  static const char *GetFunctionName(Builtin builtin) { return builtin_functions_name[static_cast<uint8_t>(builtin)]; }

 private:
  static const char *builtin_functions_name[];
};

}  // namespace terrier::execution::ast<|MERGE_RESOLUTION|>--- conflicted
+++ resolved
@@ -245,17 +245,14 @@
                                                                         \
   /* String functions */                                                \
   F(Lower, lower)                                                       \
-<<<<<<< HEAD
   F(Trim, trim)                                                         \
-  F(Trim2, trim2)
-
-=======
+  F(Trim2, trim2)                                                       \
   F(Upper, upper)                                                       \
   F(Left, left)                                                         \
   F(Right, right)                                                       \
   F(Repeat, repeat)                                                     \
   F(Reverse, reverse)
->>>>>>> 164a6e35
+
 /**
  * Enum of builtins
  */
