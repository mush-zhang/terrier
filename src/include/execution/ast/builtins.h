#pragma once

#include "execution/util/execution_common.h"

namespace terrier::execution::ast {

// The list of all builtin functions
// Args: internal name, function name
#define BUILTINS_LIST(F)                                                \
  /* SQL NULL. */                                                       \
  F(IsSqlNull, isSqlNull)                                               \
  F(IsSqlNotNull, isSqlNotNull)                                         \
  F(NullToSql, nullToSql)                                               \
  /* Primitive <-> SQL */                                               \
  F(IntToSql, intToSql)                                                 \
  F(BoolToSql, boolToSql)                                               \
  F(FloatToSql, floatToSql)                                             \
  F(SqlToBool, sqlToBool)                                               \
  F(StringToSql, stringToSql)                                           \
  F(VarlenToSql, varlenToSql)                                           \
  F(DateToSql, dateToSql)                                               \
  F(TimestampToSql, timestampToSql)                                     \
  F(TimestampToSqlHMSu, timestampToSqlHMSu)                             \
                                                                        \
  /* Date Functions */                                                  \
  F(ExtractYear, extractYear)                                           \
                                                                        \
  /* Vectorized Filters */                                              \
  F(FilterEq, filterEq)                                                 \
  F(FilterGe, filterGe)                                                 \
  F(FilterGt, filterGt)                                                 \
  F(FilterLe, filterLe)                                                 \
  F(FilterLt, filterLt)                                                 \
  F(FilterNe, filterNe)                                                 \
                                                                        \
  /* Thread State Container */                                          \
  F(ExecutionContextGetMemoryPool, execCtxGetMem)                       \
  F(ExecutionContextStartResourceTracker, execCtxStartResourceTracker)  \
  F(ExecutionContextEndResourceTracker, execCtxEndResourceTracker)      \
  F(ExecutionContextEndPipelineTracker, execCtxEndPipelineTracker)      \
  F(ThreadStateContainerInit, tlsInit)                                  \
  F(ThreadStateContainerReset, tlsReset)                                \
  F(ThreadStateContainerIterate, tlsIterate)                            \
  F(ThreadStateContainerFree, tlsFree)                                  \
                                                                        \
  /* Table scans */                                                     \
  F(TableIterInit, tableIterInit)                                       \
  F(TableIterInitBind, tableIterInitBind)                               \
  F(TableIterAdvance, tableIterAdvance)                                 \
  F(TableIterGetPCI, tableIterGetPCI)                                   \
  F(TableIterClose, tableIterClose)                                     \
  F(TableIterReset, tableIterReset)                                     \
  F(TableIterParallel, iterateTableParallel)                            \
                                                                        \
  /* PCI */                                                             \
  F(PCIIsFiltered, pciIsFiltered)                                       \
  F(PCIHasNext, pciHasNext)                                             \
  F(PCIHasNextFiltered, pciHasNextFiltered)                             \
  F(PCIAdvance, pciAdvance)                                             \
  F(PCIAdvanceFiltered, pciAdvanceFiltered)                             \
  F(PCIGetSlot, pciGetSlot)                                             \
  F(PCIMatch, pciMatch)                                                 \
  F(PCIReset, pciReset)                                                 \
  F(PCIResetFiltered, pciResetFiltered)                                 \
  F(PCIGetBool, pciGetBool)                                             \
  F(PCIGetTinyInt, pciGetTinyInt)                                       \
  F(PCIGetSmallInt, pciGetSmallInt)                                     \
  F(PCIGetInt, pciGetInt)                                               \
  F(PCIGetBigInt, pciGetBigInt)                                         \
  F(PCIGetReal, pciGetReal)                                             \
  F(PCIGetDouble, pciGetDouble)                                         \
  F(PCIGetDate, pciGetDate)                                             \
  F(PCIGetTimestamp, pciGetTimestamp)                                   \
  F(PCIGetVarlen, pciGetVarlen)                                         \
  F(PCIGetBoolNull, pciGetBoolNull)                                     \
  F(PCIGetTinyIntNull, pciGetTinyIntNull)                               \
  F(PCIGetSmallIntNull, pciGetSmallIntNull)                             \
  F(PCIGetIntNull, pciGetIntNull)                                       \
  F(PCIGetBigIntNull, pciGetBigIntNull)                                 \
  F(PCIGetRealNull, pciGetRealNull)                                     \
  F(PCIGetDoubleNull, pciGetDoubleNull)                                 \
  F(PCIGetDateNull, pciGetDateNull)                                     \
  F(PCIGetTimestampNull, pciGetTimestampNull)                           \
  F(PCIGetVarlenNull, pciGetVarlenNull)                                 \
                                                                        \
  /* Hashing */                                                         \
  F(Hash, hash)                                                         \
                                                                        \
  /* Filter Manager */                                                  \
  F(FilterManagerInit, filterManagerInit)                               \
  F(FilterManagerInsertFilter, filterManagerInsertFilter)               \
  F(FilterManagerFinalize, filterManagerFinalize)                       \
  F(FilterManagerRunFilters, filtersRun)                                \
  F(FilterManagerFree, filterManagerFree)                               \
                                                                        \
  /* Aggregations */                                                    \
  F(AggHashTableInit, aggHTInit)                                        \
  F(AggHashTableInsert, aggHTInsert)                                    \
  F(AggHashTableLookup, aggHTLookup)                                    \
  F(AggHashTableProcessBatch, aggHTProcessBatch)                        \
  F(AggHashTableMovePartitions, aggHTMoveParts)                         \
  F(AggHashTableParallelPartitionedScan, aggHTParallelPartScan)         \
  F(AggHashTableFree, aggHTFree)                                        \
  F(AggHashTableIterInit, aggHTIterInit)                                \
  F(AggHashTableIterHasNext, aggHTIterHasNext)                          \
  F(AggHashTableIterNext, aggHTIterNext)                                \
  F(AggHashTableIterGetRow, aggHTIterGetRow)                            \
  F(AggHashTableIterClose, aggHTIterClose)                              \
  F(AggPartIterHasNext, aggPartIterHasNext)                             \
  F(AggPartIterNext, aggPartIterNext)                                   \
  F(AggPartIterGetHash, aggPartIterGetHash)                             \
  F(AggPartIterGetRow, aggPartIterGetRow)                               \
  F(AggInit, aggInit)                                                   \
  F(AggAdvance, aggAdvance)                                             \
  F(AggMerge, aggMerge)                                                 \
  F(AggReset, aggReset)                                                 \
  F(AggResult, aggResult)                                               \
                                                                        \
  /* Joins */                                                           \
  F(JoinHashTableInit, joinHTInit)                                      \
  F(JoinHashTableInsert, joinHTInsert)                                  \
  F(JoinHashTableIterInit, joinHTIterInit)                              \
  F(JoinHashTableIterHasNext, joinHTIterHasNext)                        \
  F(JoinHashTableIterGetRow, joinHTIterGetRow)                          \
  F(JoinHashTableIterClose, joinHTIterClose)                            \
  F(JoinHashTableBuild, joinHTBuild)                                    \
  F(JoinHashTableBuildParallel, joinHTBuildParallel)                    \
  F(JoinHashTableFree, joinHTFree)                                      \
                                                                        \
  /* Sorting */                                                         \
  F(SorterInit, sorterInit)                                             \
  F(SorterInsert, sorterInsert)                                         \
  F(SorterInsertTopK, sorterInsertTopK)                                 \
  F(SorterInsertTopKFinish, sorterInsertTopKFinish)                     \
  F(SorterSort, sorterSort)                                             \
  F(SorterSortParallel, sorterSortParallel)                             \
  F(SorterSortTopKParallel, sorterSortTopKParallel)                     \
  F(SorterFree, sorterFree)                                             \
  F(SorterIterInit, sorterIterInit)                                     \
  F(SorterIterHasNext, sorterIterHasNext)                               \
  F(SorterIterNext, sorterIterNext)                                     \
  F(SorterIterGetRow, sorterIterGetRow)                                 \
  F(SorterIterClose, sorterIterClose)                                   \
                                                                        \
  /* Trig */                                                            \
  F(ACos, acos)                                                         \
  F(ASin, asin)                                                         \
  F(ATan, atan)                                                         \
  F(ATan2, atan2)                                                       \
  F(Cos, cos)                                                           \
  F(Cot, cot)                                                           \
  F(Sin, sin)                                                           \
  F(Tan, tan)                                                           \
                                                                        \
  /* Generic */                                                         \
  F(SizeOf, sizeOf)                                                     \
  F(PtrCast, ptrCast)                                                   \
                                                                        \
  /* Output Buffer */                                                   \
  F(OutputAlloc, outputAlloc)                                           \
  F(OutputFinalize, outputFinalize)                                     \
                                                                        \
  /* Index */                                                           \
  F(IndexIteratorInit, indexIteratorInit)                               \
  F(IndexIteratorInitBind, indexIteratorInitBind)                       \
  F(IndexIteratorScanKey, indexIteratorScanKey)                         \
  F(IndexIteratorScanAscending, indexIteratorScanAscending)             \
  F(IndexIteratorScanDescending, indexIteratorScanDescending)           \
  F(IndexIteratorScanLimitDescending, indexIteratorScanLimitDescending) \
  F(IndexIteratorAdvance, indexIteratorAdvance)                         \
  F(IndexIteratorGetPR, indexIteratorGetPR)                             \
  F(IndexIteratorGetLoPR, indexIteratorGetLoPR)                         \
  F(IndexIteratorGetHiPR, indexIteratorGetHiPR)                         \
  F(IndexIteratorGetSlot, indexIteratorGetSlot)                         \
  F(IndexIteratorGetTablePR, indexIteratorGetTablePR)                   \
  F(IndexIteratorFree, indexIteratorFree)                               \
                                                                        \
  /* Projected Row Operations */                                        \
  F(PRSetBool, prSetBool)                                               \
  F(PRSetTinyInt, prSetTinyInt)                                         \
  F(PRSetSmallInt, prSetSmallInt)                                       \
  F(PRSetInt, prSetInt)                                                 \
  F(PRSetBigInt, prSetBigInt)                                           \
  F(PRSetReal, prSetReal)                                               \
  F(PRSetDouble, prSetDouble)                                           \
  F(PRSetDate, prSetDate)                                               \
  F(PRSetTimestamp, prSetTimestamp)                                     \
  F(PRSetVarlen, prSetVarlen)                                           \
  F(PRSetBoolNull, prSetBoolNull)                                       \
  F(PRSetTinyIntNull, prSetTinyIntNull)                                 \
  F(PRSetSmallIntNull, prSetSmallIntNull)                               \
  F(PRSetIntNull, prSetIntNull)                                         \
  F(PRSetBigIntNull, prSetBigIntNull)                                   \
  F(PRSetRealNull, prSetRealNull)                                       \
  F(PRSetDoubleNull, prSetDoubleNull)                                   \
  F(PRSetDateNull, prSetDateNull)                                       \
  F(PRSetTimestampNull, prSetTimestampNull)                             \
  F(PRSetVarlenNull, prSetVarlenNull)                                   \
  F(PRGetBool, prGetBool)                                               \
  F(PRGetTinyInt, prGetTinyInt)                                         \
  F(PRGetSmallInt, prGetSmallInt)                                       \
  F(PRGetInt, prGetInt)                                                 \
  F(PRGetBigInt, prGetBigInt)                                           \
  F(PRGetReal, prGetReal)                                               \
  F(PRGetDouble, prGetDouble)                                           \
  F(PRGetDate, prGetDate)                                               \
  F(PRGetTimestamp, prGetTimestamp)                                     \
  F(PRGetVarlen, prGetVarlen)                                           \
  F(PRGetBoolNull, prGetBoolNull)                                       \
  F(PRGetTinyIntNull, prGetTinyIntNull)                                 \
  F(PRGetSmallIntNull, prGetSmallIntNull)                               \
  F(PRGetIntNull, prGetIntNull)                                         \
  F(PRGetBigIntNull, prGetBigIntNull)                                   \
  F(PRGetRealNull, prGetRealNull)                                       \
  F(PRGetDoubleNull, prGetDoubleNull)                                   \
  F(PRGetDateNull, prGetDateNull)                                       \
  F(PRGetTimestampNull, prGetTimestampNull)                             \
  F(PRGetVarlenNull, prGetVarlenNull)                                   \
                                                                        \
  /* SQL Table Calls */                                                 \
  F(StorageInterfaceInit, storageInterfaceInit)                         \
  F(StorageInterfaceInitBind, storageInterfaceInitBind)                 \
  F(GetTablePR, getTablePR)                                             \
  F(TableInsert, tableInsert)                                           \
  F(TableDelete, tableDelete)                                           \
  F(TableUpdate, tableUpdate)                                           \
  F(GetIndexPR, getIndexPR)                                             \
  F(GetIndexPRBind, getIndexPRBind)                                     \
  F(IndexInsert, indexInsert)                                           \
  F(IndexInsertUnique, indexInsertUnique)                               \
  F(IndexDelete, indexDelete)                                           \
  F(StorageInterfaceFree, storageInterfaceFree)                         \
                                                                        \
  /* Parameter calls */                                                 \
  F(GetParamBool, getParamBool)                                         \
  F(GetParamTinyInt, getParamTinyInt)                                   \
  F(GetParamSmallInt, getParamSmallInt)                                 \
  F(GetParamInt, getParamInt)                                           \
  F(GetParamBigInt, getParamBigInt)                                     \
  F(GetParamReal, getParamReal)                                         \
  F(GetParamDouble, getParamDouble)                                     \
  F(GetParamDate, getParamDate)                                         \
  F(GetParamTimestamp, getParamTimestamp)                               \
  F(GetParamString, getParamString)                                     \
                                                                        \
  /* String functions */                                                \
  F(Lower, lower)                                                       \
<<<<<<< HEAD
  F(Trim, trim)                                                         \
  F(Trim2, trim2)                                                       \
  F(Upper, upper)                                                       \
  F(Left, left)                                                         \
  F(Right, right)                                                       \
  F(Repeat, repeat)                                                     \
  F(Reverse, reverse)

=======
                                                                        \
  F(Abs, abs)
>>>>>>> 8b761946
/**
 * Enum of builtins
 */
enum class Builtin : uint8_t {
#define ENTRY(Name, ...) Name,
  BUILTINS_LIST(ENTRY)
#undef ENTRY
#define COUNT_OP(inst, ...) +1
      Last = -1 BUILTINS_LIST(COUNT_OP)
#undef COUNT_OP
};

/**
 * Manages builtin functions
 */
class Builtins {
 public:
  /**
   * The total number of builtin functions
   */
  static const uint32_t BUILTINS_COUNT = static_cast<uint32_t>(Builtin ::Last) + 1;

  /**
   * @return the total number of bytecodes
   */
  static constexpr uint32_t NumBuiltins() { return BUILTINS_COUNT; }

  /**
   * Return the name of the builtin
   * @param builtin builtin to retrieve
   * @return name of the builtin function
   */
  static const char *GetFunctionName(Builtin builtin) { return builtin_functions_name[static_cast<uint8_t>(builtin)]; }

 private:
  static const char *builtin_functions_name[];
};

}  // namespace terrier::execution::ast<|MERGE_RESOLUTION|>--- conflicted
+++ resolved
@@ -245,19 +245,15 @@
                                                                         \
   /* String functions */                                                \
   F(Lower, lower)                                                       \
-<<<<<<< HEAD
   F(Trim, trim)                                                         \
   F(Trim2, trim2)                                                       \
   F(Upper, upper)                                                       \
   F(Left, left)                                                         \
   F(Right, right)                                                       \
   F(Repeat, repeat)                                                     \
-  F(Reverse, reverse)
-
-=======
+  F(Reverse, reverse)                                                   \
                                                                         \
   F(Abs, abs)
->>>>>>> 8b761946
 /**
  * Enum of builtins
  */
