#pragma once

#include <limits>
#include <string>

#include "execution/sql/value.h"

namespace terrier::execution::exec {
class ExecutionContext;
}

namespace terrier::execution::sql {

/**
 * Utility class to handle SQL string manipulations.
 */
class StringFunctions {
 public:
  /** This class cannot be instantiated. */
  DISALLOW_INSTANTIATION(StringFunctions);
  /** This class cannot be copied or moved. */
  DISALLOW_COPY_AND_MOVE(StringFunctions);

  /** Compute ASCII(str). */
  static void ASCII(Integer *result, exec::ExecutionContext *ctx, const StringVal &str);

  /** Compute LENGTH(str). */
  static void CharLength(Integer *result, exec::ExecutionContext *ctx, const StringVal &str) {
    Length(result, ctx, str);
  }

  /** Compute CONCAT(left, right). */
  static void Concat(StringVal *result, exec::ExecutionContext *ctx, const StringVal &left, const StringVal &right);

  /** Compute LEFT(str, n). */
  static void Left(StringVal *result, exec::ExecutionContext *ctx, const StringVal &str, const Integer &n);

  /** Compute LENGTH(str). */
  static void Length(Integer *result, exec::ExecutionContext *ctx, const StringVal &str);

  /** Compute LOWER(str). */
  static void Lower(StringVal *result, exec::ExecutionContext *ctx, const StringVal &str);

  /** Compute LPAD(str, len, pad). */
  static void Lpad(StringVal *result, exec::ExecutionContext *ctx, const StringVal &str, const Integer &len,
                   const StringVal &pad);

<<<<<<< HEAD
=======
  /** Compute LPAD(str, len). */
  static void Lpad(StringVal *result, exec::ExecutionContext *ctx, const StringVal &str, const Integer &len);

>>>>>>> d60db2a5
  /** Compute LTRIM(str, chars). */
  static void Ltrim(StringVal *result, exec::ExecutionContext *ctx, const StringVal &str, const StringVal &chars);

  /** Compute LTRIM(str). */
  static void Ltrim(StringVal *result, exec::ExecutionContext *ctx, const StringVal &str);

  /** Compute REPEAT(str, n). */
  static void Repeat(StringVal *result, exec::ExecutionContext *ctx, const StringVal &str, const Integer &n);

  /** Compute REVERSE(str). */
  static void Reverse(StringVal *result, exec::ExecutionContext *ctx, const StringVal &str);

  /** Compute RIGHT(str, n). */
  static void Right(StringVal *result, exec::ExecutionContext *ctx, const StringVal &str, const Integer &n);

<<<<<<< HEAD
  /** Compute RPAD(str, n). */
  static void Rpad(StringVal *result, exec::ExecutionContext *ctx, const StringVal &str, const Integer &n,
                   const StringVal &pad);

=======
  /** Compute RPAD(str, n, pad). */
  static void Rpad(StringVal *result, exec::ExecutionContext *ctx, const StringVal &str, const Integer &len,
                   const StringVal &pad);

  /** Compute RPAD(str, n). */
  static void Rpad(StringVal *result, exec::ExecutionContext *ctx, const StringVal &str, const Integer &len);

>>>>>>> d60db2a5
  /** Compute RTRIM(str, chars). */
  static void Rtrim(StringVal *result, exec::ExecutionContext *ctx, const StringVal &str, const StringVal &chars);

  /** Compute RTRIM(str). */
  static void Rtrim(StringVal *result, exec::ExecutionContext *ctx, const StringVal &str);

  /** Compute SPLITPART(str, delim, field). */
  static void SplitPart(StringVal *result, exec::ExecutionContext *ctx, const StringVal &str, const StringVal &delim,
                        const Integer &field);

  /** Compute SUBSTRING(str, pos, len). */
  static void Substring(StringVal *result, exec::ExecutionContext *ctx, const StringVal &str, const Integer &pos,
                        const Integer &len);

  /** Compute SUBSTRING(str, pos). */
  static void Substring(StringVal *result, exec::ExecutionContext *ctx, const StringVal &str, const Integer &pos) {
    Substring(result, ctx, str, pos, Integer(std::numeric_limits<int64_t>::max()));
  }

  /** Compute STARTS_WITH(str, start). */
  static void StartsWith(BoolVal *result, exec::ExecutionContext *ctx, const StringVal &str, const StringVal &start);

  /** Compute TRIM(str, chars). */
  static void Trim(StringVal *result, exec::ExecutionContext *ctx, const StringVal &str, const StringVal &chars);

  /** Compute TRIM(str). */
  static void Trim(StringVal *result, exec::ExecutionContext *ctx, const StringVal &str);

  /** Compute UPPER(str). */
  static void Upper(StringVal *result, exec::ExecutionContext *ctx, const StringVal &str);

  /** Compute LIKE(string, pattern). */
  static void Like(BoolVal *result, exec::ExecutionContext *ctx, const StringVal &string, const StringVal &pattern);

  /** Compute POSITION(search_str, search_sub_str). */
  static void Position(Integer *result, exec::ExecutionContext *ctx, const StringVal &search_str,
                       const StringVal &search_sub_str);

  /** Compute CHR(code). */
  static void Chr(StringVal *result, exec::ExecutionContext *ctx, const Integer &code);

  /** Compute INITCAP(str). */
  static void InitCap(StringVal *result, exec::ExecutionContext *ctx, const StringVal &str);
};
}  // namespace terrier::execution::sql<|MERGE_RESOLUTION|>--- conflicted
+++ resolved
@@ -45,12 +45,9 @@
   static void Lpad(StringVal *result, exec::ExecutionContext *ctx, const StringVal &str, const Integer &len,
                    const StringVal &pad);
 
-<<<<<<< HEAD
-=======
   /** Compute LPAD(str, len). */
   static void Lpad(StringVal *result, exec::ExecutionContext *ctx, const StringVal &str, const Integer &len);
 
->>>>>>> d60db2a5
   /** Compute LTRIM(str, chars). */
   static void Ltrim(StringVal *result, exec::ExecutionContext *ctx, const StringVal &str, const StringVal &chars);
 
@@ -66,12 +63,6 @@
   /** Compute RIGHT(str, n). */
   static void Right(StringVal *result, exec::ExecutionContext *ctx, const StringVal &str, const Integer &n);
 
-<<<<<<< HEAD
-  /** Compute RPAD(str, n). */
-  static void Rpad(StringVal *result, exec::ExecutionContext *ctx, const StringVal &str, const Integer &n,
-                   const StringVal &pad);
-
-=======
   /** Compute RPAD(str, n, pad). */
   static void Rpad(StringVal *result, exec::ExecutionContext *ctx, const StringVal &str, const Integer &len,
                    const StringVal &pad);
@@ -79,7 +70,6 @@
   /** Compute RPAD(str, n). */
   static void Rpad(StringVal *result, exec::ExecutionContext *ctx, const StringVal &str, const Integer &len);
 
->>>>>>> d60db2a5
   /** Compute RTRIM(str, chars). */
   static void Rtrim(StringVal *result, exec::ExecutionContext *ctx, const StringVal &str, const StringVal &chars);
 
