--- conflicted
+++ resolved
@@ -7,9 +7,6 @@
 #include "catalog/catalog_defs.h"
 #include "parser/expression/abstract_expression.h"
 
-<<<<<<< HEAD
-namespace terrier::parser {
-=======
 namespace terrier {
 
 namespace binder {
@@ -18,7 +15,6 @@
 
 namespace parser {
 
->>>>>>> b1080c22
 /**
  * ColumnValueExpression represents a reference to a column.
  *
@@ -95,10 +91,6 @@
   /** @return column oid */
   catalog::col_oid_t GetColumnOid() const { return column_oid_; }
 
-<<<<<<< HEAD
-=======
-  // TODO(WAN) we should really have a constructor that's just "everything"
->>>>>>> b1080c22
   std::unique_ptr<AbstractExpression> Copy() const override {
     return std::make_unique<ColumnValueExpression>(GetDatabaseOid(), GetTableOid(), GetColumnOid());
   }
@@ -162,18 +154,13 @@
   }
 
  private:
-<<<<<<< HEAD
-=======
   friend class binder::BinderContext;
->>>>>>> b1080c22
   /** @param database_oid Database OID to be assigned to this expression */
   void SetDatabaseOID(catalog::db_oid_t database_oid) { database_oid_ = database_oid; }
   /** @param table_oid Table OID to be assigned to this expression */
   void SetTableOID(catalog::table_oid_t table_oid) { table_oid_ = table_oid; }
   /** @param column_oid Column OID to be assigned to this expression */
   void SetColumnOID(catalog::col_oid_t column_oid) { column_oid_ = column_oid; }
-<<<<<<< HEAD
-=======
   //
   //  /**
   //   * @param database_oid Database OID to be assigned to this expression
@@ -189,7 +176,6 @@
    * @param column_oid Column OID to be assigned to this expression
    */
   void SetColumnName(const std::string &col_name) { column_name_ = std::string(col_name); }
->>>>>>> b1080c22
 
   /** Namespace name. */
   std::string namespace_name_;
@@ -199,29 +185,12 @@
   std::string column_name_;
 
   // TODO(Ling): change to INVALID_*_OID after catalog completion
-<<<<<<< HEAD
   /** Database OID. */
-  catalog::db_oid_t database_oid_ = catalog::db_oid_t(0);
+  catalog::db_oid_t database_oid_ = catalog::INVALID_DATABASE_OID;
   /** Table OID. */
-  catalog::table_oid_t table_oid_ = catalog::table_oid_t(0);
+  catalog::table_oid_t table_oid_ = catalog::INVALID_TABLE_OID;
   /** Column OID. */
-  catalog::col_oid_t column_oid_ = catalog::col_oid_t(0);
-=======
-  /**
-   * OID of the database
-   */
-  catalog::db_oid_t database_oid_ = catalog::INVALID_DATABASE_OID;
-
-  /**
-   * OID of the table
-   */
-  catalog::table_oid_t table_oid_ = catalog::INVALID_TABLE_OID;
-
-  /**
-   * OID of the column
-   */
   catalog::col_oid_t column_oid_ = catalog::INVALID_COLUMN_OID;
->>>>>>> b1080c22
 };
 
 DEFINE_JSON_DECLARATIONS(ColumnValueExpression);
