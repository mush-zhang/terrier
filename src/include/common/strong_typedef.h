#pragma once

#include <atomic>
#include <cstddef>
#include <cstdint>
#include <functional>
#include <iosfwd>
#include <string>
#include <type_traits>
#include <utility>

#include "common/macros.h"

namespace terrier::common {
/*
 * A strong typedef is like a typedef, except the compiler will enforce explicit
 * conversion for you.
 *
 * Usually, typedefs (or equivalent 'using' statement) are transparent to the
 * compiler. If you declare A and B to both be int, they are interchangeable.
 * This is not exactly ideal because then it becomes easy for you to do something
 * like this:
 *
 * // some definition
 * A foo(A a, B b);
 *
 * // invocation
 * (a = 42, b = 10)
 * foo(10, 42); // oops
 *
 * ... and the compiler will happily compile and run that code with no warning.
 *
 * With strong typedef, you are required to explicitly convert these types, turning
 * our example into:
 *
 * A a(42);
 * B b(10);
 * foo(a, b);
 *
 * Now foo(b, a) would be a type mismatch.
 *
 * To get 42 out of a, simply do (!a) to get back an int.
 *
 * e.g. STRONG_TYPEDEF(foo, uint32_t)
 * int result = !foo(a(42), b(10));
 *
 * This works with all types of ints.
 */
#define STRONG_TYPEDEF(name, underlying_type) \
  namespace tags {                            \
  struct name##_typedef_tag {};               \
  }                                           \
  using name = ::terrier::common::StrongTypeAlias<tags::name##_typedef_tag, underlying_type>;

/**
 * A StrongTypeAlias is the underlying implementation of STRONG_TYPEDEF.
 *
 * Unless you know what you are doing, you shouldn't touch this class. Just use
 * the MACRO defined above
 * @tparam Tag a dummy class type to annotate the underlying type
 * @tparam IntType the underlying type
 */
template <class Tag, typename IntType>
class StrongTypeAlias {
  static_assert(std::is_integral<IntType>::value, "Only int types are defined for strong typedefs");

 public:
  StrongTypeAlias() = default;
  /**
   * Constructs a new StrongTypeAlias.
   * @param val const reference to the underlying type.
   */
  explicit StrongTypeAlias(const IntType &val) : val_(val) {}
  /**
   * Move constructs a new StrongTypeAlias.
   * @param val const reference to the underlying type.
   */
  explicit StrongTypeAlias(IntType &&val) : val_(std::move(val)) {}

  /**
   * @return the underlying value.
   */
  const IntType &operator!() const { return val_; }

  /**
   * @return the underlying value
   */
  explicit operator IntType() const { return val_; }

  /**
   * Checks if this is equal to the other StrongTypeAlias.
   * @param rhs the other StrongTypeAlias to be compared.
   * @return true if the StrongTypeAliases are equal, false otherwise.
   */
  bool operator==(const StrongTypeAlias &rhs) const { return val_ == rhs.val_; }

  /**
   * Checks if this is not equal to the other StrongTypeAlias.
   * @param rhs the other StrongTypeAlias to be compared.
   * @return true if the StrongTypeAliases are not equal, false otherwise.
   */
  bool operator!=(const StrongTypeAlias &rhs) const { return val_ != rhs.val_; }

  /**
   * prefix-increment.
   * @return the value of the variable after the modification.
   */
  StrongTypeAlias &operator++() {
    ++val_;
    return *this;
  }

  /**
   * postfix-increment.
   * @return the value of the variable before the modification.
   */
  StrongTypeAlias operator++(int) { return StrongTypeAlias(val_++); }

  /**
   * addition.
   * @param operand another int type
   * @return sum of the underlying value and given operand
   */
  StrongTypeAlias operator+(const IntType &operand) const {
    return StrongTypeAlias(static_cast<IntType>(val_ + operand));
  }

  /**
   * addition and assignment
   * @param rhs another int type
   * @return self-reference after the rhs is added to the underlying value
   */
  StrongTypeAlias &operator+=(const IntType &rhs) {
    val_ += rhs;
    return *this;
  }

  /**
   * prefix-decrement.
   * @return the value of the variable after the modification.
   */
  StrongTypeAlias &operator--() {
    --val_;
    return *this;
  }

  /**
   * postfix-decrement.
   * @return the value of the variable before the modification.
   */
  StrongTypeAlias operator--(int) { return StrongTypeAlias(val_--); }

  /**
   * subtraction
   * @param operand another int type
   * @return difference between the underlying value and given operand
   */
  StrongTypeAlias operator-(const IntType &operand) const { return StrongTypeAlias(val_ - operand); }

  /**
   * subtraction and assignment
   * @param rhs another int type
   * @return self-reference after the rhs is subtracted from the underlying value
   */
  StrongTypeAlias &operator-=(const IntType &rhs) {
    val_ -= rhs;
    return *this;
  }

  /**
   * @param other the other type alias to compare to
   * @return whether underlying value of this < other
   */
  bool operator<(const StrongTypeAlias &other) const { return val_ < other.val_; }

  /**
   * @param other the other type alias to compare to
   * @return whether underlying value of this < other
   */
  bool operator<=(const StrongTypeAlias &other) const { return val_ <= other.val_; }

  /**
   * @param other the other type alias to compare to
   * @return whether underlying value of this < other
   */
  bool operator>(const StrongTypeAlias &other) const { return val_ > other.val_; }

  /**
   * @param other the other type alias to compare to
   * @return whether underlying value of this < other
   */
  bool operator>=(const StrongTypeAlias &other) const { return val_ >= other.val_; }

  /**
   * Outputs the StrongTypeAlias to the output stream.
   * @param os output stream to be written to.
   * @param alias StrongTypeAlias to be output.
   * @return modified output stream.
   */
  friend std::ostream &operator<<(std::ostream &os, const StrongTypeAlias &alias) { return os << alias.val_; }

 private:
  IntType val_;
};
}  // namespace terrier::common

/* Define all typedefs here */
namespace terrier {
using byte = std::byte;
}

<<<<<<< HEAD
STRONG_TYPEDEF(col_oid_t, uint32_t);
STRONG_TYPEDEF(date_t, uint32_t);
STRONG_TYPEDEF(table_oid_t, uint32_t);
STRONG_TYPEDEF(db_oid_t, uint32_t);

=======
>>>>>>> 4bf00cd7
namespace std {
// TODO(Tianyu): Expand this specialization if needed.
/**
 * Specialization of StrongTypeAlias for std::atomic<uint32_t>.
 * @tparam Tag a dummy class type to annotate the underlying uint32_t
 */
template <class Tag, class IntType>
struct atomic<terrier::common::StrongTypeAlias<Tag, IntType>> {
  static_assert(std::is_integral<IntType>::value, "Only int types are defined for strong typedefs");

  /**
   * Type alias shorthand.
   */
  using t = terrier::common::StrongTypeAlias<Tag, IntType>;
  /**
   * Constructs new atomic variable.
   * @param val value to initialize with.
   */
  explicit atomic(IntType val = 0) : underlying_{val} {}
  /**
   * Constructs new atomic variable.
   * @param val value to initialize with.
   */
  explicit atomic(t val) : underlying_{!val} {}
  /**
   * Disable copying and moving for our atomic object.
   */
  DISALLOW_COPY_AND_MOVE(atomic);

  /**
   * Checks if the atomic object is lock-free.
   * @return true if the atomic operations on the objects of this type are lock-free, false otherwise.
   */
  bool is_lock_free() const noexcept { return underlying_.is_lock_free(); }

  /**
   * Atomically replaces the current value with desired. Memory is affected according to the value of order.
   * @param desired	the value to store into the atomic variable.
   * @param order memory order constraints to enforce.
   */
  void store(t desired, memory_order order = memory_order_seq_cst) volatile noexcept {
    underlying_.store(!desired, order);
  }

  /**
   * Atomically loads and returns the current value of the atomic variable.
   * Memory is affected according to the value of order.
   * @param order memory order constraints to enforce.
   * @return The current value of the atomic variable.
   */
  t load(memory_order order = memory_order_seq_cst) const volatile noexcept { return t(underlying_.load(order)); }

  /**
   * Atomically replaces the underlying value with desired. The operation is read-modify-write operation.
   * Memory is affected according to the value of order.
   * @param desired	value to assign.
   * @param order memory order constraints to enforce.
   * @return The value of the atomic variable before the call.
   */
  t exchange(t desired, memory_order order = memory_order_seq_cst) volatile noexcept {
    return t(underlying_.exchange(!desired, order));
  }

  /**
   * Atomically compares the [object representation (until C++20) / value representation (since C++20)] of *this
   * with that of expected, and if those are bitwise-equal, replaces the former with desired
   * (performs read-modify-write operation). Otherwise, loads the actual value stored in *this
   * into expected (performs load operation).
   * @param expected reference to the value expected to be found in the atomic object.
   * @param desired the value to store in the atomic object if it is as expected.
   * @param order the memory synchronization ordering for both operations.
   * @return true if the underlying atomic value was successfully changed, false otherwise.
   */
  // NOLINTNEXTLINE
  bool compare_exchange_weak(t &expected, t desired, memory_order order = memory_order_seq_cst) volatile noexcept {
    return underlying_.compare_exchange_weak(!expected, !desired, order);
  }

  /**
   * Atomically compares the [object representation (until C++20) / value representation (since C++20)] of *this
   * with that of expected, and if those are bitwise-equal, replaces the former with desired
   * (performs read-modify-write operation). Otherwise, loads the actual value stored in *this
   * into expected (performs load operation).
   * @param expected reference to the value expected to be found in the atomic object.
   * @param desired the value to store in the atomic object if it is as expected.
   * @param order the memory synchronization ordering for both operations.
   * @return true if the underlying atomic value was successfully changed, false otherwise.
   */
  // NOLINTNEXTLINE
  bool compare_exchange_strong(t &expected, t desired, memory_order order = memory_order_seq_cst) volatile noexcept {
    return underlying_.compare_exchange_strong(!expected, !desired, order);
  }

  /**
   * Atomic pre-increment.
   * @return the value of the atomic variable after the modification.
   */
  t operator++() volatile noexcept {
    IntType result = ++underlying_;
    return t(result);
  }

  /**
   * Atomic post-increment.
   * @return the value of the atomic variable before the modification.
   */
  t operator++(int) volatile noexcept {
    const IntType result = underlying_++;
    return t(result);
  }

 private:
  atomic<IntType> underlying_;
};

/**
 * Implements std::hash for StrongTypeAlias.
 * @tparam Tag a dummy class type to annotate the underlying type.
 * @tparam T the underlying type.
 */
template <class Tag, typename T>
struct hash<terrier::common::StrongTypeAlias<Tag, T>> {
  /**
   * Returns the hash of the underlying type's contents.
   * @param alias the aliased type to be hashed.
   * @return the hash of the aliased type.
   */
  size_t operator()(const terrier::common::StrongTypeAlias<Tag, T> &alias) const { return hash<T>()(!alias); }
};

/**
 * Implements std::less for StrongTypeAlias.
 * @tparam Tag a dummy class type to annotate the underlying type.
 * @tparam T the underlying type.
 */
template <class Tag, class T>
struct less<terrier::common::StrongTypeAlias<Tag, T>> {
  /**
   * @param x one value
   * @param y other value
   * @return x < y (underlying value)
   */
  bool operator()(const terrier::common::StrongTypeAlias<Tag, T> &x,
                  const terrier::common::StrongTypeAlias<Tag, T> &y) const {
    return std::less<T>()(!x, !y);
  }
};
}  // namespace std<|MERGE_RESOLUTION|>--- conflicted
+++ resolved
@@ -209,14 +209,6 @@
 using byte = std::byte;
 }
 
-<<<<<<< HEAD
-STRONG_TYPEDEF(col_oid_t, uint32_t);
-STRONG_TYPEDEF(date_t, uint32_t);
-STRONG_TYPEDEF(table_oid_t, uint32_t);
-STRONG_TYPEDEF(db_oid_t, uint32_t);
-
-=======
->>>>>>> 4bf00cd7
 namespace std {
 // TODO(Tianyu): Expand this specialization if needed.
 /**
