#pragma once

#include <functional>
#include <memory>
#include <unordered_set>
#include <utility>
#include <variant>  // NOLINT (Matt): lint thinks this C++17 header is a C header because it only knows C++11
#include <vector>

#include "common/managed_pointer.h"
#include "libcuckoo/cuckoohash_config.hh"
#include "storage/index/index.h"
#include "storage/index/index_defs.h"

namespace terrier::transaction {
class TransactionContext;
}

template <class Key, class T, class Hash, class KeyEqual, class Allocator, std::size_t SLOT_PER_BUCKET>
class cuckoohash_map;

namespace terrier::storage::index {

template <uint16_t KeySize>
class HashKey;
template <uint16_t KeySize>
class GenericKey;

/**
 * Wrapper around libcuckoo's hash map. The MVCC is logic is similar to our reference index (BwTreeIndex). Much of the
 * logic here is related to the cuckoohash_map not being a multimap. We get around this by making the value type a
 * std::variant that can either be a TupleSlot if there's only a single value for a given key, or a std::unordered_set
 * of TupleSlots if a single key needs to map to multiple TupleSlots.
 * @tparam KeyType the type of keys stored in the map
 */
template <typename KeyType>
class HashIndex final : public Index {
  friend class IndexBuilder;

 private:
  // TODO(Matt): unclear at the moment if we would want this to be tunable via the SettingsManager. Alternatively, it
  // might be something that is a per-index hint based on the table size (cardinality?), rather than a global setting
  static constexpr uint16_t INITIAL_CUCKOOHASH_MAP_SIZE = 256;
  struct TupleSlotHash;

  using ValueMap = std::unordered_set<TupleSlot, TupleSlotHash>;
  using ValueType = std::variant<TupleSlot, ValueMap>;

  explicit HashIndex(IndexMetadata metadata);

  const std::unique_ptr<
      cuckoohash_map<KeyType, ValueType, std::hash<KeyType>,
                     std::equal_to<KeyType>,  // NOLINT transparent functors can't figure out template
                     std::allocator<std::pair<const KeyType, ValueType>>, LIBCUCKOO_DEFAULT_SLOT_PER_BUCKET>>
      hash_map_;

 public:
  IndexType Type() const final { return IndexType::HASHMAP; }

  size_t EstimateHeapUsage() const final;

  bool Insert(common::ManagedPointer<transaction::TransactionContext> txn, const ProjectedRow &tuple,
              TupleSlot location) final;

  bool InsertUnique(common::ManagedPointer<transaction::TransactionContext> txn, const ProjectedRow &tuple,
                    TupleSlot location) final;

<<<<<<< HEAD
        if (!predicate_satisfied) {
          // insert the location to the cuckoohash_map
          insert_result = value_map.emplace(location).second;
          TERRIER_ASSERT(insert_result,
                         " index shouldn't fail to insert after predicate check. If it did, something went wrong deep "
                         "inside the hash map itself.");
        }
      }
      return false;
    };

    const bool UNUSED_ATTRIBUTE uprase_result = hash_map_->uprase_fn(index_key, key_found_fn, location);
    const bool UNUSED_ATTRIBUTE overall_result = insert_result || uprase_result;

    TERRIER_ASSERT(predicate_satisfied != overall_result,
                   "Cant have satisfied the predicate and also succeeded to insert.");
    TERRIER_ASSERT(predicate_satisfied || (insert_result != uprase_result),
                   "Either a new key was inserted (uprase_result), or the value already existed and a new value was "
                   "inserted (insert_result).");

    if (overall_result) {
      txn->RegisterAbortAction(ERASE_KEY_ACTION);
    } else {
      // Presumably you've already made modifications to a DataTable (the source of the TupleSlot argument to this
      // function) however, the index found a constraint violation and cannot allow that operation to succeed. For MVCC
      // correctness, this txn must now abort for the GC to clean up the version chain in the DataTable correctly.
      txn->SetMustAbort();
    }

    return overall_result;
  }

  void Delete(const common::ManagedPointer<transaction::TransactionContext> txn, const ProjectedRow &tuple,
              const TupleSlot location) final {
    KeyType index_key;
    index_key.SetFromProjectedRow(tuple, metadata_, metadata_.GetSchema().GetColumns().size());

    TERRIER_ASSERT(!(location.GetBlock()->data_table_->HasConflict(*txn, location)) &&
                       !(location.GetBlock()->data_table_->IsVisible(*txn, location)),
                   "Called index delete on a TupleSlot that has a conflict with this txn or is still visible.");

    // Register a deferred action for the GC with txn manager. See base function comment.
    txn->RegisterCommitAction([=](transaction::DeferredActionManager *deferred_action_manager) {
      deferred_action_manager->RegisterDeferredAction(ERASE_KEY_ACTION, transaction::DafId::INDEX_REMOVE_KEY);
    });
  }
=======
  void Delete(common::ManagedPointer<transaction::TransactionContext> txn, const ProjectedRow &tuple,
              TupleSlot location) final;
>>>>>>> ecc317f5

  void ScanKey(const transaction::TransactionContext &txn, const ProjectedRow &key,
               std::vector<TupleSlot> *value_list) final;
};

extern template class HashIndex<HashKey<8>>;
extern template class HashIndex<HashKey<16>>;
extern template class HashIndex<HashKey<32>>;
extern template class HashIndex<HashKey<64>>;
extern template class HashIndex<HashKey<128>>;
extern template class HashIndex<HashKey<256>>;

extern template class HashIndex<GenericKey<64>>;
extern template class HashIndex<GenericKey<128>>;
extern template class HashIndex<GenericKey<256>>;

}  // namespace terrier::storage::index<|MERGE_RESOLUTION|>--- conflicted
+++ resolved
@@ -65,57 +65,8 @@
   bool InsertUnique(common::ManagedPointer<transaction::TransactionContext> txn, const ProjectedRow &tuple,
                     TupleSlot location) final;
 
-<<<<<<< HEAD
-        if (!predicate_satisfied) {
-          // insert the location to the cuckoohash_map
-          insert_result = value_map.emplace(location).second;
-          TERRIER_ASSERT(insert_result,
-                         " index shouldn't fail to insert after predicate check. If it did, something went wrong deep "
-                         "inside the hash map itself.");
-        }
-      }
-      return false;
-    };
-
-    const bool UNUSED_ATTRIBUTE uprase_result = hash_map_->uprase_fn(index_key, key_found_fn, location);
-    const bool UNUSED_ATTRIBUTE overall_result = insert_result || uprase_result;
-
-    TERRIER_ASSERT(predicate_satisfied != overall_result,
-                   "Cant have satisfied the predicate and also succeeded to insert.");
-    TERRIER_ASSERT(predicate_satisfied || (insert_result != uprase_result),
-                   "Either a new key was inserted (uprase_result), or the value already existed and a new value was "
-                   "inserted (insert_result).");
-
-    if (overall_result) {
-      txn->RegisterAbortAction(ERASE_KEY_ACTION);
-    } else {
-      // Presumably you've already made modifications to a DataTable (the source of the TupleSlot argument to this
-      // function) however, the index found a constraint violation and cannot allow that operation to succeed. For MVCC
-      // correctness, this txn must now abort for the GC to clean up the version chain in the DataTable correctly.
-      txn->SetMustAbort();
-    }
-
-    return overall_result;
-  }
-
-  void Delete(const common::ManagedPointer<transaction::TransactionContext> txn, const ProjectedRow &tuple,
-              const TupleSlot location) final {
-    KeyType index_key;
-    index_key.SetFromProjectedRow(tuple, metadata_, metadata_.GetSchema().GetColumns().size());
-
-    TERRIER_ASSERT(!(location.GetBlock()->data_table_->HasConflict(*txn, location)) &&
-                       !(location.GetBlock()->data_table_->IsVisible(*txn, location)),
-                   "Called index delete on a TupleSlot that has a conflict with this txn or is still visible.");
-
-    // Register a deferred action for the GC with txn manager. See base function comment.
-    txn->RegisterCommitAction([=](transaction::DeferredActionManager *deferred_action_manager) {
-      deferred_action_manager->RegisterDeferredAction(ERASE_KEY_ACTION, transaction::DafId::INDEX_REMOVE_KEY);
-    });
-  }
-=======
   void Delete(common::ManagedPointer<transaction::TransactionContext> txn, const ProjectedRow &tuple,
               TupleSlot location) final;
->>>>>>> ecc317f5
 
   void ScanKey(const transaction::TransactionContext &txn, const ProjectedRow &key,
                std::vector<TupleSlot> *value_list) final;
