#pragma once

#include <algorithm>
#include <cstring>
#include <limits>
#include <unordered_map>
#include <vector>

#include "common/macros.h"
#include "common/managed_pointer.h"
#include "common/shared_latch.h"
#include "storage/projected_columns.h"
#include "storage/storage_defs.h"
#include "storage/tuple_access_strategy.h"
#include "storage/undo_record.h"

namespace noisepage::execution::sql {
class VectorProjection;
}  // namespace noisepage::execution::sql

namespace noisepage::transaction {
class TransactionContext;
class TransactionManager;
}  // namespace noisepage::transaction

namespace noisepage::storage {

namespace index {
class Index;
template <typename KeyType>
class BwTreeIndex;
template <typename KeyType>
class HashIndex;
}  // namespace index

/**
 * A DataTable is a thin layer above blocks that handles visibility, schemas, and maintenance of versions for a
 * SQL table. This class should be the main outward facing API for the storage engine. SQL level concepts such
 * as SQL types, varlens and nullabilities are still not meaningful at this level.
 */
class DataTable {
 public:
  /**
   * Iterator for all the slots, claimed or otherwise, in the data table. This is useful for sequential scans.
   */
  class SlotIterator {
   public:
    /**
     * @return reference to the underlying tuple slot
     */
    const TupleSlot &operator*() const { return current_slot_; }

    /**
     * @return pointer to the underlying tuple slot
     */
    const TupleSlot *operator->() const { return &current_slot_; }

    /**
     * pre-fix increment.
     * @return self-reference after the iterator is advanced
     */
    SlotIterator &operator++() {
      RawBlock *b = current_slot_.GetBlock();
      slot_num_++;

      if (LIKELY(slot_num_ < max_slot_num_)) {
        current_slot_ = {b, slot_num_};
      } else {
        NOISEPAGE_ASSERT(block_index_ <= end_index_, "block_index_ must always stay in range of table's size");
        block_index_++;
        UpdateFromNextBlock();
      }
      return *this;
    }

    /**
     * post-fix increment.
     * @return copy of the iterator equal to this before increment
     */
    SlotIterator operator++(int) {
      SlotIterator copy = *this;
      operator++();
      return copy;
    }

    /**
     * Equality check.
     * @param other other iterator to compare to
     * @return if the two iterators point to the same slot
     */
    bool operator==(const SlotIterator &other) const { return current_slot_ == other.current_slot_; }

    /**
     * Inequality check.
     * @param other other iterator to compare to
     * @return if the two iterators are not equal
     */
    bool operator!=(const SlotIterator &other) const { return !this->operator==(other); }

   private:
    friend class DataTable;

    // constructor for DataTable::end()
    SlotIterator() = default;

    SlotIterator(const DataTable *table) : table_(table), block_index_(0) {  // NOLINT
      end_index_ = table_->blocks_size_;
      NOISEPAGE_ASSERT(end_index_ >= 1, "there should always be at least one block");
      UpdateFromNextBlock();
    }

    void UpdateFromNextBlock() {
      NOISEPAGE_ASSERT(end_index_ >= 1, "there should always be at least one block");

      while (true) {
        if (UNLIKELY(block_index_ == end_index_)) {
          max_slot_num_ = 0;
          current_slot_ = InvalidTupleSlot();
          return;
        }

        RawBlock *b;
        {
          common::SharedLatch::ScopedSharedLatch latch(&table_->blocks_latch_);
          b = table_->blocks_[block_index_];
        }
        slot_num_ = 0;
        max_slot_num_ = b->GetInsertHead();
        current_slot_ = {b, slot_num_};

        if (max_slot_num_ != 0) return;
        block_index_++;
      }
    }

    static auto InvalidTupleSlot() -> TupleSlot { return {nullptr, 0}; }
    const DataTable *table_ = nullptr;
    uint64_t block_index_ = 0, end_index_ = 0;
    TupleSlot current_slot_ = InvalidTupleSlot();
    uint32_t slot_num_ = 0, max_slot_num_ = 0;
  };
  /**
   * Constructs a new DataTable with the given layout, using the given BlockStore as the source
   * of its storage blocks. The first column must be size 8 and is effectively hidden from upper levels.
   *
   * @param store the Block store to use.
   * @param layout the initial layout of this DataTable. First 2 columns must be 8 bytes.
   * @param layout_version the layout version of this DataTable
   */
  DataTable(common::ManagedPointer<BlockStore> store, const BlockLayout &layout, layout_version_t layout_version);

  /**
   * Destructs a DataTable, frees all its blocks and any potential varlen entries.
   */
  ~DataTable();

  /**
   * Materializes a single tuple from the given slot, as visible to the transaction given, according to the format
   * described by the given output buffer.
   *
   * @param txn the calling transaction
   * @param slot the tuple slot to read
   * @param out_buffer output buffer. The object should already contain projection list information and should not
   * reference col_id 0
   * @return true if tuple is visible to this txn and ProjectedRow has been populated, false otherwise
   */
  bool Select(common::ManagedPointer<transaction::TransactionContext> txn, TupleSlot slot,
              ProjectedRow *out_buffer) const;

  // TODO(Tianyu): Should this be updated in place or return a new iterator? Does the caller ever want to
  // save a point of scan and come back to it later?
  // Alternatively, we can provide an easy wrapper that takes in a const SlotIterator & and returns a SlotIterator,
  // just like the ++i and i++ dichotomy.
  /**
   * Sequentially scans the table starting from the given iterator(inclusive) and materializes as many tuples as would
   * fit into the given buffer, as visible to the transaction given, according to the format described by the given
   * output buffer. The tuples materialized are guaranteed to be visible and valid, and the function makes best effort
   * to fill the buffer, unless there are no more tuples. The given iterator is mutated to point to one slot passed the
   * last slot scanned in the invocation.
   *
   * @param txn the calling transaction
   * @param start_pos iterator to the starting location for the sequential scan
   * @param out_buffer output buffer. The object should already contain projection list information. This buffer is
   *                   always cleared of old values.
   */
  void Scan(common::ManagedPointer<transaction::TransactionContext> txn, SlotIterator *start_pos,
            ProjectedColumns *out_buffer) const;

  /**
   * Sequentially scans the table starting from the given iterator(inclusive) and materializes as many tuples as would
   * fit into the given buffer, as visible to the transaction given, according to the format described by the given
   * output buffer. The tuples materialized are guaranteed to be visible and valid, and the function makes best effort
   * to fill the buffer, unless there are no more tuples. The given iterator is mutated to point to one slot passed the
   * last slot scanned in the invocation.
   *
   * @param txn The calling transaction.
   * @param start_pos Iterator to the starting location for the sequential scan.
   * @param out_buffer Output buffer. This buffer is always cleared of old values.
   */
  void Scan(common::ManagedPointer<transaction::TransactionContext> txn, SlotIterator *start_pos,
            execution::sql::VectorProjection *out_buffer) const;

  /**
   * @return the first tuple slot contained in the data table
   */
  SlotIterator begin() const {  // NOLINT for STL name compability
    return {this};
  }

  /**
   * Returns one past the last tuple slot contained in the data table. Note that this is not an accurate number when
   * concurrent accesses are happening, as inserts maybe in flight. However, the number given is always transactionally
   * correct, as any inserts that might have happened is not going to be visible to the calling transaction.
   *
   * @return one past the last tuple slot contained in the data table.
   */

  SlotIterator end() const {  // NOLINT for STL name compability
    return SlotIterator();
  }

  /**
   * Return a SlotIterator that will only cover the blocks in the selected range.
   * @param start The index of the block to start iterating at, starts at 0.
   * @param end The index of the block to stop iterating at, ends at GetNumBlocks().
   * @return SlotIterator that will iterate over only the blocks in the range [start, end).
   */
  SlotIterator GetBlockedSlotIterator(uint32_t start, uint32_t end) const {
    NOISEPAGE_ASSERT(start <= end && end <= blocks_size_, "must have valid index for start and end");
    SlotIterator it(this);
    it.end_index_ = std::min<uint64_t>(it.end_index_, end);
    it.block_index_ = start;

    it.UpdateFromNextBlock();
    return it;
  }

  /**
   * Update the tuple according to the redo buffer given, and update the version chain to link to an
   * undo record that is allocated in the txn. The undo record is populated with a before-image of the tuple in the
   * process. Update will only happen if there is no write-write conflict and tuple is visible, otherwise, this is
   * equivalent to a noop and false is returned. If return is false, undo's table pointer is nullptr (used in Abort and
   * GC)
   *
   * @param txn the calling transaction
   * @param slot the slot of the tuple to update.
   * @param redo the desired change to be applied. This should be the after-image of the attributes of interest. Should
   * not reference col_id 0
   * @return true if successful, false otherwise
   */
  bool Update(common::ManagedPointer<transaction::TransactionContext> txn, TupleSlot slot, const ProjectedRow &redo);

  /**
   * Inserts a tuple, as given in the redo, and update the version chain the link to the given
   * delta record. The slot allocated for the tuple is returned.
   *
   * @param txn the calling transaction
   * @param redo after-image of the inserted tuple. Should not reference col_id 0
   * @return the TupleSlot allocated for this insert, used to identify this tuple's physical location for indexes and
   * such.
   */
  TupleSlot Insert(common::ManagedPointer<transaction::TransactionContext> txn, const ProjectedRow &redo);

  /**
   * Deletes the given TupleSlot, this will call StageDelete on the provided txn to generate the RedoRecord for delete.
   * The rest of the behavior follows Update's behavior.
   * @param txn the calling transaction
   * @param slot the slot of the tuple to delete
   * @return true if successful, false otherwise
   */
  bool Delete(common::ManagedPointer<transaction::TransactionContext> txn, TupleSlot slot);

  /**
   * @return pointer to underlying vector of blocks
   */
  std::vector<RawBlock *> GetBlocks() const {
    common::SharedLatch::ScopedSharedLatch latch(&blocks_latch_);
    return std::vector<RawBlock *>(blocks_.begin(), blocks_.end());
  }

  /**
   * @return read-only view of this DataTable's BlockLayout
   */
  const BlockLayout &GetBlockLayout() const { return accessor_.GetBlockLayout(); }

  /**
   * @return Number of blocks in the data table.
   */
  uint32_t GetNumBlocks() const { return blocks_size_; }

  /** @return Maximum number of blocks in the data table. */
  static uint32_t GetMaxBlocks() { return std::numeric_limits<uint32_t>::max(); }

  /**
   * @return a coarse estimation on the number of tuples in this table
   */
  uint64_t GetNumTuple() const { return GetBlockLayout().NumSlots() * blocks_size_; }

  /**
   * @return Approximate heap usage of the table
   */
  size_t EstimateHeapUsage() const {
    // This is a back-of-the-envelope calculation that could be innacurate. It does not account for the delta chain
    // elements that are actually owned by TransactionContext
    return blocks_size_ * common::Constants::BLOCK_SIZE;
  }

 private:
  // The ArrowSerializer needs access to its blocks.
  friend class ArrowSerializer;
  // The TransactionContext needs to modify VersionPtrs when pruning version chains
  friend class transaction::TransactionContext;
  // TODO(Ling): remove this after deferred action is installed
  // The TransactionContext needs to modify VersionPtrs when pruning version chains
  friend class GarbageCollector;

  // The TransactionManager needs to modify VersionPtrs when rolling back aborts
  friend class transaction::TransactionManager;
  // The index wrappers need access to IsVisible and HasConflict
  friend class index::Index;
  template <typename KeyType>
  friend class index::BwTreeIndex;
  template <typename KeyType>
  friend class index::HashIndex;
  // The block compactor elides transactional protection in the gather/compression phase and
  // needs raw access to the underlying table.
  friend class BlockCompactor;
<<<<<<< HEAD
  // use to access the accessor of this class
  friend class UndoRecord;
=======
  // The access observer provides an abstraction layer between the GC and BlockCompactor
  friend class AccessObserver;
  // The ArrowSerializer utilizes the accessor directly in order to do fast reads on the underlying
  // data to minimize copies and increase efficiency.
  friend class ArrowSerializer;

  /**
   * accessor_ tuple access strategy for DataTable
   */
  const TupleAccessStrategy accessor_;
>>>>>>> f17246a3

  std::atomic<uint64_t> blocks_size_ = 0;
  std::atomic<uint64_t> insert_index_ = 0;
  common::ManagedPointer<BlockStore> const block_store_;

  // protected by blocks_latch_
  std::vector<RawBlock *> blocks_;
  mutable common::SharedLatch blocks_latch_;
  const layout_version_t layout_version_;

  // A templatized version for select, so that we can use the same code for both row and column access.
  // the method is explicitly instantiated for ProjectedRow and ProjectedColumns::RowView
  template <class RowType>
  bool SelectIntoBuffer(common::ManagedPointer<transaction::TransactionContext> txn, TupleSlot slot,
                        RowType *out_buffer) const;

  void InsertInto(common::ManagedPointer<transaction::TransactionContext> txn, const ProjectedRow &redo,
                  TupleSlot dest);
  // Atomically read out the version pointer value.
  UndoRecord *AtomicallyReadVersionPtr(TupleSlot slot, const TupleAccessStrategy &accessor) const;

  // Atomically write the version pointer value. Should only be used by Insert where there is guaranteed to be no
  // contention
  void AtomicallyWriteVersionPtr(TupleSlot slot, const TupleAccessStrategy &accessor, UndoRecord *desired);

  // Unlinks all of the undo records that are no longer visible.
  void TruncateVersionChain(TupleSlot slot, transaction::timestamp_t oldest);

  // Checks for Snapshot Isolation conflicts, used by Update
  bool HasConflict(const transaction::TransactionContext &txn, UndoRecord *version_ptr) const;

  // Wrapper around the other HasConflict for indexes to call (they only have tuple slot, not the version pointer)
  bool HasConflict(const transaction::TransactionContext &txn, TupleSlot slot) const;

  // Performs a visibility check on the designated TupleSlot. Note that this does not traverse a version chain, so this
  // information alone is not enough to determine visibility of a tuple to a transaction. This should be used along with
  // a version chain traversal to determine if a tuple's versions are actually visible to a txn.
  // The criteria for visibility of a slot are presence (slot is occupied) and not deleted
  // (logical delete bitmap is non-NULL).
  bool Visible(TupleSlot slot, const TupleAccessStrategy &accessor) const;

  // Compares and swaps the version pointer to be the undo record, only if its value is equal to the expected one.
  bool CompareAndSwapVersionPtr(TupleSlot slot, const TupleAccessStrategy &accessor, UndoRecord *expected,
                                UndoRecord *desired);

  // Allocates a new block to be used as insertion head.
  RawBlock *NewBlock();

  /**
   * Determine if a Tuple is visible (present and not deleted) to the given transaction. It's effectively Select's logic
   * (follow a version chain if present) without the materialization. If the logic of Select changes, this should change
   * with it and vice versa.
   * @param txn the calling transaction
   * @param slot the slot of the tuple to check visibility on
   * @return true if tuple is visible to this txn, false otherwise
   */
  bool IsVisible(const transaction::TransactionContext &txn, TupleSlot slot) const;
};
}  // namespace noisepage::storage<|MERGE_RESOLUTION|>--- conflicted
+++ resolved
@@ -325,21 +325,15 @@
   // The block compactor elides transactional protection in the gather/compression phase and
   // needs raw access to the underlying table.
   friend class BlockCompactor;
-<<<<<<< HEAD
+  // The access observer provides an abstraction layer between the GC and BlockCompactor
+  friend class AccessObserver;
   // use to access the accessor of this class
   friend class UndoRecord;
-=======
-  // The access observer provides an abstraction layer between the GC and BlockCompactor
-  friend class AccessObserver;
-  // The ArrowSerializer utilizes the accessor directly in order to do fast reads on the underlying
-  // data to minimize copies and increase efficiency.
-  friend class ArrowSerializer;
 
   /**
    * accessor_ tuple access strategy for DataTable
    */
   const TupleAccessStrategy accessor_;
->>>>>>> f17246a3
 
   std::atomic<uint64_t> blocks_size_ = 0;
   std::atomic<uint64_t> insert_index_ = 0;
