#pragma once

#include <cstring>
#include <limits>
#include <unordered_map>
#include <vector>

#include "common/managed_pointer.h"
#include "storage/projected_columns.h"
#include "storage/storage_defs.h"
#include "storage/tuple_access_strategy.h"
#include "storage/undo_record.h"

namespace terrier::execution::sql {
class VectorProjection;
}  // namespace terrier::execution::sql

namespace terrier::transaction {
class TransactionContext;
class TransactionManager;
}  // namespace terrier::transaction

namespace terrier::storage {

namespace index {
class Index;
template <typename KeyType>
class BwTreeIndex;
template <typename KeyType>
class HashIndex;
}  // namespace index

/**
 * A DataTable is a thin layer above blocks that handles visibility, schemas, and maintenance of versions for a
 * SQL table. This class should be the main outward facing API for the storage engine. SQL level concepts such
 * as SQL types, varlens and nullabilities are still not meaningful at this level.
 */
class DataTable {
 public:
  /**
   * Iterator for all the slots, claimed or otherwise, in the data table. This is useful for sequential scans
   */
  class SlotIterator {
   public:
    /**
     * @return reference to the underlying tuple slot
     */
    const TupleSlot &operator*() const { return current_slot_; }

    /**
     * @return pointer to the underlying tuple slot
     */
    const TupleSlot *operator->() const { return &current_slot_; }

    /**
     * pre-fix increment.
     * @return self-reference after the iterator is advanced
     */
    SlotIterator &operator++();

    /**
     * post-fix increment.
     * @return copy of the iterator equal to this before increment
     */
    SlotIterator operator++(int) {
      SlotIterator copy = *this;
      operator++();
      return copy;
    }

    /**
     * Equality check.
     * @param other other iterator to compare to
     * @return if the two iterators point to the same slot
     */
    bool operator==(const SlotIterator &other) const {
      // TODO(Tianyu): I believe this is enough?
      return current_slot_ == other.current_slot_;
    }

    /**
     * Inequality check.
     * @param other other iterator to compare to
     * @return if the two iterators are not equal
     */
    bool operator!=(const SlotIterator &other) const { return !this->operator==(other); }

   private:
    friend class DataTable;

    /** Indicates that the iterator should advance to the end of the table. */
    static constexpr int32_t ADVANCE_TO_THE_END = -1;
    /** An invalid TupleSlot. */
    static TupleSlot InvalidTupleSlot() { return TupleSlot(nullptr, 0); }

    /**
     * @warning MUST BE CALLED ONLY WHEN CALLER HOLDS LOCK TO THE LIST OF RAW BLOCKS IN THE DATA TABLE
     */
    SlotIterator(const DataTable *table, uint32_t block_index, int32_t num_advances, uint32_t offset_in_block)
        : table_(table), block_index_(block_index), num_advances_(num_advances) {
      current_slot_ = {block_index >= table_->blocks_.size() ? nullptr : table->blocks_[block_index], offset_in_block};
      TERRIER_ASSERT((current_slot_.GetBlock() == nullptr && current_slot_.GetOffset() == 0) ||
                         current_slot_.GetBlock() != nullptr,
                     "Offset should be 0 when block is nullptr.");
    }

    // TODO(Tianyu): Can potentially collapse this information into the RawBlock so we don't have to hold a pointer to
    // the table anymore. Right now we need the table to know how many slots there are in the block
    const DataTable *table_;
    // Warning: this implicitly assumes that blocks will only ever be inserted at the right end.
    uint32_t block_index_;
    // The remaining number of times that this iterator will advance to the next block,
    // or ADVANCE_TO_THE_END to advance to the end.
    int32_t num_advances_;
    TupleSlot current_slot_;
  };
  /**
   * Constructs a new DataTable with the given layout, using the given BlockStore as the source
   * of its storage blocks. The first column must be size 8 and is effectively hidden from upper levels.
   *
   * @param store the Block store to use.
   * @param layout the initial layout of this DataTable. First 2 columns must be 8 bytes.
   * @param layout_version the layout version of this DataTable
   */
  DataTable(common::ManagedPointer<BlockStore> store, const BlockLayout &layout, layout_version_t layout_version);

  /**
   * Destructs a DataTable, frees all its blocks and any potential varlen entries.
   */
  ~DataTable();

  /**
   * Materializes a single tuple from the given slot, as visible to the transaction given, according to the format
   * described by the given output buffer.
   *
   * @param txn the calling transaction
   * @param slot the tuple slot to read
   * @param out_buffer output buffer. The object should already contain projection list information and should not
   * reference col_id 0
   * @return true if tuple is visible to this txn and ProjectedRow has been populated, false otherwise
   */
  bool Select(common::ManagedPointer<transaction::TransactionContext> txn, TupleSlot slot,
              ProjectedRow *out_buffer) const;

  // TODO(Tianyu): Should this be updated in place or return a new iterator? Does the caller ever want to
  // save a point of scan and come back to it later?
  // Alternatively, we can provide an easy wrapper that takes in a const SlotIterator & and returns a SlotIterator,
  // just like the ++i and i++ dichotomy.
  /**
   * Sequentially scans the table starting from the given iterator(inclusive) and materializes as many tuples as would
   * fit into the given buffer, as visible to the transaction given, according to the format described by the given
   * output buffer. The tuples materialized are guaranteed to be visible and valid, and the function makes best effort
   * to fill the buffer, unless there are no more tuples. The given iterator is mutated to point to one slot passed the
   * last slot scanned in the invocation.
   *
   * @param txn the calling transaction
   * @param start_pos iterator to the starting location for the sequential scan
   * @param out_buffer output buffer. The object should already contain projection list information. This buffer is
   *                   always cleared of old values.
   */
  void Scan(common::ManagedPointer<transaction::TransactionContext> txn, SlotIterator *start_pos,
            ProjectedColumns *out_buffer) const;

  /**
   * Sequentially scans the table starting from the given iterator(inclusive) and materializes as many tuples as would
   * fit into the given buffer, as visible to the transaction given, according to the format described by the given
   * output buffer. The tuples materialized are guaranteed to be visible and valid, and the function makes best effort
   * to fill the buffer, unless there are no more tuples. The given iterator is mutated to point to one slot passed the
   * last slot scanned in the invocation.
   *
   * @param txn The calling transaction.
   * @param start_pos Iterator to the starting location for the sequential scan.
   * @param out_buffer Output buffer. This buffer is always cleared of old values.
   */
  void Scan(common::ManagedPointer<transaction::TransactionContext> txn, SlotIterator *start_pos,
            execution::sql::VectorProjection *out_buffer) const;

  /**
   * @return the first tuple slot contained in the data table
   */
  SlotIterator begin() const {  // NOLINT for STL name compatibility
    common::SpinLatch::ScopedSpinLatch guard(&blocks_latch_);
    return {this, 0, SlotIterator::ADVANCE_TO_THE_END, 0};
  }

  /**
   * Returns one past the last tuple slot contained in the data table. Note that this is not an accurate number when
   * concurrent accesses are happening, as inserts maybe in flight. However, the number given is always transactionally
   * correct, as any inserts that might have happened is not going to be visible to the calling transaction.
   *
   * @return one past the last tuple slot contained in the data table.
   */
  SlotIterator end() const;  // NOLINT for STL name compatibility

  /**
   * Return a SlotIterator that will only cover the blocks in the selected range.
   * @param start The index of the block to start iterating at, starts at 0.
   * @param end The index of the block to stop iterating at, ends at GetNumBlocks().
   * @return SlotIterator that will iterate over only the blocks in the range [start, end).
   */
  SlotIterator GetBlockedSlotIterator(uint32_t start, uint32_t end) const;

  /**
   * Update the tuple according to the redo buffer given, and update the version chain to link to an
   * undo record that is allocated in the txn. The undo record is populated with a before-image of the tuple in the
   * process. Update will only happen if there is no write-write conflict and tuple is visible, otherwise, this is
   * equivalent to a noop and false is returned. If return is false, undo's table pointer is nullptr (used in Abort and
   * GC)
   *
   * @param txn the calling transaction
   * @param slot the slot of the tuple to update.
   * @param redo the desired change to be applied. This should be the after-image of the attributes of interest. Should
   * not reference col_id 0
   * @return true if successful, false otherwise
   */
  bool Update(common::ManagedPointer<transaction::TransactionContext> txn, TupleSlot slot, const ProjectedRow &redo);

  /**
   * Inserts a tuple, as given in the redo, and update the version chain the link to the given
   * delta record. The slot allocated for the tuple is returned.
   *
   * @param txn the calling transaction
   * @param redo after-image of the inserted tuple. Should not reference col_id 0
   * @return the TupleSlot allocated for this insert, used to identify this tuple's physical location for indexes and
   * such.
   */
  TupleSlot Insert(common::ManagedPointer<transaction::TransactionContext> txn, const ProjectedRow &redo);

  /**
   * Deletes the given TupleSlot, this will call StageDelete on the provided txn to generate the RedoRecord for delete.
   * The rest of the behavior follows Update's behavior.
   * @param txn the calling transaction
   * @param slot the slot of the tuple to delete
   * @return true if successful, false otherwise
   */
  bool Delete(common::ManagedPointer<transaction::TransactionContext> txn, TupleSlot slot);

  /**
   * @return read-only view of this DataTable's BlockLayout
   */
  const BlockLayout &GetBlockLayout() const { return accessor_.GetBlockLayout(); }

  /**
   * @return Number of blocks in the data table.
   */
  uint32_t GetNumBlocks() const { return blocks_.size(); }

  /** @return Maximum number of blocks in the data table. */
  static uint32_t GetMaxBlocks() { return std::numeric_limits<uint32_t>::max(); }

  /**
   * @return a coarse estimation on the number of tuples in this table
   */
  uint64_t GetNumTuple() const { return GetBlockLayout().NumSlots() * blocks_.size(); }

  /**
   * @return Approximate heap usage of the table
   */
  size_t EstimateHeapUsage() const {
    // This is a back-of-the-envelope calculation that could be innacurate. It does not account for the delta chain
    // elements that are actually owned by TransactionContext
    return blocks_.size() * common::Constants::BLOCK_SIZE;
  }

 private:
  // The ArrowSerializer needs access to its blocks.
  friend class ArrowSerializer;
  // The TransactionContext needs to modify VersionPtrs when pruning version chains
  friend class transaction::TransactionContext;
  // TODO(Ling): remove this after deferred action is installed
  // The TransactionContext needs to modify VersionPtrs when pruning version chains
  friend class GarbageCollector;

  // The TransactionManager needs to modify VersionPtrs when rolling back aborts
  friend class transaction::TransactionManager;
  // The index wrappers need access to IsVisible and HasConflict
  friend class index::Index;
  template <typename KeyType>
  friend class index::BwTreeIndex;
  template <typename KeyType>
  friend class index::HashIndex;
  // The block compactor elides transactional protection in the gather/compression phase and
  // needs raw access to the underlying table.
  friend class BlockCompactor;
  // use to access the accessor of this class
  friend class UndoRecord;

  const common::ManagedPointer<BlockStore> block_store_;
  const layout_version_t layout_version_;
  const TupleAccessStrategy accessor_;

  // TODO(Tianyu): For now, on insertion, we simply sequentially go through a block and allocate a
  // new one when the current one is full. Needless to say, we will need to revisit this when extending GC to handle
  // deleted tuples and recycle slots
  std::vector<RawBlock *> blocks_;
  // latch used to protect block list
  mutable common::SpinLatch blocks_latch_;
  // latch used to protect insertion_head_
  mutable common::SpinLatch header_latch_;
<<<<<<< HEAD
  std::list<RawBlock *>::iterator insertion_head_;

=======
  std::atomic<uint32_t> insertion_head_;
>>>>>>> ecc317f5
  // Check if we need to advance the insertion_head_
  // This function uses header_latch_ to ensure correctness
  void CheckMoveHead(uint32_t block_index);

  // A templatized version for select, so that we can use the same code for both row and column access.
  // the method is explicitly instantiated for ProjectedRow and ProjectedColumns::RowView
  template <class RowType>
  bool SelectIntoBuffer(common::ManagedPointer<transaction::TransactionContext> txn, TupleSlot slot,
                        RowType *out_buffer) const;

  void InsertInto(common::ManagedPointer<transaction::TransactionContext> txn, const ProjectedRow &redo,
                  TupleSlot dest);
  // Atomically read out the version pointer value.
  UndoRecord *AtomicallyReadVersionPtr(TupleSlot slot, const TupleAccessStrategy &accessor) const;

  // Atomically write the version pointer value. Should only be used by Insert where there is guaranteed to be no
  // contention
  void AtomicallyWriteVersionPtr(TupleSlot slot, const TupleAccessStrategy &accessor, UndoRecord *desired);

  // Unlinks all of the undo records that are no longer visible.
  void TruncateVersionChain(TupleSlot slot, transaction::timestamp_t oldest);

  // Checks for Snapshot Isolation conflicts, used by Update
  bool HasConflict(const transaction::TransactionContext &txn, UndoRecord *version_ptr) const;

  // Wrapper around the other HasConflict for indexes to call (they only have tuple slot, not the version pointer)
  bool HasConflict(const transaction::TransactionContext &txn, TupleSlot slot) const;

  // Performs a visibility check on the designated TupleSlot. Note that this does not traverse a version chain, so this
  // information alone is not enough to determine visibility of a tuple to a transaction. This should be used along with
  // a version chain traversal to determine if a tuple's versions are actually visible to a txn.
  // The criteria for visibility of a slot are presence (slot is occupied) and not deleted
  // (logical delete bitmap is non-NULL).
  bool Visible(TupleSlot slot, const TupleAccessStrategy &accessor) const;

  // Compares and swaps the version pointer to be the undo record, only if its value is equal to the expected one.
  bool CompareAndSwapVersionPtr(TupleSlot slot, const TupleAccessStrategy &accessor, UndoRecord *expected,
                                UndoRecord *desired);

  // Allocates a new block to be used as insertion head.
  RawBlock *NewBlock();

  /**
   * Determine if a Tuple is visible (present and not deleted) to the given transaction. It's effectively Select's logic
   * (follow a version chain if present) without the materialization. If the logic of Select changes, this should change
   * with it and vice versa.
   * @param txn the calling transaction
   * @param slot the slot of the tuple to check visibility on
   * @return true if tuple is visible to this txn, false otherwise
   */
  bool IsVisible(const transaction::TransactionContext &txn, TupleSlot slot) const;
};
}  // namespace terrier::storage<|MERGE_RESOLUTION|>--- conflicted
+++ resolved
@@ -297,12 +297,7 @@
   mutable common::SpinLatch blocks_latch_;
   // latch used to protect insertion_head_
   mutable common::SpinLatch header_latch_;
-<<<<<<< HEAD
-  std::list<RawBlock *>::iterator insertion_head_;
-
-=======
   std::atomic<uint32_t> insertion_head_;
->>>>>>> ecc317f5
   // Check if we need to advance the insertion_head_
   // This function uses header_latch_ to ensure correctness
   void CheckMoveHead(uint32_t block_index);
