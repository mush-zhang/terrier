#pragma once
#include <list>
#include <map>
#include <set>
#include <string>
#include <unordered_map>
#include <utility>
#include <vector>

#include "catalog/schema.h"
#include "parser/expression/abstract_expression.h"
#include "storage/data_table.h"
#include "storage/projected_columns.h"
#include "storage/projected_row.h"
#include "storage/storage_defs.h"
#include "storage/write_ahead_log/log_record.h"
#include "transaction/transaction_context.h"

namespace terrier {
// Forward Declaration
class LargeSqlTableTestObject;
class RandomSqlTableTransaction;
}  // namespace terrier

namespace terrier::storage {

/**
 * A SqlTable is a thin layer above DataTable that replaces storage layer concepts like BlockLayout with SQL layer
 * concepts like Schema. The goal is to hide concepts like col_id_t and BlockLayout above the SqlTable level.
 * The SqlTable API should only refer to storage concepts via things like Schema and col_oid_t, and then perform the
 * translation to BlockLayout and col_id_t to talk to the DataTable and other areas of the storage layer.
 */
class SqlTable {
  /**
   * Contains all of the metadata the SqlTable needs to reference a DataTable. We shouldn't ever have to expose these
   * concepts to anyone above the SqlTable level. If you find yourself wanting to return BlockLayout or col_id_t above
   * this layer, consider alternatives.
   */
  struct DataTableVersion {
    DataTable *data_table_;
    BlockLayout layout_;
    ColumnOidToIdMap column_oid_to_id_map_;
    // TODO(Ling): used in transforming between different versions.
    //  It only works for adding and dropping columns, but not modifying type/constraint/default of the column
    //  Consider storing forward and backward delta of the schema change maybe in the future
    ColumnIdToOidMap column_id_to_oid_map_;
    common::ManagedPointer<const catalog::Schema> schema_;
    DefaultValueMap default_value_map_;
  };

 public:
  /**
   * Constructs a new SqlTable with the given Schema, using the given BlockStore as the source
   * of its storage blocks.
   *
   * @param store the Block store to use.
   * @param schema the initial Schema of this SqlTable
   */
  SqlTable(common::ManagedPointer<BlockStore> store, const catalog::Schema &schema);

  /**
   * Destructs a SqlTable, frees all its member datatables.
   */
  ~SqlTable() {
    for (const auto &it : tables_) delete it.data_table_;
  }

  /**
   * Materializes a single tuple from the given slot, as visible at the timestamp of the calling txn.
   *
   * @param txn the calling transaction
   * @param slot the tuple slot to read
   * @param out_buffer output buffer. The object should already contain projection list information. @see ProjectedRow.
   * @param layout_version Schema version the current querying transaction should see
   * @return true if tuple is visible to this txn and ProjectedRow has been populated, false otherwise
   */
  bool Select(common::ManagedPointer<transaction::TransactionContext> txn, TupleSlot slot, ProjectedRow *out_buffer,
              layout_version_t layout_version = layout_version_t{0}) const;

  /**
   * Update the tuple according to the redo buffer given. StageWrite must have been called as well in order for the
   * operation to be logged.
   *
   * @param txn the calling transaction
   * @param redo the desired change to be applied. This should be the after-image of the attributes of interest. The
   * TupleSlot in this RedoRecord must be set to the intended tuple.
   * @param layout_version Schema version the current querying transaction should see
   * @param migrated_slot used to return tupleslot T after the update. Set this to null if T is not used by caller.
   * @return true if successful, false otherwise. Populates updated_slot with Tupleslot after the update. This will be
   * different from the original tupleslot if migration occurs.
   */
  bool Update(common::ManagedPointer<transaction::TransactionContext> txn, RedoRecord *redo,
              layout_version_t layout_version = layout_version_t{0}, TupleSlot *updated_slot = nullptr) const;

  /**
   * Inserts a tuple, as given in the redo, and return the slot allocated for the tuple. StageWrite must have been
   * called as well in order for the operation to be logged. Always inserts to datatable with layout_version.
   *
   * @param txn the calling transaction
   * @param redo after-image of the inserted tuple.
   * @param layout_version Schema version the current querying transaction should see
   * @return TupleSlot for the inserted tuple
   */
  TupleSlot Insert(common::ManagedPointer<transaction::TransactionContext> txn, RedoRecord *redo,
                   layout_version_t layout_version = layout_version_t{0}) const;

  /**
   * Deletes the given TupleSlot. StageDelete must have been called as well in order for the operation to be logged.
   * Note that we always delete from the datatable containing the tupleslot, regardless of the layout_version
   * @param txn the calling transaction
   * @param slot the slot of the tuple to delete
   * @return true if successful, false otherwise
   */
  bool Delete(const common::ManagedPointer<transaction::TransactionContext> txn, const TupleSlot slot) {
    TERRIER_ASSERT(txn->redo_buffer_.LastRecord() != nullptr,
                   "The RedoBuffer is empty even though StageDelete should have been called.");
    TERRIER_ASSERT(
        reinterpret_cast<LogRecord *>(txn->redo_buffer_.LastRecord())
                ->GetUnderlyingRecordBodyAs<DeleteRecord>()
                ->GetTupleSlot() == slot,
        "This Delete is not the most recent entry in the txn's RedoBuffer. Was StageDelete called immediately before?");

    const auto tuple_version = slot.GetBlock()->data_table_->layout_version_;
    const auto result = tables_.at(tuple_version).data_table_->Delete(txn, slot);

    if (!result) {
      // For MVCC correctness, this txn must now abort for the GC to clean up the version chain in the DataTable
      // correctly.
      txn->SetMustAbort();
    }
    return result;
  }

  /**
   * Sequentially scans the table starting from the given iterator(inclusive) and materializes as many tuples as would
   * fit into the given buffer, as visible to the transaction given, according to the format described by the given
   * output buffer. The tuples materialized are guaranteed to be visible and valid, and the function makes best effort
   * to fill the buffer, unless there are no more tuples. The given iterator is mutated to point to one slot past the
   * last slot scanned in the invocation.
   * @warning a tuple inserted early than start_pos might appear in the scan (by migrating into a later version schema
   * datatable so the ordering of the scanning is not strictly defined here. However, if start_pos is obtained through
   * SqlTable::begin(), the results will always contain the same tuples
   * @param txn the calling transaction
   * @param start_pos iterator to the starting location for the sequential scan.
   * @param out_buffer output buffer. The object should already contain projection list information. This buffer is
   *                   always cleared of old values.
   * @param layout_version Schema version the current querying transaction should see
   */
  void Scan(common::ManagedPointer<transaction::TransactionContext> txn, DataTable::SlotIterator *start_pos,
            ProjectedColumns *out_buffer, layout_version_t layout_version = layout_version_t{0}) const;

  /**
   * Creates a new tableversion given a schema. Conccurent UpdateSchema is synchronized at the Catalog table.
   * Since the catalog table prevents write-write conflict with version pointer, calling UpdateSchema here is always
   * thread-safe.
   * @param txn the calling transaction
   * @param layout_version Version number for the new schema
   * @param schema the updated schema of this SqlTable
   */
  bool UpdateSchema(const common::ManagedPointer<transaction::TransactionContext> txn, const catalog::Schema &schema,
                    const layout_version_t layout_version = layout_version_t{0}) {
<<<<<<< HEAD
    TERRIER_ASSERT(tables_.lower_bound(layout_version) == tables_.end(),
                   "input version should be strictly larger than all versions");
    auto table = CreateTable(common::ManagedPointer<const catalog::Schema>(&schema), block_store_, layout_version);
    const auto UNUSED_ATTRIBUTE result = tables_.insert(std::make_pair(layout_version, table));
    TERRIER_ASSERT(result.first != tables_.end() && result.second, "inserting new tableversion should not fail");
=======
    TERRIER_ASSERT(layout_version == num_of_versions_, "lalaInput version should be strictly larger than all versions");
    return CreateTable(common::ManagedPointer<const catalog::Schema>(&schema), layout_version);
>>>>>>> a0b05d69
  }

  // TODO(Schema-Change): Do we retain the begin() and end(), or implement begin and end function with version number?

  /**
   * @return the first tuple slot contained in the first DataTable
   */
  // NOLINTNEXTLINE for STL name compability
  DataTable::SlotIterator begin() const {
    TERRIER_ASSERT(!tables_.empty(), "sqltable should have at least one underlying datatable");
    return tables_.begin()->data_table_->begin();
  }

  /**
   * @return one past the last tuple slot contained in the last DataTable
   */
  // NOLINTNEXTLINE for STL name compability
  DataTable::SlotIterator end() const {
    TERRIER_ASSERT(!tables_.empty(), "sqltable should have at least one underlying datatable");
    return tables_[num_of_versions_ - 1].data_table_->end();
  }  // NOLINT for STL name compability

  /**
   * @param layout_version the last schema version the querying transaction should be able to see
   * @return one past the last tuple slot contained in the DataTable with layout_version
   */
  // NOLINTNEXTLINE for STL name compability
  DataTable::SlotIterator end(layout_version_t layout_version) const {
    TERRIER_ASSERT(!tables_.empty(), "sqltable should have at least one underlying datatable");
    return tables_.at(layout_version).data_table_->end();
  }  // NOLINT for STL name compability

  // TODO(Schema-Change): add projection considering table
  //  We might have to seperate the use cases here: one implementation that does not expect schema chnage at all, one
  //  does. In many cases, this function is called not in transactional context (thus layout_version not really
  //  relevant). For example, in TPCC, the worker will pre-allocate a buffer with size equal to the projectedrow's size.
  //  For the version that does expect a version change: we can save the col_oids and the reference to the SqlTable in
  //  the ProjRow(Colum)Initlizer, and only later when a transactional context is known, we materialize this initializer
  //  with the correct layout_version
  /**
   * Generates an ProjectedColumnsInitializer for the execution layer to use. This performs the translation from col_oid
   * to col_id for the Initializer's constructor so that the execution layer doesn't need to know anything about col_id.
   * @param col_oids set of col_oids to be projected
   * @param max_tuples the maximum number of tuples to store in the ProjectedColumn
   * @param layout_version Version of schema to be projected
   * @return initializer to create ProjectedColumns
   * @warning col_oids must be a set (no repeats)
   */
  ProjectedColumnsInitializer InitializerForProjectedColumns(
      const std::vector<catalog::col_oid_t> &col_oids, const uint32_t max_tuples,
      const layout_version_t layout_version = layout_version_t(0)) const {
    TERRIER_ASSERT((std::set<catalog::col_oid_t>(col_oids.cbegin(), col_oids.cend())).size() == col_oids.size(),
                   "There should not be any duplicated in the col_ids!");
    auto col_ids = ColIdsForOids(col_oids, layout_version);
    TERRIER_ASSERT(col_ids.size() == col_oids.size(),
                   "Projection should be the same number of columns as requested col_oids.");
    return ProjectedColumnsInitializer(tables_.at(layout_version).layout_, col_ids, max_tuples);
  }

  /**
   * Generates an ProjectedRowInitializer for the execution layer to use. This performs the translation from col_oid to
   * col_id for the Initializer's constructor so that the execution layer doesn't need to know anything about col_id.
   * @param col_oids set of col_oids to be projected
   * @param layout_version Version of schema to be projected
   * @return initializer to create ProjectedRow
   * @warning col_oids must be a set (no repeats)
   */
  ProjectedRowInitializer InitializerForProjectedRow(const std::vector<catalog::col_oid_t> &col_oids,
                                                     layout_version_t layout_version = layout_version_t(0)) const {
    // TODO(Schema-Change): this function is called for calculating the optimal layout of the columns
    //  (so they are not stored in logical order).
    //  This should not be using the inside data, but only the layout/column information.
    //  Therefore it should return the initializer of the current intended datatable version
    TERRIER_ASSERT((std::set<catalog::col_oid_t>(col_oids.cbegin(), col_oids.cend())).size() == col_oids.size(),
                   "There should not be any duplicated in the col_ids!");
    auto col_ids = ColIdsForOids(col_oids, layout_version);
    TERRIER_ASSERT(col_ids.size() == col_oids.size(),
                   "Projection should be the same number of columns as requested col_oids.");
    return ProjectedRowInitializer::Create(tables_.at(layout_version).layout_, col_ids);
  }

  /**
   * Generate a projection map given column oids
   * @param col_oids oids that will be scanned.
   * @param layout_version Version of schema to be projected
   * @return the projection map
   */
  ProjectionMap ProjectionMapForOids(const std::vector<catalog::col_oid_t> &col_oids,
                                     layout_version_t layout_version = layout_version_t{0});

  /**
   * @param version  version of the datatable
   * @return the column oid to id map of a layout_version
   */
  const ColumnOidToIdMap &GetColumnOidToIdMap(layout_version_t layout_version) const {
    TERRIER_ASSERT(layout_version < num_of_versions_, "Version does not exist.");
    return tables_.at(layout_version).column_oid_to_id_map_;
  }

  /**
   * @param version  version of the datatable
   * @return the column id to oid map of a layout_version
   */
  const ColumnIdToOidMap &GetColumnIdToOidMap(layout_version_t layout_version) const {
    TERRIER_ASSERT(layout_version < MAX_NUM_OF_VERSIONS && tables_[layout_version].data_table_ != nullptr,
                   "Version does not exist.");
    return tables_.at(layout_version).column_id_to_oid_map_;
  }

  /**
   * Returns the layout version of a datatable.
   * @warning This is only used for testing purpose
   * @param layout_version Version of schema
   * @return
   */
  const BlockLayout &GetBlockLayout(layout_version_t layout_version = layout_version_t{0}) {
    TERRIER_ASSERT(layout_version < MAX_NUM_OF_VERSIONS && tables_[layout_version].data_table_ != nullptr,
                   "Version does not exist.");
    return tables_.at(layout_version).layout_;
  }

 private:
  friend class catalog::DatabaseCatalog;
  friend class RecoveryManager;  // Needs access to OID and ID mappings
  friend class terrier::RandomSqlTableTransaction;
  friend class terrier::LargeSqlTableTestObject;
  friend class RecoveryTests;

  // TODO(Matt): do we need this stashed at this layer? We don't use it.
  const common::ManagedPointer<BlockStore> block_store_;

  // TODO(Schema-Change): add concurrent layout version to dataTable lookup
  //  when layout version is not monotonically increasing from 0;
  //  for example, when we implement garbage collecting empty old datatable, or when we collapse versions
  //  We could potentially used ordered map for traversing data table that are less or equal to curr version
  // Vector of tables with fixed size of MAX_NUM_OF_VERSIONS
  //  We could later see if a unbounded concurrent vector greatly a affect the performance
  std::vector<DataTableVersion> tables_;

  std::atomic<uint8_t> num_of_versions_ = 0;

  // Should only be used by database catalog accessing pg tables!
  void ForceScanAllVersions(common::ManagedPointer<transaction::TransactionContext> txn,
                            DataTable::SlotIterator *start_pos, ProjectedColumns *out_buffer) const {
    return tables_.at(layout_version_t(0)).data_table_->ForceScanAllVersions(txn, start_pos, out_buffer);
  }

  /**
   * Translates out_buffer from desired version col_ids to tuple version col_ids, by mapping each col_id in out_buffer
   * to its matching col_id in tuple version (2 col_ids match if they map to the same col_oid) or IGNORE_COLUMN_ID if
   * no match exists in tuple version.
   * @tparam RowType Type of the output (i.e. projected row, projected column)
   * @param out_buffer a buffer initially with desired version, and translated to tuple version
   * @param tuple_version the old schema version
   * @param desired_version the desired schema version
   * @param cached_orig_header original header cached
   * @param size_map columns which have size mismatch
   * @return whether there are columns in the desired schema version but not in the tuple version.
   */
  template <class RowType>
  std::vector<std::pair<size_t, catalog::col_oid_t>> AlignHeaderToVersion(RowType *out_buffer,
                                                                          const DataTableVersion &tuple_version,
                                                                          const DataTableVersion &desired_version,
                                                                          col_id_t *cached_orig_header,
                                                                          AttrSizeMap *size_map) const;

  /**
   * Fill the missing columns in the out_buffer with default values of those columns in the desired_version
   * @tparam RowType Type of the output (i.e. projected row, projected column)
   * @param out_buffer a buffer that corresponds to an old schema version
   * @param desired_version desired schema version
   */
  template <class RowType>
  void FillMissingColumns(RowType *out_buffer, const std::vector<std::pair<size_t, catalog::col_oid_t>> &missingl_cols,
                          layout_version_t tuple_version, layout_version_t layout_version) const;

  /**
   * Creates a new datatble version given the schema and version number
   * @param schema the initial Schema of this SqlTable
   * @param version Schema version of the created/updated table version
   * @return If the datatable version has been successfully created
   */
  bool CreateTable(common::ManagedPointer<const catalog::Schema> schema, layout_version_t version);

  /**
   * Given a set of col_oids, return a vector of corresponding col_ids to use for ProjectionInitialization
   * @param col_oids set of col_oids, they must be in the table's ColumnMap
   * @return vector of col_ids for these col_oids
   */
  std::vector<col_id_t> ColIdsForOids(const std::vector<catalog::col_oid_t> &col_oids,
                                      layout_version_t layout_version = layout_version_t{0}) const;

  /**
   * @warning This function is expensive to call and should be used with caution and sparingly.
   * (TODO: no longer expensive?)
   * Returns the col oid for the given col id
   * @param col_id given col id
   * @return col oid for the provided col id
   */
  catalog::col_oid_t OidForColId(col_id_t col_id, layout_version_t layout_version = layout_version_t{0}) const;
};
}  // namespace terrier::storage<|MERGE_RESOLUTION|>--- conflicted
+++ resolved
@@ -159,16 +159,8 @@
    */
   bool UpdateSchema(const common::ManagedPointer<transaction::TransactionContext> txn, const catalog::Schema &schema,
                     const layout_version_t layout_version = layout_version_t{0}) {
-<<<<<<< HEAD
-    TERRIER_ASSERT(tables_.lower_bound(layout_version) == tables_.end(),
-                   "input version should be strictly larger than all versions");
-    auto table = CreateTable(common::ManagedPointer<const catalog::Schema>(&schema), block_store_, layout_version);
-    const auto UNUSED_ATTRIBUTE result = tables_.insert(std::make_pair(layout_version, table));
-    TERRIER_ASSERT(result.first != tables_.end() && result.second, "inserting new tableversion should not fail");
-=======
-    TERRIER_ASSERT(layout_version == num_of_versions_, "lalaInput version should be strictly larger than all versions");
+    TERRIER_ASSERT(layout_version == num_of_versions_, "Input version should be strictly larger than all versions");
     return CreateTable(common::ManagedPointer<const catalog::Schema>(&schema), layout_version);
->>>>>>> a0b05d69
   }
 
   // TODO(Schema-Change): Do we retain the begin() and end(), or implement begin and end function with version number?
