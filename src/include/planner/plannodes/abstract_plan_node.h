--- conflicted
+++ resolved
@@ -42,13 +42,8 @@
      * @param output_schema output schema for plan node
      * @return builder object
      */
-<<<<<<< HEAD
-    ConcreteType &SetOutputSchema(std::unique_ptr<OutputSchema> output_schema) {
-      output_schema_ = std::move(output_schema);
-=======
     ConcreteType &SetOutputSchema(const std::shared_ptr<OutputSchema> &output_schema) {
       output_schema_ = output_schema;
->>>>>>> 1eec7376
       return *dynamic_cast<ConcreteType *>(this);
     }
 
