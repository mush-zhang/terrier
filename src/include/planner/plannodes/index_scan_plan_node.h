--- conflicted
+++ resolved
@@ -151,10 +151,7 @@
    * @param lo_index_cols lower bound of the scan (or exact key when scan type = Exact).
    * @param hi_index_cols upper bound of the scan
    * @param index_size number of tuples in index
-<<<<<<< HEAD
-=======
    * @param cover_all_columns whether the index covers all predicate columns
->>>>>>> c3f3d567
    * @param plan_node_id Plan node id
    */
   IndexScanPlanNode(std::vector<std::unique_ptr<AbstractPlanNode>> &&children,
@@ -165,11 +162,7 @@
                     std::unordered_map<catalog::indexkeycol_oid_t, IndexExpression> &&lo_index_cols,
                     std::unordered_map<catalog::indexkeycol_oid_t, IndexExpression> &&hi_index_cols,
                     uint32_t scan_limit, bool scan_has_limit, uint32_t scan_offset, bool scan_has_offset,
-<<<<<<< HEAD
-                    uint64_t index_size, uint64_t table_num_tuple, plan_node_id_t plan_node_id);
-=======
                     uint64_t index_size, uint64_t table_num_tuple, bool cover_all_columns, plan_node_id_t plan_node_id);
->>>>>>> c3f3d567
 
  public:
   /**
