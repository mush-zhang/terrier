--- conflicted
+++ resolved
@@ -631,13 +631,9 @@
       children.emplace_back(std::move(arg_expr));
       break;
     }
-<<<<<<< HEAD
-    default: { PARSER_LOG_AND_THROW("NullTestTransform", "ArgExpr type", root->arg->type); }
-=======
     default: {
       PARSER_LOG_AND_THROW("NullTestTransform", "ArgExpr type", root->arg_->type_);
     }
->>>>>>> 3cc4eea1
   }
 
   ExpressionType type =
@@ -683,13 +679,9 @@
       result = std::move(subquery_expr);
       break;
     }
-<<<<<<< HEAD
-    default: { PARSER_LOG_AND_THROW("SubqueryExprTransform", "Sublink type", node->subLinkType); }
-=======
     default: {
       PARSER_LOG_AND_THROW("SubqueryExprTransform", "Sublink type", node->sub_link_type_);
     }
->>>>>>> 3cc4eea1
   }
 
   return result;
@@ -729,14 +721,9 @@
       result = std::make_unique<ConstantValueExpression>(type::TransientValueFactory::GetNull(type::TypeId::INVALID));
       break;
     }
-
-<<<<<<< HEAD
-    default: { PARSER_LOG_AND_THROW("ValueTransform", "Value type", val.type); }
-=======
     default: {
       PARSER_LOG_AND_THROW("ValueTransform", "Value type", val.type_);
     }
->>>>>>> 3cc4eea1
   }
   return result;
 }
@@ -900,13 +887,9 @@
             types.emplace_back(kOrderAsc);
             break;
           }
-<<<<<<< HEAD
-          default: { PARSER_LOG_AND_THROW("OrderByTransform", "Sortby type", sort->sortby_dir); }
-=======
           default: {
             PARSER_LOG_AND_THROW("OrderByTransform", "Sortby type", sort->sortby_dir_);
           }
->>>>>>> 3cc4eea1
         }
 
         auto target = sort->node_;
@@ -958,13 +941,9 @@
       type = JoinType::SEMI;
       break;
     }
-<<<<<<< HEAD
-    default: { PARSER_LOG_AND_THROW("JoinTransform", "JoinType", root->jointype); }
-=======
     default: {
       PARSER_LOG_AND_THROW("JoinTransform", "JoinType", root->jointype_);
     }
->>>>>>> 3cc4eea1
   }
 
   std::unique_ptr<TableRef> left;
@@ -982,13 +961,9 @@
       left = TableRef::CreateTableRefByJoin(std::move(join));
       break;
     }
-<<<<<<< HEAD
-    default: { PARSER_LOG_AND_THROW("JoinTransform", "JoinArgType", root->larg->type); }
-=======
     default: {
       PARSER_LOG_AND_THROW("JoinTransform", "JoinArgType", root->larg_->type);
     }
->>>>>>> 3cc4eea1
   }
 
   std::unique_ptr<TableRef> right;
@@ -1006,13 +981,9 @@
       right = TableRef::CreateTableRefByJoin(std::move(join));
       break;
     }
-<<<<<<< HEAD
-    default: { PARSER_LOG_AND_THROW("JoinTransform", "Right JoinArgType", root->rarg->type); }
-=======
     default: {
       PARSER_LOG_AND_THROW("JoinTransform", "Right JoinArgType", root->rarg_->type);
     }
->>>>>>> 3cc4eea1
   }
 
   std::unique_ptr<AbstractExpression> condition;
@@ -1033,13 +1004,9 @@
       condition = BoolExprTransform(reinterpret_cast<BoolExpr *>(root->quals_));
       break;
     }
-<<<<<<< HEAD
-    default: { PARSER_LOG_AND_THROW("JoinTransform", "Join condition type", root->quals->type); }
-=======
     default: {
       PARSER_LOG_AND_THROW("JoinTransform", "Join condition type", root->quals_->type);
     }
->>>>>>> 3cc4eea1
   }
 
   auto result = std::make_unique<JoinDefinition>(type, std::move(left), std::move(right), std::move(condition));
@@ -1140,17 +1107,10 @@
 
 // Postgres.CreateStmt -> terrier.CreateStatement
 std::unique_ptr<SQLStatement> PostgresParser::CreateTransform(CreateStmt *root) {
-<<<<<<< HEAD
-  RangeVar *relation = root->relation;
-  auto table_name = relation->relname != nullptr ? relation->relname : "";
-  auto schema_name = relation->schemaname != nullptr ? relation->schemaname : "";
-  auto database_name = relation->catalogname != nullptr ? relation->catalogname : "";
-=======
   RangeVar *relation = root->relation_;
   auto table_name = relation->relname_ != nullptr ? relation->relname_ : "";
   auto schema_name = relation->schemaname_ != nullptr ? relation->schemaname_ : "";
   auto database_name = relation->schemaname_ != nullptr ? relation->catalogname_ : "";
->>>>>>> 3cc4eea1
   std::unique_ptr<TableInfo> table_info = std::make_unique<TableInfo>(table_name, schema_name, database_name);
 
   std::unordered_set<std::string> primary_keys;
@@ -1363,13 +1323,9 @@
         schema_name = authrole->rolename_;
         break;
       }
-<<<<<<< HEAD
-      default: { PARSER_LOG_AND_THROW("CreateSchemaTransform", "AuthRole", root->authrole->type); }
-=======
       default: {
         PARSER_LOG_AND_THROW("CreateSchemaTransform", "AuthRole", root->authrole_->type);
       }
->>>>>>> 3cc4eea1
     }
   }
 
@@ -1541,13 +1497,9 @@
           check_expr = ExprTransform(constraint->raw_expr_);
           break;
         }
-<<<<<<< HEAD
-        default: { PARSER_LOG_AND_THROW("ColumnDefTransform", "Constraint", constraint->contype); }
-=======
         default: {
           PARSER_LOG_AND_THROW("ColumnDefTransform", "Constraint", constraint->contype_);
         }
->>>>>>> 3cc4eea1
       }
     }
   }
@@ -1670,13 +1622,9 @@
     case ObjectType::OBJECT_TRIGGER: {
       return DropTriggerTransform(root);
     }
-<<<<<<< HEAD
-    default: { PARSER_LOG_AND_THROW("DropTransform", "Drop ObjectType", root->removeType); }
-=======
     default: {
       PARSER_LOG_AND_THROW("DropTransform", "Drop ObjectType", root->remove_type_);
     }
->>>>>>> 3cc4eea1
   }
 }
 
@@ -1913,13 +1861,9 @@
           cur_result.emplace_back(std::make_unique<DefaultValueExpression>());
           break;
         }
-<<<<<<< HEAD
-        default: { PARSER_LOG_AND_THROW("ValueListsTransform", "Value type", expr->type); }
-=======
         default: {
           PARSER_LOG_AND_THROW("ValueListsTransform", "Value type", expr->type_);
         }
->>>>>>> 3cc4eea1
       }
     }
     result->emplace_back(std::move(cur_result));
@@ -1944,13 +1888,9 @@
       result = std::make_unique<TransactionStatement>(TransactionStatement::kRollback);
       break;
     }
-<<<<<<< HEAD
-    default: { PARSER_LOG_AND_THROW("TransactionTransform", "TRANSACTION statement type", transaction_stmt->kind); }
-=======
     default: {
       PARSER_LOG_AND_THROW("TransactionTransform", "TRANSACTION statement type", transaction_stmt->kind_);
     }
->>>>>>> 3cc4eea1
   }
   return result;
 }
@@ -1989,13 +1929,9 @@
       result = std::make_unique<AnalyzeStatement>(std::move(analyze_table), std::move(analyze_columns));
       break;
     }
-<<<<<<< HEAD
-    default: { PARSER_LOG_AND_THROW("VacuumTransform", "Vacuum", root->options); }
-=======
     default: {
       PARSER_LOG_AND_THROW("VacuumTransform", "Vacuum", root->options_);
     }
->>>>>>> 3cc4eea1
   }
 
   return result;
