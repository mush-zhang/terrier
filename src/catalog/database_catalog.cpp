#include "catalog/database_catalog.h"

#include <memory>
#include <string>
#include <utility>
#include <vector>

#include "catalog/catalog_defs.h"
#include "catalog/index_schema.h"
#include "catalog/postgres/builder.h"
#include "catalog/postgres/pg_attribute.h"
#include "catalog/postgres/pg_class.h"
#include "catalog/postgres/pg_constraint.h"
#include "catalog/postgres/pg_index.h"
#include "catalog/postgres/pg_language.h"
#include "catalog/postgres/pg_namespace.h"
#include "catalog/postgres/pg_proc.h"
#include "catalog/postgres/pg_type.h"
#include "catalog/schema.h"
#include "common/error/error_code.h"
#include "execution/functions/function_context.h"
#include "nlohmann/json.hpp"
#include "storage/index/index.h"
#include "storage/sql_table.h"
#include "transaction/deferred_action_manager.h"
#include "transaction/transaction_context.h"
#include "transaction/transaction_defs.h"
#include "transaction/transaction_manager.h"
#include "type/type_id.h"

namespace noisepage::catalog {

void DatabaseCatalog::Bootstrap(const common::ManagedPointer<transaction::TransactionContext> txn) {
  BootstrapPRIs();

  // Declare variable for return values (UNUSED when compiled for release)
  bool UNUSED_ATTRIBUTE retval;

  retval = TryLock(txn);
  NOISEPAGE_ASSERT(retval, "Bootstrap operations should not fail");

  retval = CreateNamespace(txn, "pg_catalog", postgres::NAMESPACE_CATALOG_NAMESPACE_OID);
  NOISEPAGE_ASSERT(retval, "Bootstrap operations should not fail");

  retval = CreateNamespace(txn, "public", postgres::NAMESPACE_DEFAULT_NAMESPACE_OID);
  NOISEPAGE_ASSERT(retval, "Bootstrap operations should not fail");

  BootstrapTypes(txn);

  // pg_namespace and associated indexes
  retval = CreateTableEntry(txn, postgres::NAMESPACE_TABLE_OID, postgres::NAMESPACE_CATALOG_NAMESPACE_OID,
                            "pg_namespace", postgres::Builder::GetNamespaceTableSchema());
  NOISEPAGE_ASSERT(retval, "Bootstrap operations should not fail");
  retval = SetTablePointer(txn, postgres::NAMESPACE_TABLE_OID, namespaces_);
  NOISEPAGE_ASSERT(retval, "Bootstrap operations should not fail");

  retval = CreateIndexEntry(txn, postgres::NAMESPACE_CATALOG_NAMESPACE_OID, postgres::NAMESPACE_TABLE_OID,
                            postgres::NAMESPACE_OID_INDEX_OID, "pg_namespace_oid_index",
                            postgres::Builder::GetNamespaceOidIndexSchema(db_oid_));
  NOISEPAGE_ASSERT(retval, "Bootstrap operations should not fail");
  retval = SetIndexPointer(txn, postgres::NAMESPACE_OID_INDEX_OID, namespaces_oid_index_);
  NOISEPAGE_ASSERT(retval, "Bootstrap operations should not fail");

  retval = CreateIndexEntry(txn, postgres::NAMESPACE_CATALOG_NAMESPACE_OID, postgres::NAMESPACE_TABLE_OID,
                            postgres::NAMESPACE_NAME_INDEX_OID, "pg_namespace_name_index",
                            postgres::Builder::GetNamespaceNameIndexSchema(db_oid_));
  NOISEPAGE_ASSERT(retval, "Bootstrap operations should not fail");
  retval = SetIndexPointer(txn, postgres::NAMESPACE_NAME_INDEX_OID, namespaces_name_index_);
  NOISEPAGE_ASSERT(retval, "Bootstrap operations should not fail");

  // pg_class and associated indexes
  retval = CreateTableEntry(txn, postgres::CLASS_TABLE_OID, postgres::NAMESPACE_CATALOG_NAMESPACE_OID, "pg_class",
                            postgres::Builder::GetClassTableSchema());
  NOISEPAGE_ASSERT(retval, "Bootstrap operations should not fail");
  retval = SetTablePointer(txn, postgres::CLASS_TABLE_OID, classes_);
  NOISEPAGE_ASSERT(retval, "Bootstrap operations should not fail");

  retval = CreateIndexEntry(txn, postgres::NAMESPACE_CATALOG_NAMESPACE_OID, postgres::CLASS_TABLE_OID,
                            postgres::CLASS_OID_INDEX_OID, "pg_class_oid_index",
                            postgres::Builder::GetClassOidIndexSchema(db_oid_));
  NOISEPAGE_ASSERT(retval, "Bootstrap operations should not fail");
  retval = SetIndexPointer(txn, postgres::CLASS_OID_INDEX_OID, classes_oid_index_);
  NOISEPAGE_ASSERT(retval, "Bootstrap operations should not fail");

  retval = CreateIndexEntry(txn, postgres::NAMESPACE_CATALOG_NAMESPACE_OID, postgres::CLASS_TABLE_OID,
                            postgres::CLASS_NAME_INDEX_OID, "pg_class_name_index",
                            postgres::Builder::GetClassNameIndexSchema(db_oid_));
  NOISEPAGE_ASSERT(retval, "Bootstrap operations should not fail");
  retval = SetIndexPointer(txn, postgres::CLASS_NAME_INDEX_OID, classes_name_index_);
  NOISEPAGE_ASSERT(retval, "Bootstrap operations should not fail");

  retval = CreateIndexEntry(txn, postgres::NAMESPACE_CATALOG_NAMESPACE_OID, postgres::CLASS_TABLE_OID,
                            postgres::CLASS_NAMESPACE_INDEX_OID, "pg_class_namespace_index",
                            postgres::Builder::GetClassNamespaceIndexSchema(db_oid_));
  NOISEPAGE_ASSERT(retval, "Bootstrap operations should not fail");
  retval = SetIndexPointer(txn, postgres::CLASS_NAMESPACE_INDEX_OID, classes_namespace_index_);
  NOISEPAGE_ASSERT(retval, "Bootstrap operations should not fail");

  // pg_index and associated indexes
  retval = CreateTableEntry(txn, postgres::INDEX_TABLE_OID, postgres::NAMESPACE_CATALOG_NAMESPACE_OID, "pg_index",
                            postgres::Builder::GetIndexTableSchema());
  NOISEPAGE_ASSERT(retval, "Bootstrap operations should not fail");
  retval = SetTablePointer(txn, postgres::INDEX_TABLE_OID, indexes_);
  NOISEPAGE_ASSERT(retval, "Bootstrap operations should not fail");

  retval = CreateIndexEntry(txn, postgres::NAMESPACE_CATALOG_NAMESPACE_OID, postgres::INDEX_TABLE_OID,
                            postgres::INDEX_OID_INDEX_OID, "pg_index_oid_index",
                            postgres::Builder::GetIndexOidIndexSchema(db_oid_));
  NOISEPAGE_ASSERT(retval, "Bootstrap operations should not fail");
  retval = SetIndexPointer(txn, postgres::INDEX_OID_INDEX_OID, indexes_oid_index_);
  NOISEPAGE_ASSERT(retval, "Bootstrap operations should not fail");

  retval = CreateIndexEntry(txn, postgres::NAMESPACE_CATALOG_NAMESPACE_OID, postgres::INDEX_TABLE_OID,
                            postgres::INDEX_TABLE_INDEX_OID, "pg_index_table_index",
                            postgres::Builder::GetIndexTableIndexSchema(db_oid_));
  NOISEPAGE_ASSERT(retval, "Bootstrap operations should not fail");
  retval = SetIndexPointer(txn, postgres::INDEX_TABLE_INDEX_OID, indexes_table_index_);
  NOISEPAGE_ASSERT(retval, "Bootstrap operations should not fail");

  // pg_attribute and associated indexes
  retval = CreateTableEntry(txn, postgres::COLUMN_TABLE_OID, postgres::NAMESPACE_CATALOG_NAMESPACE_OID, "pg_attribute",
                            postgres::Builder::GetColumnTableSchema());
  NOISEPAGE_ASSERT(retval, "Bootstrap operations should not fail");
  retval = SetTablePointer(txn, postgres::COLUMN_TABLE_OID, columns_);
  NOISEPAGE_ASSERT(retval, "Bootstrap operations should not fail");

  retval = CreateIndexEntry(txn, postgres::NAMESPACE_CATALOG_NAMESPACE_OID, postgres::COLUMN_TABLE_OID,
                            postgres::COLUMN_OID_INDEX_OID, "pg_attribute_oid_index",
                            postgres::Builder::GetColumnOidIndexSchema(db_oid_));
  NOISEPAGE_ASSERT(retval, "Bootstrap operations should not fail");
  retval = SetIndexPointer(txn, postgres::COLUMN_OID_INDEX_OID, columns_oid_index_);
  NOISEPAGE_ASSERT(retval, "Bootstrap operations should not fail");

  retval = CreateIndexEntry(txn, postgres::NAMESPACE_CATALOG_NAMESPACE_OID, postgres::COLUMN_TABLE_OID,
                            postgres::COLUMN_NAME_INDEX_OID, "pg_attribute_name_index",
                            postgres::Builder::GetColumnNameIndexSchema(db_oid_));
  NOISEPAGE_ASSERT(retval, "Bootstrap operations should not fail");
  retval = SetIndexPointer(txn, postgres::COLUMN_NAME_INDEX_OID, columns_name_index_);
  NOISEPAGE_ASSERT(retval, "Bootstrap operations should not fail");

  // pg_type and associated indexes
  retval = CreateTableEntry(txn, postgres::TYPE_TABLE_OID, postgres::NAMESPACE_CATALOG_NAMESPACE_OID, "pg_type",
                            postgres::Builder::GetTypeTableSchema());
  NOISEPAGE_ASSERT(retval, "Bootstrap operations should not fail");
  retval = SetTablePointer(txn, postgres::TYPE_TABLE_OID, types_);
  NOISEPAGE_ASSERT(retval, "Bootstrap operations should not fail");

  retval = CreateIndexEntry(txn, postgres::NAMESPACE_CATALOG_NAMESPACE_OID, postgres::TYPE_TABLE_OID,
                            postgres::TYPE_OID_INDEX_OID, "pg_type_oid_index",
                            postgres::Builder::GetTypeOidIndexSchema(db_oid_));
  NOISEPAGE_ASSERT(retval, "Bootstrap operations should not fail");
  retval = SetIndexPointer(txn, postgres::TYPE_OID_INDEX_OID, types_oid_index_);
  NOISEPAGE_ASSERT(retval, "Bootstrap operations should not fail");

  retval = CreateIndexEntry(txn, postgres::NAMESPACE_CATALOG_NAMESPACE_OID, postgres::TYPE_TABLE_OID,
                            postgres::TYPE_NAME_INDEX_OID, "pg_type_name_index",
                            postgres::Builder::GetTypeNameIndexSchema(db_oid_));
  NOISEPAGE_ASSERT(retval, "Bootstrap operations should not fail");
  retval = SetIndexPointer(txn, postgres::TYPE_NAME_INDEX_OID, types_name_index_);
  NOISEPAGE_ASSERT(retval, "Bootstrap operations should not fail");

  retval = CreateIndexEntry(txn, postgres::NAMESPACE_CATALOG_NAMESPACE_OID, postgres::TYPE_TABLE_OID,
                            postgres::TYPE_NAMESPACE_INDEX_OID, "pg_type_namespace_index",
                            postgres::Builder::GetTypeNamespaceIndexSchema(db_oid_));
  NOISEPAGE_ASSERT(retval, "Bootstrap operations should not fail");
  retval = SetIndexPointer(txn, postgres::TYPE_NAMESPACE_INDEX_OID, types_namespace_index_);
  NOISEPAGE_ASSERT(retval, "Bootstrap operations should not fail");

  // pg_constraint and associated indexes
  retval = CreateTableEntry(txn, postgres::CONSTRAINT_TABLE_OID, postgres::NAMESPACE_CATALOG_NAMESPACE_OID,
                            "pg_constraint", postgres::Builder::GetConstraintTableSchema());
  NOISEPAGE_ASSERT(retval, "Bootstrap operations should not fail");
  retval = SetTablePointer(txn, postgres::CONSTRAINT_TABLE_OID, constraints_);
  NOISEPAGE_ASSERT(retval, "Bootstrap operations should not fail");

  retval = CreateIndexEntry(txn, postgres::NAMESPACE_CATALOG_NAMESPACE_OID, postgres::CONSTRAINT_TABLE_OID,
                            postgres::CONSTRAINT_OID_INDEX_OID, "pg_constraint_oid_index",
                            postgres::Builder::GetConstraintOidIndexSchema(db_oid_));
  NOISEPAGE_ASSERT(retval, "Bootstrap operations should not fail");
  retval = SetIndexPointer(txn, postgres::CONSTRAINT_OID_INDEX_OID, constraints_oid_index_);
  NOISEPAGE_ASSERT(retval, "Bootstrap operations should not fail");

  retval = CreateIndexEntry(txn, postgres::NAMESPACE_CATALOG_NAMESPACE_OID, postgres::CONSTRAINT_TABLE_OID,
                            postgres::CONSTRAINT_NAME_INDEX_OID, "pg_constraint_name_index",
                            postgres::Builder::GetConstraintNameIndexSchema(db_oid_));
  NOISEPAGE_ASSERT(retval, "Bootstrap operations should not fail");
  retval = SetIndexPointer(txn, postgres::CONSTRAINT_NAME_INDEX_OID, constraints_name_index_);
  NOISEPAGE_ASSERT(retval, "Bootstrap operations should not fail");

  retval = CreateIndexEntry(txn, postgres::NAMESPACE_CATALOG_NAMESPACE_OID, postgres::CONSTRAINT_TABLE_OID,
                            postgres::CONSTRAINT_NAMESPACE_INDEX_OID, "pg_constraint_namespace_index",
                            postgres::Builder::GetConstraintNamespaceIndexSchema(db_oid_));
  NOISEPAGE_ASSERT(retval, "Bootstrap operations should not fail");
  retval = SetIndexPointer(txn, postgres::CONSTRAINT_NAMESPACE_INDEX_OID, constraints_namespace_index_);
  NOISEPAGE_ASSERT(retval, "Bootstrap operations should not fail");

  retval = CreateIndexEntry(txn, postgres::NAMESPACE_CATALOG_NAMESPACE_OID, postgres::CONSTRAINT_TABLE_OID,
                            postgres::CONSTRAINT_TABLE_INDEX_OID, "pg_constraint_table_index",
                            postgres::Builder::GetConstraintTableIndexSchema(db_oid_));
  NOISEPAGE_ASSERT(retval, "Bootstrap operations should not fail");
  retval = SetIndexPointer(txn, postgres::CONSTRAINT_TABLE_INDEX_OID, constraints_table_index_);
  NOISEPAGE_ASSERT(retval, "Bootstrap operations should not fail");

  retval = CreateIndexEntry(txn, postgres::NAMESPACE_CATALOG_NAMESPACE_OID, postgres::CONSTRAINT_TABLE_OID,
                            postgres::CONSTRAINT_INDEX_INDEX_OID, "pg_constraint_index_index",
                            postgres::Builder::GetConstraintIndexIndexSchema(db_oid_));
  NOISEPAGE_ASSERT(retval, "Bootstrap operations should not fail");
  retval = SetIndexPointer(txn, postgres::CONSTRAINT_INDEX_INDEX_OID, constraints_index_index_);
  NOISEPAGE_ASSERT(retval, "Bootstrap operations should not fail");

  retval = CreateIndexEntry(txn, postgres::NAMESPACE_CATALOG_NAMESPACE_OID, postgres::CONSTRAINT_TABLE_OID,
                            postgres::CONSTRAINT_FOREIGNTABLE_INDEX_OID, "pg_constraint_foreigntable_index",
                            postgres::Builder::GetConstraintForeignTableIndexSchema(db_oid_));
  NOISEPAGE_ASSERT(retval, "Bootstrap operations should not fail");
  retval = SetIndexPointer(txn, postgres::CONSTRAINT_FOREIGNTABLE_INDEX_OID, constraints_foreigntable_index_);
  NOISEPAGE_ASSERT(retval, "Bootstrap operations should not fail");

  // pg_language and associated indexes
  retval = CreateTableEntry(txn, postgres::LANGUAGE_TABLE_OID, postgres::NAMESPACE_CATALOG_NAMESPACE_OID, "pg_language",
                            postgres::Builder::GetLanguageTableSchema());
  NOISEPAGE_ASSERT(retval, "Bootstrap operations should not fail");
  retval = SetTablePointer(txn, postgres::LANGUAGE_TABLE_OID, languages_);
  NOISEPAGE_ASSERT(retval, "Bootstrap operations should not fail");

  retval = CreateIndexEntry(txn, postgres::NAMESPACE_CATALOG_NAMESPACE_OID, postgres::LANGUAGE_TABLE_OID,
                            postgres::LANGUAGE_OID_INDEX_OID, "pg_languages_oid_index",
                            postgres::Builder::GetLanguageOidIndexSchema(db_oid_));
  NOISEPAGE_ASSERT(retval, "Bootstrap operations should not fail");
  retval = SetIndexPointer(txn, postgres::LANGUAGE_OID_INDEX_OID, languages_oid_index_);
  NOISEPAGE_ASSERT(retval, "Bootstrap operations should not fail");

  retval = CreateIndexEntry(txn, postgres::NAMESPACE_CATALOG_NAMESPACE_OID, postgres::LANGUAGE_TABLE_OID,
                            postgres::LANGUAGE_NAME_INDEX_OID, "pg_languages_name_index",
                            postgres::Builder::GetLanguageNameIndexSchema(db_oid_));
  NOISEPAGE_ASSERT(retval, "Bootstrap operations should not fail");
  retval = SetIndexPointer(txn, postgres::LANGUAGE_NAME_INDEX_OID, languages_name_index_);
  NOISEPAGE_ASSERT(retval, "Bootstrap operations should not fail");

  BootstrapLanguages(txn);

  // pg_proc and associated indexes
  retval = CreateTableEntry(txn, postgres::PRO_TABLE_OID, postgres::NAMESPACE_CATALOG_NAMESPACE_OID, "pg_proc",
                            postgres::Builder::GetProcTableSchema());
  NOISEPAGE_ASSERT(retval, "Bootstrap operations should not fail");
  retval = SetTablePointer(txn, postgres::PRO_TABLE_OID, procs_);
  NOISEPAGE_ASSERT(retval, "Bootstrap operations should not fail");

  retval = CreateIndexEntry(txn, postgres::NAMESPACE_CATALOG_NAMESPACE_OID, postgres::PRO_TABLE_OID,
                            postgres::PRO_OID_INDEX_OID, "pg_proc_oid_index",
                            postgres::Builder::GetProcOidIndexSchema(db_oid_));
  NOISEPAGE_ASSERT(retval, "Bootstrap operations should not fail");
  retval = SetIndexPointer(txn, postgres::PRO_OID_INDEX_OID, procs_oid_index_);
  NOISEPAGE_ASSERT(retval, "Bootstrap operations should not fail");

  retval = CreateIndexEntry(txn, postgres::NAMESPACE_CATALOG_NAMESPACE_OID, postgres::PRO_TABLE_OID,
                            postgres::PRO_NAME_INDEX_OID, "pg_proc_name_index",
                            postgres::Builder::GetProcNameIndexSchema(db_oid_));
  NOISEPAGE_ASSERT(retval, "Bootstrap operations should not fail");
  retval = SetIndexPointer(txn, postgres::PRO_NAME_INDEX_OID, procs_name_index_);

  NOISEPAGE_ASSERT(retval, "Bootstrap operations should not fail");

  BootstrapProcs(txn);
}

void DatabaseCatalog::BootstrapPRIs() {
  // TODO(Matt): another potential optimization in the future would be to cache the offsets, rather than the maps
  // themselves (see TPC-C microbenchmark transactions for example). That seems premature right now though.

  // pg_namespace
  const std::vector<col_oid_t> pg_namespace_all_oids{postgres::PG_NAMESPACE_ALL_COL_OIDS.cbegin(),
                                                     postgres::PG_NAMESPACE_ALL_COL_OIDS.cend()};
  pg_namespace_all_cols_pri_ = namespaces_->InitializerForProjectedRow(pg_namespace_all_oids);
  pg_namespace_all_cols_prm_ = namespaces_->ProjectionMapForOids(pg_namespace_all_oids);

  const std::vector<col_oid_t> delete_namespace_oids{postgres::NSPNAME_COL_OID};
  delete_namespace_pri_ = namespaces_->InitializerForProjectedRow(delete_namespace_oids);

  const std::vector<col_oid_t> get_namespace_oids{postgres::NSPOID_COL_OID};
  get_namespace_pri_ = namespaces_->InitializerForProjectedRow(get_namespace_oids);

  // pg_attribute
  const std::vector<col_oid_t> pg_attribute_all_oids{postgres::PG_ATTRIBUTE_ALL_COL_OIDS.cbegin(),
                                                     postgres::PG_ATTRIBUTE_ALL_COL_OIDS.end()};
  pg_attribute_all_cols_pri_ = columns_->InitializerForProjectedRow(pg_attribute_all_oids);
  pg_attribute_all_cols_prm_ = columns_->ProjectionMapForOids(pg_attribute_all_oids);

  const std::vector<col_oid_t> get_columns_oids{postgres::ATTNUM_COL_OID,     postgres::ATTNAME_COL_OID,
                                                postgres::ATTTYPID_COL_OID,   postgres::ATTLEN_COL_OID,
                                                postgres::ATTNOTNULL_COL_OID, postgres::ADSRC_COL_OID};
  get_columns_pri_ = columns_->InitializerForProjectedRow(get_columns_oids);
  get_columns_prm_ = columns_->ProjectionMapForOids(get_columns_oids);

  const std::vector<col_oid_t> delete_columns_oids{postgres::ATTNUM_COL_OID, postgres::ATTNAME_COL_OID};
  delete_columns_pri_ = columns_->InitializerForProjectedRow(delete_columns_oids);
  delete_columns_prm_ = columns_->ProjectionMapForOids(delete_columns_oids);

  // pg_class
  const std::vector<col_oid_t> pg_class_all_oids{postgres::PG_CLASS_ALL_COL_OIDS.cbegin(),
                                                 postgres::PG_CLASS_ALL_COL_OIDS.cend()};
  pg_class_all_cols_pri_ = classes_->InitializerForProjectedRow(pg_class_all_oids);
  pg_class_all_cols_prm_ = classes_->ProjectionMapForOids(pg_class_all_oids);

  const std::vector<col_oid_t> get_class_oid_kind_oids{postgres::RELOID_COL_OID, postgres::RELKIND_COL_OID};
  get_class_oid_kind_pri_ = classes_->InitializerForProjectedRow(get_class_oid_kind_oids);

  const std::vector<col_oid_t> set_class_pointer_oids{postgres::REL_PTR_COL_OID};
  set_class_pointer_pri_ = classes_->InitializerForProjectedRow(set_class_pointer_oids);

  const std::vector<col_oid_t> set_class_schema_oids{postgres::REL_SCHEMA_COL_OID};
  set_class_schema_pri_ = classes_->InitializerForProjectedRow(set_class_schema_oids);

  const std::vector<col_oid_t> get_class_pointer_kind_oids{postgres::REL_PTR_COL_OID, postgres::RELKIND_COL_OID};
  get_class_pointer_kind_pri_ = classes_->InitializerForProjectedRow(get_class_pointer_kind_oids);

  const std::vector<col_oid_t> get_class_schema_pointer_kind_oids{postgres::REL_SCHEMA_COL_OID,
                                                                  postgres::RELKIND_COL_OID};
  get_class_schema_pointer_kind_pri_ = classes_->InitializerForProjectedRow(get_class_schema_pointer_kind_oids);

  const std::vector<col_oid_t> get_class_object_and_schema_oids{postgres::REL_PTR_COL_OID,
                                                                postgres::REL_SCHEMA_COL_OID};
  get_class_object_and_schema_pri_ = classes_->InitializerForProjectedRow(get_class_object_and_schema_oids);
  get_class_object_and_schema_prm_ = classes_->ProjectionMapForOids(get_class_object_and_schema_oids);

  // pg_index
  const std::vector<col_oid_t> pg_index_all_oids{postgres::PG_INDEX_ALL_COL_OIDS.cbegin(),
                                                 postgres::PG_INDEX_ALL_COL_OIDS.cend()};
  pg_index_all_cols_pri_ = indexes_->InitializerForProjectedRow(pg_index_all_oids);
  pg_index_all_cols_prm_ = indexes_->ProjectionMapForOids(pg_index_all_oids);

  const std::vector<col_oid_t> get_indexes_oids{postgres::INDOID_COL_OID};
  get_indexes_pri_ = indexes_->InitializerForProjectedRow(get_class_oid_kind_oids);

  const std::vector<col_oid_t> delete_index_oids{postgres::INDOID_COL_OID, postgres::INDRELID_COL_OID};
  delete_index_pri_ = indexes_->InitializerForProjectedRow(delete_index_oids);
  delete_index_prm_ = indexes_->ProjectionMapForOids(delete_index_oids);

  // pg_type
  const std::vector<col_oid_t> pg_type_all_oids{postgres::PG_TYPE_ALL_COL_OIDS.cbegin(),
                                                postgres::PG_TYPE_ALL_COL_OIDS.cend()};
  pg_type_all_cols_pri_ = types_->InitializerForProjectedRow(pg_type_all_oids);
  pg_type_all_cols_prm_ = types_->ProjectionMapForOids(pg_type_all_oids);

  // pg_language
  const std::vector<col_oid_t> pg_language_all_oids{postgres::PG_LANGUAGE_ALL_COL_OIDS.cbegin(),
                                                    postgres::PG_LANGUAGE_ALL_COL_OIDS.cend()};
  pg_language_all_cols_pri_ = languages_->InitializerForProjectedRow(pg_language_all_oids);
  pg_language_all_cols_prm_ = languages_->ProjectionMapForOids(pg_language_all_oids);

  // pg_proc
  const std::vector<col_oid_t> pg_proc_all_oids{postgres::PG_PRO_ALL_COL_OIDS.cbegin(),
                                                postgres::PG_PRO_ALL_COL_OIDS.cend()};
  pg_proc_all_cols_pri_ = procs_->InitializerForProjectedRow(pg_proc_all_oids);
  pg_proc_all_cols_prm_ = procs_->ProjectionMapForOids(pg_proc_all_oids);

  const std::vector<col_oid_t> set_pg_proc_ptr_oids{postgres::PRO_CTX_PTR_COL_OID};
  pg_proc_ptr_pri_ = procs_->InitializerForProjectedRow(set_pg_proc_ptr_oids);
}

namespace_oid_t DatabaseCatalog::CreateNamespace(const common::ManagedPointer<transaction::TransactionContext> txn,
                                                 const std::string &name) {
  if (!TryLock(txn)) return INVALID_NAMESPACE_OID;
  const namespace_oid_t ns_oid{next_oid_++};
  if (!CreateNamespace(txn, name, ns_oid)) {
    return INVALID_NAMESPACE_OID;
  }
  return ns_oid;
}

bool DatabaseCatalog::CreateNamespace(const common::ManagedPointer<transaction::TransactionContext> txn,
                                      const std::string &name, const namespace_oid_t ns_oid) {
  // Step 1: Insert into table
  const auto name_varlen = storage::StorageUtil::CreateVarlen(name);
  // Get & Fill Redo Record
  auto *const redo = txn->StageWrite(db_oid_, postgres::NAMESPACE_TABLE_OID, pg_namespace_all_cols_pri_);
  // Write the attributes in the Redo Record
  *(reinterpret_cast<namespace_oid_t *>(
      redo->Delta()->AccessForceNotNull(pg_namespace_all_cols_prm_[postgres::NSPOID_COL_OID]))) = ns_oid;
  *(reinterpret_cast<storage::VarlenEntry *>(
      redo->Delta()->AccessForceNotNull(pg_namespace_all_cols_prm_[postgres::NSPNAME_COL_OID]))) = name_varlen;
  // Finally, insert into the table to get the tuple slot
  const auto tuple_slot = namespaces_->Insert(txn, redo);

  // Step 2: Insert into name index
  auto name_pri = namespaces_name_index_->GetProjectedRowInitializer();
  byte *const buffer = common::AllocationUtil::AllocateAligned(name_pri.ProjectedRowSize());
  auto *index_pr = name_pri.InitializeRow(buffer);
  // Write the attributes in the ProjectedRow
  *(reinterpret_cast<storage::VarlenEntry *>(index_pr->AccessForceNotNull(0))) = name_varlen;

  if (!namespaces_name_index_->InsertUnique(txn, *index_pr, tuple_slot)) {
    // There was a name conflict and we need to abort.  Free the buffer and return false to indicate failure
    delete[] buffer;
    return false;
  }

  // Step 3: Insert into oid index
  auto oid_pri = namespaces_oid_index_->GetProjectedRowInitializer();
  // Reuse buffer since an u32 column is smaller than a varlen column
  index_pr = oid_pri.InitializeRow(buffer);
  // Write the attributes in the ProjectedRow
  *(reinterpret_cast<namespace_oid_t *>(index_pr->AccessForceNotNull(0))) = ns_oid;
  const bool UNUSED_ATTRIBUTE result = namespaces_oid_index_->InsertUnique(txn, *index_pr, tuple_slot);
  NOISEPAGE_ASSERT(result, "Assigned namespace OID failed to be unique.");

  // Finish
  delete[] buffer;
  return true;
}

bool DatabaseCatalog::DeleteNamespace(const common::ManagedPointer<transaction::TransactionContext> txn,
                                      const namespace_oid_t ns_oid) {
  if (!TryLock(txn)) return false;
  // Step 1: Read the oid index
  // Buffer is large enough for all prs because it's meant to hold 1 VarlenEntry
  byte *const buffer = common::AllocationUtil::AllocateAligned(delete_namespace_pri_.ProjectedRowSize());
  const auto oid_pri = namespaces_oid_index_->GetProjectedRowInitializer();
  auto *pr = oid_pri.InitializeRow(buffer);
  // Write the attributes in the ProjectedRow
  *(reinterpret_cast<namespace_oid_t *>(pr->AccessForceNotNull(0))) = ns_oid;
  // Scan index
  std::vector<storage::TupleSlot> index_results;
  namespaces_oid_index_->ScanKey(*txn, *pr, &index_results);
  NOISEPAGE_ASSERT(
      index_results.size() == 1,
      "Incorrect number of results from index scan. Expect 1 because it's a unique index. 0 implies that function was "
      "called with an oid that doesn't exist in the Catalog, but binding somehow succeeded. That doesn't make sense. "
      "Was a DROP plan node reused twice? IF EXISTS should be handled in the Binder, rather than pushing logic here.");
  const auto tuple_slot = index_results[0];

  // Step 2: Select from the table to get the name
  pr = delete_namespace_pri_.InitializeRow(buffer);
  auto UNUSED_ATTRIBUTE result = namespaces_->Select(txn, tuple_slot, pr);
  NOISEPAGE_ASSERT(result, "Index scan did a visibility check, so Select shouldn't fail at this point.");
  const auto name_varlen = *reinterpret_cast<storage::VarlenEntry *>(pr->AccessForceNotNull(0));

  // Step 3: Delete from table
  txn->StageDelete(db_oid_, postgres::NAMESPACE_TABLE_OID, tuple_slot);
  if (!namespaces_->Delete(txn, tuple_slot)) {
    // Someone else has a write-lock. Free the buffer and return false to indicate failure
    delete[] buffer;
    return false;
  }

  // Step 4: Cascading deletes
  // Get the objects in this namespace
  auto ns_objects = GetNamespaceClassOids(txn, ns_oid);
  for (const auto &object : ns_objects) {
    // Delete all of the tables. This should get most of the indexes
    if (object.second == postgres::ClassKind::REGULAR_TABLE) {
      result = DeleteTable(txn, static_cast<table_oid_t>(object.first));
      if (!result) {
        // Someone else has a write-lock. Free the buffer and return false to indicate failure
        delete[] buffer;
        return false;
      }
    }
  }

  // Get the objects in the namespace again, just in case there were any indexes that don't belong to a table in this
  // namespace. We could do all of this cascading cleanup with a more complex single index scan, but we're taking
  // advantage of existing PRIs and indexes and expecting that deleting a namespace isn't that common of an operation,
  // so we can be slightly less efficient than optimal.
  ns_objects = GetNamespaceClassOids(txn, ns_oid);
  for (const auto &object : ns_objects) {
    // Delete all of the straggler indexes that may have been built on tables in other namespaces. We shouldn't get any
    // double-deletions because indexes on tables will already be invisible to us (logically deleted already).
    if (object.second == postgres::ClassKind::INDEX) {
      result = DeleteIndex(txn, static_cast<index_oid_t>(object.first));
      if (!result) {
        // Someone else has a write-lock. Free the buffer and return false to indicate failure
        delete[] buffer;
        return false;
      }
    }
  }
  NOISEPAGE_ASSERT(GetNamespaceClassOids(txn, ns_oid).empty(), "Failed to drop all of the namespace objects.");

  // Step 5: Delete from oid index
  pr = oid_pri.InitializeRow(buffer);
  // Write the attributes in the ProjectedRow
  *(reinterpret_cast<namespace_oid_t *>(pr->AccessForceNotNull(0))) = ns_oid;
  namespaces_oid_index_->Delete(txn, *pr, tuple_slot);

  // Step 6: Delete from name index
  const auto name_pri = namespaces_name_index_->GetProjectedRowInitializer();
  pr = name_pri.InitializeRow(buffer);
  // Write the attributes in the ProjectedRow
  *(reinterpret_cast<storage::VarlenEntry *>(pr->AccessForceNotNull(0))) = name_varlen;
  namespaces_name_index_->Delete(txn, *pr, tuple_slot);

  // Finish
  delete[] buffer;
  return true;
}

namespace_oid_t DatabaseCatalog::GetNamespaceOid(const common::ManagedPointer<transaction::TransactionContext> txn,
                                                 const std::string &name) {
  // Step 1: Read the name index
  const auto name_pri = namespaces_name_index_->GetProjectedRowInitializer();
  // Buffer is large enough for all prs because it's meant to hold 1 VarlenEntry
  byte *const buffer = common::AllocationUtil::AllocateAligned(name_pri.ProjectedRowSize());
  auto *pr = name_pri.InitializeRow(buffer);
  // Scan the name index
  const auto name_varlen = storage::StorageUtil::CreateVarlen(name);
  *(reinterpret_cast<storage::VarlenEntry *>(pr->AccessForceNotNull(0))) = name_varlen;
  std::vector<storage::TupleSlot> index_results;
  namespaces_name_index_->ScanKey(*txn, *pr, &index_results);

  // Clean up the varlen's buffer in the case it wasn't inlined.
  if (!name_varlen.IsInlined()) {
    delete[] name_varlen.Content();
  }

  if (index_results.empty()) {
    // namespace not found in the index, so namespace doesn't exist. Free the buffer and return false to indicate
    // failure
    delete[] buffer;
    return INVALID_NAMESPACE_OID;
  }
  NOISEPAGE_ASSERT(index_results.size() == 1, "Namespace name not unique in index");
  const auto tuple_slot = index_results[0];

  // Step 2: Scan the table to get the oid
  pr = get_namespace_pri_.InitializeRow(buffer);

  const auto UNUSED_ATTRIBUTE result = namespaces_->Select(txn, tuple_slot, pr);
  NOISEPAGE_ASSERT(result, "Index scan did a visibility check, so Select shouldn't fail at this point.");
  const auto ns_oid = *reinterpret_cast<namespace_oid_t *>(pr->AccessForceNotNull(0));

  // Finish
  delete[] buffer;
  return ns_oid;
}

template <typename Column, typename ClassOid, typename ColOid>
bool DatabaseCatalog::CreateColumn(const common::ManagedPointer<transaction::TransactionContext> txn,
                                   const ClassOid class_oid, const ColOid col_oid, const Column &col) {
  // Step 1: Insert into the table
  auto *const redo = txn->StageWrite(db_oid_, postgres::COLUMN_TABLE_OID, pg_attribute_all_cols_pri_);
  // Write the attributes in the Redo Record
  auto oid_entry = reinterpret_cast<ColOid *>(
      redo->Delta()->AccessForceNotNull(pg_attribute_all_cols_prm_[postgres::ATTNUM_COL_OID]));
  auto relid_entry = reinterpret_cast<ClassOid *>(
      redo->Delta()->AccessForceNotNull(pg_attribute_all_cols_prm_[postgres::ATTRELID_COL_OID]));
  auto name_entry = reinterpret_cast<storage::VarlenEntry *>(
      redo->Delta()->AccessForceNotNull(pg_attribute_all_cols_prm_[postgres::ATTNAME_COL_OID]));
  auto type_entry = reinterpret_cast<type::TypeId *>(
      redo->Delta()->AccessForceNotNull(pg_attribute_all_cols_prm_[postgres::ATTTYPID_COL_OID]));
  auto len_entry = reinterpret_cast<uint16_t *>(
      redo->Delta()->AccessForceNotNull(pg_attribute_all_cols_prm_[postgres::ATTLEN_COL_OID]));
  auto notnull_entry = reinterpret_cast<bool *>(
      redo->Delta()->AccessForceNotNull(pg_attribute_all_cols_prm_[postgres::ATTNOTNULL_COL_OID]));
  auto dsrc_entry = reinterpret_cast<storage::VarlenEntry *>(
      redo->Delta()->AccessForceNotNull(pg_attribute_all_cols_prm_[postgres::ADSRC_COL_OID]));
  *oid_entry = col_oid;
  *relid_entry = class_oid;
  const auto name_varlen = storage::StorageUtil::CreateVarlen(col.Name());

  *name_entry = name_varlen;
  *type_entry = col.Type();
  // TODO(Amadou): Figure out what really goes here for varlen. Unclear if it's attribute size (16) or varlen length
  *len_entry = (col.Type() == type::TypeId::VARCHAR || col.Type() == type::TypeId::VARBINARY) ? col.MaxVarlenSize()
                                                                                              : col.AttrSize();
  *notnull_entry = !col.Nullable();
  storage::VarlenEntry dsrc_varlen = storage::StorageUtil::CreateVarlen(col.StoredExpression()->ToJson().dump());
  *dsrc_entry = dsrc_varlen;
  // Finally, insert into the table to get the tuple slot
  const auto tupleslot = columns_->Insert(txn, redo);

  // Step 2: Insert into name index
  const auto name_pri = columns_name_index_->GetProjectedRowInitializer();
  // Create a buffer large enough for all columns
  auto *const buffer = common::AllocationUtil::AllocateAligned(name_pri.ProjectedRowSize());
  auto *pr = name_pri.InitializeRow(buffer);
  // Write the attributes in the ProjectedRow. We know the offsets without the map because of the ordering of attribute
  // sizes
  *(reinterpret_cast<storage::VarlenEntry *>(pr->AccessForceNotNull(0))) = name_varlen;
  *(reinterpret_cast<ClassOid *>(pr->AccessForceNotNull(1))) = class_oid;

  if (!columns_name_index_->InsertUnique(txn, *pr, tupleslot)) {
    // There was a name conflict and we need to abort.  Free the buffer and return false to indicate failure
    delete[] buffer;

    // Clean up the varlen's buffer in the case it wasn't inlined.
    if (!name_varlen.IsInlined()) {
      delete[] name_varlen.Content();
    }

    return false;
  }

  // Step 3: Insert into oid index
  const auto oid_pri = columns_oid_index_->GetProjectedRowInitializer();
  auto oid_prm = columns_oid_index_->GetKeyOidToOffsetMap();
  pr = oid_pri.InitializeRow(buffer);
  // Write the attributes in the ProjectedRow. These hardcoded indexkeycol_oids come from
  // Builder::GetColumnOidIndexSchema()
  *(reinterpret_cast<ClassOid *>(pr->AccessForceNotNull(oid_prm[indexkeycol_oid_t(1)]))) = class_oid;
  *(reinterpret_cast<ColOid *>(pr->AccessForceNotNull(oid_prm[indexkeycol_oid_t(2)]))) = col_oid;

  bool UNUSED_ATTRIBUTE result = columns_oid_index_->InsertUnique(txn, *pr, tupleslot);
  NOISEPAGE_ASSERT(result, "Assigned OIDs failed to be unique.");

  // Finish
  delete[] buffer;
  return true;
}

template <typename Column, typename ClassOid, typename ColOid>
std::vector<Column> DatabaseCatalog::GetColumns(const common::ManagedPointer<transaction::TransactionContext> txn,
                                                ClassOid class_oid) {
  // Step 1: Read Index

  const auto oid_pri = columns_oid_index_->GetProjectedRowInitializer();
  auto oid_prm = columns_oid_index_->GetKeyOidToOffsetMap();

  // Buffer is large enough to hold all prs
  byte *const buffer = common::AllocationUtil::AllocateAligned(get_columns_pri_.ProjectedRowSize());
  byte *const key_buffer = common::AllocationUtil::AllocateAligned(oid_pri.ProjectedRowSize());
  // Scan the class index
  NOISEPAGE_ASSERT(get_columns_pri_.ProjectedRowSize() >= oid_pri.ProjectedRowSize(),
                   "Buffer must be large enough to fit largest PR");
  auto *pr = oid_pri.InitializeRow(buffer);
  auto *pr_high = oid_pri.InitializeRow(key_buffer);

  // Write the attributes in the ProjectedRow
  // Low key (class, INVALID_COLUMN_OID)
  *(reinterpret_cast<ClassOid *>(pr->AccessForceNotNull(oid_prm[indexkeycol_oid_t(1)]))) = class_oid;
  *(reinterpret_cast<ColOid *>(pr->AccessForceNotNull(oid_prm[indexkeycol_oid_t(2)]))) = ColOid(0);

  // High key (class + 1, INVALID_COLUMN_OID)
  *(reinterpret_cast<ClassOid *>(pr_high->AccessForceNotNull(oid_prm[indexkeycol_oid_t(1)]))) = ++class_oid;
  *(reinterpret_cast<ColOid *>(pr_high->AccessForceNotNull(oid_prm[indexkeycol_oid_t(2)]))) = ColOid(0);
  std::vector<storage::TupleSlot> index_results;
  columns_oid_index_->ScanAscending(*txn, storage::index::ScanType::Closed, 2, pr, pr_high, 0, &index_results);

  NOISEPAGE_ASSERT(!index_results.empty(),
                   "Incorrect number of results from index scan. empty() implies that function was called with an oid "
                   "that doesn't exist in the Catalog, but binding somehow succeeded. That doesn't make sense.");

  // Step 2: Scan the table to get the columns
  std::vector<Column> cols;
  pr = get_columns_pri_.InitializeRow(buffer);
  for (const auto &slot : index_results) {
    const auto UNUSED_ATTRIBUTE result = columns_->Select(txn, slot, pr);
    NOISEPAGE_ASSERT(result, "Index scan did a visibility check, so Select shouldn't fail at this point.");
    cols.emplace_back(MakeColumn<Column, ColOid>(pr, get_columns_prm_));
  }

  // TODO(Matt): do we have any way to assert that we got the number of attributes we expect? From another attribute in
  // another catalog table maybe?

  // Finish
  delete[] buffer;
  delete[] key_buffer;
  return cols;
}

// TODO(Matt): we need a DeleteColumn()

template <typename Column, typename ClassOid>
bool DatabaseCatalog::DeleteColumns(const common::ManagedPointer<transaction::TransactionContext> txn,
                                    const ClassOid class_oid) {
  // Step 1: Read Index
  const auto oid_pri = columns_oid_index_->GetProjectedRowInitializer();
  auto oid_prm = columns_oid_index_->GetKeyOidToOffsetMap();
  const auto name_pri = columns_name_index_->GetProjectedRowInitializer();

  // Buffer is large enough to hold all prs
  byte *const buffer = common::AllocationUtil::AllocateAligned(delete_columns_pri_.ProjectedRowSize());
  byte *const key_buffer = common::AllocationUtil::AllocateAligned(name_pri.ProjectedRowSize());
  // Scan the class index
  auto *pr = oid_pri.InitializeRow(buffer);
  auto *key_pr = oid_pri.InitializeRow(key_buffer);

  // Write the attributes in the ProjectedRow
  // Low key (class, INVALID_COLUMN_OID) [using uint32_t to avoid adding ColOid to template]
  *(reinterpret_cast<ClassOid *>(pr->AccessForceNotNull(oid_prm[indexkeycol_oid_t(1)]))) = class_oid;
  *(reinterpret_cast<uint32_t *>(pr->AccessForceNotNull(oid_prm[indexkeycol_oid_t(2)]))) = 0;

  auto next_oid = ClassOid(class_oid.UnderlyingValue() + 1);
  // High key (class + 1, INVALID_COLUMN_OID) [using uint32_t to avoid adding ColOid to template]
  *(reinterpret_cast<ClassOid *>(key_pr->AccessForceNotNull(oid_prm[indexkeycol_oid_t(1)]))) = next_oid;
  *(reinterpret_cast<uint32_t *>(key_pr->AccessForceNotNull(oid_prm[indexkeycol_oid_t(2)]))) = 0;
  std::vector<storage::TupleSlot> index_results;
  columns_oid_index_->ScanAscending(*txn, storage::index::ScanType::Closed, 2, pr, key_pr, 0, &index_results);

  NOISEPAGE_ASSERT(!index_results.empty(),
                   "Incorrect number of results from index scan. empty() implies that function was called with an oid "
                   "that doesn't exist in the Catalog, but binding somehow succeeded. That doesn't make sense.");

  // TODO(Matt): do we have any way to assert that we got the number of attributes we expect? From another attribute in
  // another catalog table maybe?

  // Step 2: Scan the table to get the columns
  pr = delete_columns_pri_.InitializeRow(buffer);
  for (const auto &slot : index_results) {
    // 1. Extract attributes from the tuple for the index deletions
    auto UNUSED_ATTRIBUTE result = columns_->Select(txn, slot, pr);
    NOISEPAGE_ASSERT(result, "Index scan did a visibility check, so Select shouldn't fail at this point.");
    const auto *const col_name = reinterpret_cast<const storage::VarlenEntry *const>(
        pr->AccessWithNullCheck(delete_columns_prm_[postgres::ATTNAME_COL_OID]));
    NOISEPAGE_ASSERT(col_name != nullptr, "Name shouldn't be NULL.");
    const auto *const col_oid =
        reinterpret_cast<const uint32_t *const>(pr->AccessWithNullCheck(delete_columns_prm_[postgres::ATTNUM_COL_OID]));
    NOISEPAGE_ASSERT(col_oid != nullptr, "OID shouldn't be NULL.");

    // 2. Delete from the table
    txn->StageDelete(db_oid_, postgres::COLUMN_TABLE_OID, slot);
    result = columns_->Delete(txn, slot);
    if (!result) {
      // Failed to delete one of the columns, clean up and return false to indicate failure
      delete[] buffer;
      delete[] key_buffer;
      return false;
    }

    // 4. Delete from oid index
    key_pr = oid_pri.InitializeRow(key_buffer);
    // Write the attributes in the ProjectedRow. These hardcoded indexkeycol_oids come from
    // Builder::GetColumnOidIndexSchema()
    *(reinterpret_cast<ClassOid *>(key_pr->AccessForceNotNull(oid_prm[indexkeycol_oid_t(1)]))) = class_oid;
    *(reinterpret_cast<uint32_t *>(key_pr->AccessForceNotNull(oid_prm[indexkeycol_oid_t(2)]))) = *col_oid;
    columns_oid_index_->Delete(txn, *key_pr, slot);

    // 5. Delete from name index
    key_pr = name_pri.InitializeRow(key_buffer);
    // Write the attributes in the ProjectedRow. We know the offsets without the map because of the ordering of
    // attribute sizes
    *(reinterpret_cast<storage::VarlenEntry *>(key_pr->AccessForceNotNull(0))) = *col_name;
    *(reinterpret_cast<ClassOid *>(key_pr->AccessForceNotNull(1))) = class_oid;
    columns_name_index_->Delete(txn, *key_pr, slot);
  }
  delete[] buffer;
  delete[] key_buffer;
  return true;
}

table_oid_t DatabaseCatalog::CreateTable(const common::ManagedPointer<transaction::TransactionContext> txn,
                                         const namespace_oid_t ns, const std::string &name, const Schema &schema) {
  if (!TryLock(txn)) return INVALID_TABLE_OID;
  const table_oid_t table_oid = static_cast<table_oid_t>(next_oid_++);

  return CreateTableEntry(txn, table_oid, ns, name, schema) ? table_oid : INVALID_TABLE_OID;
}

bool DatabaseCatalog::DeleteIndexes(const common::ManagedPointer<transaction::TransactionContext> txn,
                                    const table_oid_t table) {
  if (!TryLock(txn)) return false;
  // Get the indexes
  const auto index_oids = GetIndexOids(txn, table);
  // Delete all indexes
  for (const auto index_oid : index_oids) {
    auto result = DeleteIndex(txn, index_oid);
    if (!result) {
      // write-write conflict. Someone beat us to this operation.
      return false;
    }
  }
  return true;
}

bool DatabaseCatalog::DeleteTable(const common::ManagedPointer<transaction::TransactionContext> txn,
                                  const table_oid_t table) {
  if (!TryLock(txn)) return false;
  // We should respect foreign key relations and attempt to delete the table's columns first
  if (!DeleteColumns<Schema::Column, table_oid_t>(txn, table)) return false;

  const auto oid_pri = classes_oid_index_->GetProjectedRowInitializer();

  NOISEPAGE_ASSERT(pg_class_all_cols_pri_.ProjectedRowSize() >= oid_pri.ProjectedRowSize(),
                   "Buffer must be allocated for largest ProjectedRow size");
  auto *const buffer = common::AllocationUtil::AllocateAligned(pg_class_all_cols_pri_.ProjectedRowSize());
  auto *const key_pr = oid_pri.InitializeRow(buffer);

  // Find the entry using the index
  *(reinterpret_cast<table_oid_t *>(key_pr->AccessForceNotNull(0))) = table;
  std::vector<storage::TupleSlot> index_results;
  classes_oid_index_->ScanKey(*txn, *key_pr, &index_results);
  NOISEPAGE_ASSERT(
      index_results.size() == 1,
      "Incorrect number of results from index scan. Expect 1 because it's a unique index. 0 implies that function was "
      "called with an oid that doesn't exist in the Catalog, but binding somehow succeeded. That doesn't make sense. "
      "Was a DROP plan node reused twice? IF EXISTS should be handled in the Binder, rather than pushing logic here.");

  // Select the tuple out of the table before deletion. We need the attributes to do index deletions later
  auto *const table_pr = pg_class_all_cols_pri_.InitializeRow(buffer);
  auto result = classes_->Select(txn, index_results[0], table_pr);
  NOISEPAGE_ASSERT(result, "Select must succeed if the index scan gave a visible result.");

  // Delete from pg_classes table
  txn->StageDelete(db_oid_, postgres::CLASS_TABLE_OID, index_results[0]);
  result = classes_->Delete(txn, index_results[0]);
  if (!result) {
    // write-write conflict. Someone beat us to this operation.
    delete[] buffer;
    return false;
  }

  DeleteIndexes(txn, table);

  // Get the attributes we need for indexes
  const table_oid_t table_oid = *(reinterpret_cast<const table_oid_t *const>(
      table_pr->AccessForceNotNull(pg_class_all_cols_prm_[postgres::RELOID_COL_OID])));
  NOISEPAGE_ASSERT(table == table_oid,
                   "table oid from pg_classes did not match what was found by the index scan from the argument.");
  const namespace_oid_t ns_oid = *(reinterpret_cast<const namespace_oid_t *const>(
      table_pr->AccessForceNotNull(pg_class_all_cols_prm_[postgres::RELNAMESPACE_COL_OID])));
  const storage::VarlenEntry name_varlen = *(reinterpret_cast<const storage::VarlenEntry *const>(
      table_pr->AccessForceNotNull(pg_class_all_cols_prm_[postgres::RELNAME_COL_OID])));

  // Get the attributes we need for delete
  auto *const schema_ptr = *(reinterpret_cast<const Schema *const *const>(
      table_pr->AccessForceNotNull(pg_class_all_cols_prm_[postgres::REL_SCHEMA_COL_OID])));
  auto *const table_ptr = *(reinterpret_cast<storage::SqlTable *const *const>(
      table_pr->AccessForceNotNull(pg_class_all_cols_prm_[postgres::REL_PTR_COL_OID])));

  const auto oid_index_init = classes_oid_index_->GetProjectedRowInitializer();
  const auto name_index_init = classes_name_index_->GetProjectedRowInitializer();
  const auto ns_index_init = classes_namespace_index_->GetProjectedRowInitializer();

  // Delete from oid_index
  auto *index_pr = oid_index_init.InitializeRow(buffer);
  *(reinterpret_cast<table_oid_t *const>(index_pr->AccessForceNotNull(0))) = table_oid;
  classes_oid_index_->Delete(txn, *index_pr, index_results[0]);

  // Delete from name_index
  index_pr = name_index_init.InitializeRow(buffer);
  *(reinterpret_cast<storage::VarlenEntry *const>(index_pr->AccessForceNotNull(0))) = name_varlen;
  *(reinterpret_cast<namespace_oid_t *>(index_pr->AccessForceNotNull(1))) = ns_oid;
  classes_name_index_->Delete(txn, *index_pr, index_results[0]);

  // Delete from namespace_index
  index_pr = ns_index_init.InitializeRow(buffer);
  *(reinterpret_cast<namespace_oid_t *const>(index_pr->AccessForceNotNull(0))) = ns_oid;
  classes_namespace_index_->Delete(txn, *index_pr, index_results[0]);

  // Everything succeeded from an MVCC standpoint, register deferred action for the GC with txn manager. See base
  // function comment.
  txn->RegisterCommitAction([=](transaction::DeferredActionManager *deferred_action_manager) {
    deferred_action_manager->RegisterDeferredAction(
        [=]() {
          deferred_action_manager->RegisterDeferredAction(
              [=]() {
                deferred_action_manager->RegisterDeferredAction(
                    [=]() {
                      // Defer an action upon commit to delete the table. Delete table will need a double deferral
                      // because there could be transactions not yet unlinked by the GC that depend on the table
                      delete schema_ptr;
                      delete table_ptr;
                    },
                    transaction::DafId::MEMORY_DEALLOCATION);
              },
              transaction::DafId::MEMORY_DEALLOCATION);
        },
        transaction::DafId::MEMORY_DEALLOCATION);
  });

  delete[] buffer;
  return true;
}

std::pair<uint32_t, postgres::ClassKind> DatabaseCatalog::GetClassOidKind(
    const common::ManagedPointer<transaction::TransactionContext> txn, const namespace_oid_t ns_oid,
    const std::string &name) {
  const auto name_pri = classes_name_index_->GetProjectedRowInitializer();

  const auto name_varlen = storage::StorageUtil::CreateVarlen(name);

  // Buffer is large enough to hold all prs
  auto *const buffer = common::AllocationUtil::AllocateAligned(name_pri.ProjectedRowSize());
  auto pr = name_pri.InitializeRow(buffer);
  // Write the attributes in the ProjectedRow. We know the offsets without the map because of the ordering of attribute
  // sizes
  *(reinterpret_cast<storage::VarlenEntry *>(pr->AccessForceNotNull(0))) = name_varlen;
  *(reinterpret_cast<namespace_oid_t *>(pr->AccessForceNotNull(1))) = ns_oid;

  std::vector<storage::TupleSlot> index_results;
  classes_name_index_->ScanKey(*txn, *pr, &index_results);
  // Clean up the varlen's buffer in the case it wasn't inlined.
  if (!name_varlen.IsInlined()) {
    delete[] name_varlen.Content();
  }

  if (index_results.empty()) {
    delete[] buffer;
    // If the OID is invalid, we don't care the class kind and return a random one.
    return std::make_pair(catalog::NULL_OID, postgres::ClassKind::REGULAR_TABLE);
  }
  NOISEPAGE_ASSERT(index_results.size() == 1, "name not unique in classes_name_index_");

  NOISEPAGE_ASSERT(get_class_oid_kind_pri_.ProjectedRowSize() <= name_pri.ProjectedRowSize(),
                   "I want to reuse this buffer because I'm lazy and malloc is slow but it needs to be big enough.");
  pr = get_class_oid_kind_pri_.InitializeRow(buffer);
  const auto result UNUSED_ATTRIBUTE = classes_->Select(txn, index_results[0], pr);
  NOISEPAGE_ASSERT(result, "Index already verified visibility. This shouldn't fail.");

  // Write the attributes in the ProjectedRow. We know the offsets without the map because of the ordering of attribute
  // sizes
  const auto oid = *(reinterpret_cast<const uint32_t *const>(pr->AccessForceNotNull(0)));
  const auto kind = *(reinterpret_cast<const postgres::ClassKind *const>(pr->AccessForceNotNull(1)));

  // Finish
  delete[] buffer;
  return std::make_pair(oid, kind);
}

table_oid_t DatabaseCatalog::GetTableOid(const common::ManagedPointer<transaction::TransactionContext> txn,
                                         const namespace_oid_t ns, const std::string &name) {
  const auto oid_pair = GetClassOidKind(txn, ns, name);
  if (oid_pair.first == catalog::NULL_OID || oid_pair.second != postgres::ClassKind::REGULAR_TABLE) {
    // User called GetTableOid on an object that doesn't have type REGULAR_TABLE
    return INVALID_TABLE_OID;
  }
  return table_oid_t(oid_pair.first);
}

bool DatabaseCatalog::SetTablePointer(const common::ManagedPointer<transaction::TransactionContext> txn,
                                      const table_oid_t table, const storage::SqlTable *const table_ptr) {
  NOISEPAGE_ASSERT(
      write_lock_.load() == txn->FinishTime(),
      "Setting the object's pointer should only be done after successful DDL change request. i.e. this txn "
      "should already have the lock.");
  // We need to double-defer the deletion because there may be subsequent undo records into this table that need to be
  // GCed before we can safely delete this.  Specifically, the following ordering results in a use-after-free when the
  // unlink step dereferences a deleted SqlTable if the delete is only a single deferral:
  //
  //            Txn           |          Log Manager           |    GC
  // ---------------------------------------------------------------------------
  // CreateDatabase           |                                |
  // ABORT                    |                                |
  // Execute abort actions    |                                |
  //                          |                                | ENTER
  // Checkout ABORT timestamp |                                |
  //                          | Remove ABORT from running txns |
  //                          |                                | Read oldest running timestamp
  //                          |                                | Unlink (not unlinked because abort is "visible")
  //                          |                                | Process defers (deletes table)
  //                          |                                | EXIT
  //                          |                                | ENTER
  //                          |                                | Unlink (ASAN crashes process for use-after-free)
  //
  // TODO(John,Ling): This needs to become a triple deferral when DAF gets merged in order to maintain
  // assurances about object lifetimes in a multi-threaded GC situation.
  txn->RegisterAbortAction([=](transaction::DeferredActionManager *deferred_action_manager) {
    deferred_action_manager->RegisterDeferredAction(
<<<<<<< HEAD
        [=]() {
          deferred_action_manager->RegisterDeferredAction(
              [=]() {
                deferred_action_manager->RegisterDeferredAction([=]() { delete table_ptr; },
                                                                transaction::DafId::MEMORY_DEALLOCATION);
              },
              transaction::DafId::MEMORY_DEALLOCATION);
        },
        transaction::DafId::MEMORY_DEALLOCATION);
=======
        [=]() { deferred_action_manager->RegisterDeferredAction([=]() { delete table_ptr; }); });
>>>>>>> 72aaeb41
  });
  return SetClassPointer(txn, table, table_ptr, postgres::REL_PTR_COL_OID);
}

/**
 * Obtain the storage pointer for a SQL table
 * @param table to which we want the storage object
 * @return the storage object corresponding to the passed OID
 */
common::ManagedPointer<storage::SqlTable> DatabaseCatalog::GetTable(
    const common::ManagedPointer<transaction::TransactionContext> txn, const table_oid_t table) {
  const auto ptr_pair = GetClassPtrKind(txn, table.UnderlyingValue());
  if (ptr_pair.second != postgres::ClassKind::REGULAR_TABLE) {
    // User called GetTable with an OID for an object that doesn't have type REGULAR_TABLE
    return common::ManagedPointer<storage::SqlTable>(nullptr);
  }
  return common::ManagedPointer(reinterpret_cast<storage::SqlTable *>(ptr_pair.first));
}

bool DatabaseCatalog::RenameTable(const common::ManagedPointer<transaction::TransactionContext> txn,
                                  const table_oid_t table, const std::string &name) {
  if (!TryLock(txn)) return false;
  // TODO(John): Implement
  NOISEPAGE_ASSERT(false, "Not implemented");
  return false;
}

bool DatabaseCatalog::UpdateSchema(const common::ManagedPointer<transaction::TransactionContext> txn,
                                   const table_oid_t table, Schema *const new_schema) {
  if (!TryLock(txn)) return false;
  // TODO(John): Implement
  NOISEPAGE_ASSERT(false, "Not implemented");
  return false;
}

const Schema &DatabaseCatalog::GetSchema(const common::ManagedPointer<transaction::TransactionContext> txn,
                                         const table_oid_t table) {
  const auto ptr_pair = GetClassSchemaPtrKind(txn, table.UnderlyingValue());
  NOISEPAGE_ASSERT(ptr_pair.first != nullptr, "Schema pointer shouldn't ever be NULL under current catalog semantics.");
  NOISEPAGE_ASSERT(ptr_pair.second == postgres::ClassKind::REGULAR_TABLE, "Requested a table schema for a non-table");
  return *reinterpret_cast<Schema *>(ptr_pair.first);
}

std::vector<constraint_oid_t> DatabaseCatalog::GetConstraints(
    const common::ManagedPointer<transaction::TransactionContext> txn, table_oid_t table) {
  // TODO(John): Implement
  NOISEPAGE_ASSERT(false, "Not implemented");
  return {};
}

std::vector<index_oid_t> DatabaseCatalog::GetIndexOids(
    const common::ManagedPointer<transaction::TransactionContext> txn, table_oid_t table) {
  // Initialize PR for index scan
  auto oid_pri = indexes_table_index_->GetProjectedRowInitializer();

  // Do not need projection map when there is only one column
  NOISEPAGE_ASSERT(get_indexes_pri_.ProjectedRowSize() >= oid_pri.ProjectedRowSize(),
                   "Buffer must be allocated to fit largest PR");
  auto *const buffer = common::AllocationUtil::AllocateAligned(get_indexes_pri_.ProjectedRowSize());

  // Find all entries for the given table using the index
  auto *key_pr = oid_pri.InitializeRow(buffer);
  *(reinterpret_cast<table_oid_t *>(key_pr->AccessForceNotNull(0))) = table;
  std::vector<storage::TupleSlot> index_scan_results;
  indexes_table_index_->ScanKey(*txn, *key_pr, &index_scan_results);

  // If we found no indexes, return an empty list
  if (index_scan_results.empty()) {
    delete[] buffer;
    return {};
  }

  std::vector<index_oid_t> index_oids;
  index_oids.reserve(index_scan_results.size());
  auto *select_pr = get_indexes_pri_.InitializeRow(buffer);
  for (auto &slot : index_scan_results) {
    const auto result UNUSED_ATTRIBUTE = indexes_->Select(txn, slot, select_pr);
    NOISEPAGE_ASSERT(result, "Index already verified visibility. This shouldn't fail.");
    index_oids.emplace_back(*(reinterpret_cast<index_oid_t *>(select_pr->AccessForceNotNull(0))));
  }

  // Finish
  delete[] buffer;
  return index_oids;
}

index_oid_t DatabaseCatalog::CreateIndex(const common::ManagedPointer<transaction::TransactionContext> txn,
                                         namespace_oid_t ns, const std::string &name, table_oid_t table,
                                         const IndexSchema &schema) {
  if (!TryLock(txn)) return INVALID_INDEX_OID;
  const index_oid_t index_oid = static_cast<index_oid_t>(next_oid_++);
  return CreateIndexEntry(txn, ns, table, index_oid, name, schema) ? index_oid : INVALID_INDEX_OID;
}

bool DatabaseCatalog::DeleteIndex(const common::ManagedPointer<transaction::TransactionContext> txn,
                                  index_oid_t index) {
  if (!TryLock(txn)) return false;
  // We should respect foreign key relations and attempt to delete the index's columns first
  auto result UNUSED_ATTRIBUTE = DeleteColumns<IndexSchema::Column, index_oid_t>(txn, index);
  if (!result) return false;

  // Initialize PRs for pg_class
  const auto class_oid_pri = classes_oid_index_->GetProjectedRowInitializer();

  // Allocate buffer for largest PR
  NOISEPAGE_ASSERT(pg_class_all_cols_pri_.ProjectedRowSize() >= class_oid_pri.ProjectedRowSize(),
                   "Buffer must be allocated for largest ProjectedRow size");
  auto *const buffer = common::AllocationUtil::AllocateAligned(pg_class_all_cols_pri_.ProjectedRowSize());
  auto *key_pr = class_oid_pri.InitializeRow(buffer);

  // Find the entry using the index
  *(reinterpret_cast<index_oid_t *>(key_pr->AccessForceNotNull(0))) = index;
  std::vector<storage::TupleSlot> index_results;
  classes_oid_index_->ScanKey(*txn, *key_pr, &index_results);
  NOISEPAGE_ASSERT(
      index_results.size() == 1,
      "Incorrect number of results from index scan. Expect 1 because it's a unique index. 0 implies that function was "
      "called with an oid that doesn't exist in the Catalog, but binding somehow succeeded. That doesn't make sense. "
      "Was a DROP plan node reused twice? IF EXISTS should be handled in the Binder, rather than pushing logic here.");

  // Select the tuple out of the table before deletion. We need the attributes to do index deletions later
  auto *table_pr = pg_class_all_cols_pri_.InitializeRow(buffer);
  result = classes_->Select(txn, index_results[0], table_pr);
  NOISEPAGE_ASSERT(result, "Select must succeed if the index scan gave a visible result.");

  // Delete from pg_classes table
  txn->StageDelete(db_oid_, postgres::CLASS_TABLE_OID, index_results[0]);
  result = classes_->Delete(txn, index_results[0]);
  if (!result) {
    // write-write conflict. Someone beat us to this operation.
    delete[] buffer;
    return false;
  }

  // Get the attributes we need for pg_class indexes
  table_oid_t table_oid = *(reinterpret_cast<const table_oid_t *const>(
      table_pr->AccessForceNotNull(pg_class_all_cols_prm_[postgres::RELOID_COL_OID])));
  const namespace_oid_t ns_oid = *(reinterpret_cast<const namespace_oid_t *const>(
      table_pr->AccessForceNotNull(pg_class_all_cols_prm_[postgres::RELNAMESPACE_COL_OID])));
  const storage::VarlenEntry name_varlen = *(reinterpret_cast<const storage::VarlenEntry *const>(
      table_pr->AccessForceNotNull(pg_class_all_cols_prm_[postgres::RELNAME_COL_OID])));

  auto *const schema_ptr = *(reinterpret_cast<const IndexSchema *const *const>(
      table_pr->AccessForceNotNull(pg_class_all_cols_prm_[postgres::REL_SCHEMA_COL_OID])));
  auto *const index_ptr = *(reinterpret_cast<storage::index::Index *const *const>(
      table_pr->AccessForceNotNull(pg_class_all_cols_prm_[postgres::REL_PTR_COL_OID])));

  const auto class_oid_index_init = classes_oid_index_->GetProjectedRowInitializer();
  const auto class_name_index_init = classes_name_index_->GetProjectedRowInitializer();
  const auto class_ns_index_init = classes_namespace_index_->GetProjectedRowInitializer();

  // Delete from classes_oid_index_
  auto *index_pr = class_oid_index_init.InitializeRow(buffer);
  *(reinterpret_cast<table_oid_t *const>(index_pr->AccessForceNotNull(0))) = table_oid;
  classes_oid_index_->Delete(txn, *index_pr, index_results[0]);

  // Delete from classes_name_index_
  index_pr = class_name_index_init.InitializeRow(buffer);
  *(reinterpret_cast<storage::VarlenEntry *const>(index_pr->AccessForceNotNull(0))) = name_varlen;
  *(reinterpret_cast<namespace_oid_t *>(index_pr->AccessForceNotNull(1))) = ns_oid;
  classes_name_index_->Delete(txn, *index_pr, index_results[0]);

  // Delete from classes_namespace_index_
  index_pr = class_ns_index_init.InitializeRow(buffer);
  *(reinterpret_cast<namespace_oid_t *const>(index_pr->AccessForceNotNull(0))) = ns_oid;
  classes_namespace_index_->Delete(txn, *index_pr, index_results[0]);

  // Now we need to delete from pg_index and its indexes
  // Initialize PRs for pg_index
  const auto index_oid_pr = indexes_oid_index_->GetProjectedRowInitializer();
  const auto index_table_pr = indexes_table_index_->GetProjectedRowInitializer();

  NOISEPAGE_ASSERT((pg_class_all_cols_pri_.ProjectedRowSize() >= delete_index_pri_.ProjectedRowSize()) &&
                       (pg_class_all_cols_pri_.ProjectedRowSize() >= index_oid_pr.ProjectedRowSize()) &&
                       (pg_class_all_cols_pri_.ProjectedRowSize() >= index_table_pr.ProjectedRowSize()),
                   "Buffer must be allocated for largest ProjectedRow size");

  // Find the entry in pg_index using the oid index
  index_results.clear();
  key_pr = index_oid_pr.InitializeRow(buffer);
  *(reinterpret_cast<index_oid_t *>(key_pr->AccessForceNotNull(0))) = index;
  indexes_oid_index_->ScanKey(*txn, *key_pr, &index_results);
  NOISEPAGE_ASSERT(index_results.size() == 1,
                   "Incorrect number of results from index scan. Expect 1 because it's a unique index. size() of 0 "
                   "implies an error in Catalog state because scanning pg_class worked, but it doesn't exist in "
                   "pg_index. Something broke.");

  // Select the tuple out of pg_index before deletion. We need the attributes to do index deletions later
  table_pr = delete_index_pri_.InitializeRow(buffer);
  result = indexes_->Select(txn, index_results[0], table_pr);
  NOISEPAGE_ASSERT(result, "Select must succeed if the index scan gave a visible result.");

  NOISEPAGE_ASSERT(index == *(reinterpret_cast<const index_oid_t *const>(
                                table_pr->AccessForceNotNull(delete_index_prm_[postgres::INDOID_COL_OID]))),
                   "index oid from pg_index did not match what was found by the index scan from the argument.");

  // Delete from pg_index table
  txn->StageDelete(db_oid_, postgres::INDEX_TABLE_OID, index_results[0]);
  result = indexes_->Delete(txn, index_results[0]);
  NOISEPAGE_ASSERT(
      result,
      "Delete from pg_index should always succeed as write-write conflicts are detected during delete from pg_class");

  // Get the table oid
  table_oid = *(reinterpret_cast<const table_oid_t *const>(
      table_pr->AccessForceNotNull(delete_index_prm_[postgres::INDRELID_COL_OID])));

  // Delete from indexes_oid_index
  index_pr = index_oid_pr.InitializeRow(buffer);
  *(reinterpret_cast<index_oid_t *const>(index_pr->AccessForceNotNull(0))) = index;
  indexes_oid_index_->Delete(txn, *index_pr, index_results[0]);

  // Delete from indexes_table_index
  index_pr = index_table_pr.InitializeRow(buffer);
  *(reinterpret_cast<table_oid_t *const>(index_pr->AccessForceNotNull(0))) = table_oid;
  indexes_table_index_->Delete(txn, *index_pr, index_results[0]);

  // Everything succeeded from an MVCC standpoint, so register a deferred action for the GC to delete the index with txn
  // manager. See base function comment.
  txn->RegisterCommitAction(
      [=, garbage_collector{garbage_collector_}](transaction::DeferredActionManager *deferred_action_manager) {
        if (index_ptr->Type() == storage::index::IndexType::BWTREE) {
          garbage_collector->UnregisterIndexForGC(common::ManagedPointer(index_ptr));
        }
        // Unregistering from GC can happen immediately, but we have to double-defer freeing the actual objects
        deferred_action_manager->RegisterDeferredAction(
            [=]() {
              deferred_action_manager->RegisterDeferredAction(
                  [=]() {
                    deferred_action_manager->RegisterDeferredAction(
                        [=]() {
                          delete schema_ptr;
                          delete index_ptr;
                        },
                        transaction::DafId::MEMORY_DEALLOCATION);
                  },
                  transaction::DafId::MEMORY_DEALLOCATION);
            },
            transaction::DafId::MEMORY_DEALLOCATION);
      });

  delete[] buffer;
  return true;
}

bool DatabaseCatalog::SetTableSchemaPointer(const common::ManagedPointer<transaction::TransactionContext> txn,
                                            const table_oid_t oid, const Schema *const schema) {
  return SetClassPointer(txn, oid, schema, postgres::REL_SCHEMA_COL_OID);
}

bool DatabaseCatalog::SetIndexSchemaPointer(const common::ManagedPointer<transaction::TransactionContext> txn,
                                            const index_oid_t oid, const IndexSchema *const schema) {
  return SetClassPointer(txn, oid, schema, postgres::REL_SCHEMA_COL_OID);
}

template <typename ClassOid, typename Ptr>
bool DatabaseCatalog::SetClassPointer(const common::ManagedPointer<transaction::TransactionContext> txn,
                                      const ClassOid oid, const Ptr *const pointer, const col_oid_t class_col) {
  NOISEPAGE_ASSERT(
      (std::is_same<ClassOid, table_oid_t>::value &&
       (std::is_same<Ptr, storage::SqlTable>::value || std::is_same<Ptr, catalog::Schema>::value)) ||
          (std::is_same<ClassOid, index_oid_t>::value &&
           (std::is_same<Ptr, storage::index::Index>::value || std::is_same<Ptr, catalog::IndexSchema>::value)),
      "OID type must correspond to the same object type (Table or index)");
  NOISEPAGE_ASSERT(pointer != nullptr, "Why are you inserting nullptr here? That seems wrong.");
  const auto oid_pri = classes_oid_index_->GetProjectedRowInitializer();

  // Do not need to store the projection map because it is only a single column
  auto pr_init = classes_->InitializerForProjectedRow({class_col});
  NOISEPAGE_ASSERT(pr_init.ProjectedRowSize() >= oid_pri.ProjectedRowSize(), "Buffer must allocated to fit largest PR");
  auto *const buffer = common::AllocationUtil::AllocateAligned(pr_init.ProjectedRowSize());
  auto *const key_pr = oid_pri.InitializeRow(buffer);

  // Find the entry using the index
  *(reinterpret_cast<ClassOid *>(key_pr->AccessForceNotNull(0))) = oid;
  std::vector<storage::TupleSlot> index_results;
  classes_oid_index_->ScanKey(*txn, *key_pr, &index_results);
  NOISEPAGE_ASSERT(
      index_results.size() == 1,
      "Incorrect number of results from index scan. Expect 1 because it's a unique index. 0 implies that function was "
      "called with an oid that doesn't exist in the Catalog, which implies a programmer error. There's no reasonable "
      "code path for this to be called on an oid that isn't present.");

  auto &initializer =
      (class_col == catalog::postgres::REL_PTR_COL_OID) ? set_class_pointer_pri_ : set_class_schema_pri_;
  auto *update_redo = txn->StageWrite(db_oid_, postgres::CLASS_TABLE_OID, initializer);
  update_redo->SetTupleSlot(index_results[0]);
  auto *update_pr = update_redo->Delta();
  auto *const class_ptr_ptr = update_pr->AccessForceNotNull(0);
  *(reinterpret_cast<const Ptr **>(class_ptr_ptr)) = pointer;

  // Finish
  delete[] buffer;
  return classes_->Update(txn, update_redo);
}

bool DatabaseCatalog::SetIndexPointer(const common::ManagedPointer<transaction::TransactionContext> txn,
                                      const index_oid_t index, storage::index::Index *const index_ptr) {
  NOISEPAGE_ASSERT(
      write_lock_.load() == txn->FinishTime(),
      "Setting the object's pointer should only be done after successful DDL change request. i.e. this txn "
      "should already have the lock.");
  if (index_ptr->Type() == storage::index::IndexType::BWTREE) {
    garbage_collector_->RegisterIndexForGC(common::ManagedPointer(index_ptr));
  }
  // This needs to be deferred because if any items were subsequently inserted into this index, they will have deferred
  // abort actions that will be above this action on the abort stack.  The defer ensures we execute after them.
  txn->RegisterAbortAction(
      [=, garbage_collector{garbage_collector_}](transaction::DeferredActionManager *deferred_action_manager) {
        if (index_ptr->Type() == storage::index::IndexType::BWTREE) {
          garbage_collector->UnregisterIndexForGC(common::ManagedPointer(index_ptr));
        }
        deferred_action_manager->RegisterDeferredAction([=]() { delete index_ptr; },
                                                        transaction::DafId::MEMORY_DEALLOCATION);
      });
  return SetClassPointer(txn, index, index_ptr, postgres::REL_PTR_COL_OID);
}

common::ManagedPointer<storage::index::Index> DatabaseCatalog::GetIndex(
    const common::ManagedPointer<transaction::TransactionContext> txn, index_oid_t index) {
  const auto ptr_pair = GetClassPtrKind(txn, index.UnderlyingValue());
  if (ptr_pair.second != postgres::ClassKind::INDEX) {
    // User called GetTable with an OID for an object that doesn't have type REGULAR_TABLE
    return common::ManagedPointer<storage::index::Index>(nullptr);
  }
  return common::ManagedPointer(reinterpret_cast<storage::index::Index *>(ptr_pair.first));
}

index_oid_t DatabaseCatalog::GetIndexOid(const common::ManagedPointer<transaction::TransactionContext> txn,
                                         namespace_oid_t ns, const std::string &name) {
  const auto oid_pair = GetClassOidKind(txn, ns, name);
  if (oid_pair.first == NULL_OID || oid_pair.second != postgres::ClassKind::INDEX) {
    // User called GetIndexOid on an object that doesn't have type INDEX
    return INVALID_INDEX_OID;
  }
  return index_oid_t(oid_pair.first);
}

const IndexSchema &DatabaseCatalog::GetIndexSchema(const common::ManagedPointer<transaction::TransactionContext> txn,
                                                   index_oid_t index) {
  auto ptr_pair = GetClassSchemaPtrKind(txn, index.UnderlyingValue());
  NOISEPAGE_ASSERT(ptr_pair.first != nullptr, "Schema pointer shouldn't ever be NULL under current catalog semantics.");
  NOISEPAGE_ASSERT(ptr_pair.second == postgres::ClassKind::INDEX, "Requested an index schema for a non-index");
  return *reinterpret_cast<IndexSchema *>(ptr_pair.first);
}

std::vector<std::pair<common::ManagedPointer<storage::index::Index>, const IndexSchema &>> DatabaseCatalog::GetIndexes(
    const common::ManagedPointer<transaction::TransactionContext> txn, table_oid_t table) {
  // Step 1: Get all index oids on table
  // Initialize PR for index scan
  auto indexes_oid_pri = indexes_table_index_->GetProjectedRowInitializer();

  // Do not need projection map when there is only one column
  NOISEPAGE_ASSERT(get_class_object_and_schema_pri_.ProjectedRowSize() >= indexes_oid_pri.ProjectedRowSize() &&
                       get_class_object_and_schema_pri_.ProjectedRowSize() >= get_indexes_pri_.ProjectedRowSize() &&
                       get_class_object_and_schema_pri_.ProjectedRowSize() >=
                           classes_oid_index_->GetProjectedRowInitializer().ProjectedRowSize(),
                   "Buffer must be allocated to fit largest PR");
  auto *const buffer = common::AllocationUtil::AllocateAligned(get_class_object_and_schema_pri_.ProjectedRowSize());

  // Find all entries for the given table using the index
  auto *indexes_key_pr = indexes_oid_pri.InitializeRow(buffer);
  *(reinterpret_cast<table_oid_t *>(indexes_key_pr->AccessForceNotNull(0))) = table;
  std::vector<storage::TupleSlot> index_scan_results;
  indexes_table_index_->ScanKey(*txn, *indexes_key_pr, &index_scan_results);

  // If we found no indexes, return an empty list
  if (index_scan_results.empty()) {
    delete[] buffer;
    return {};
  }

  std::vector<index_oid_t> index_oids;
  index_oids.reserve(index_scan_results.size());
  auto *index_select_pr = get_indexes_pri_.InitializeRow(buffer);
  for (auto &slot : index_scan_results) {
    const auto result UNUSED_ATTRIBUTE = indexes_->Select(txn, slot, index_select_pr);
    NOISEPAGE_ASSERT(result, "Index already verified visibility. This shouldn't fail.");
    index_oids.emplace_back(*(reinterpret_cast<index_oid_t *>(index_select_pr->AccessForceNotNull(0))));
  }

  // Step 2: Scan the pg_class oid index for all entries in pg_class
  // We do the index scans and table selects in separate loops to avoid having to initialize the pr each time
  index_scan_results.clear();
  auto *class_key_pr = classes_oid_index_->GetProjectedRowInitializer().InitializeRow(buffer);
  std::vector<storage::TupleSlot> class_tuple_slots;
  class_tuple_slots.reserve(index_oids.size());
  for (const auto &index_oid : index_oids) {
    // Find the entry using the index
    *(reinterpret_cast<uint32_t *>(class_key_pr->AccessForceNotNull(0))) = index_oid.UnderlyingValue();
    classes_oid_index_->ScanKey(*txn, *class_key_pr, &index_scan_results);
    NOISEPAGE_ASSERT(
        index_scan_results.size() == 1,
        "Incorrect number of results from index scan. Expect 1 because it's a unique index. size() of 0 "
        "implies an error in Catalog state because scanning pg_index returned the index oid, but it doesn't "
        "exist in pg_class. Something broke.");
    class_tuple_slots.push_back(index_scan_results[0]);
    index_scan_results.clear();
  }
  NOISEPAGE_ASSERT(class_tuple_slots.size() == index_oids.size(),
                   "We should have found an entry in pg_class for every index oid");

  // Step 3: Select all the objects from the tuple slots retrieved by step 2
  std::vector<std::pair<common::ManagedPointer<storage::index::Index>, const IndexSchema &>> index_objects;
  index_objects.reserve(class_tuple_slots.size());
  auto *class_select_pr = get_class_object_and_schema_pri_.InitializeRow(buffer);
  for (const auto &slot : class_tuple_slots) {
    bool result UNUSED_ATTRIBUTE = classes_->Select(txn, slot, class_select_pr);
    NOISEPAGE_ASSERT(result, "Index already verified visibility. This shouldn't fail.");

    auto *index = *(reinterpret_cast<storage::index::Index *const *const>(
        class_select_pr->AccessForceNotNull(get_class_object_and_schema_prm_[catalog::postgres::REL_PTR_COL_OID])));
    NOISEPAGE_ASSERT(
        index != nullptr,
        "Catalog conventions say you should not find a nullptr for an object ptr in pg_class. Did you call "
        "SetIndexPointer?");
    auto *schema = *(reinterpret_cast<catalog::IndexSchema *const *const>(
        class_select_pr->AccessForceNotNull(get_class_object_and_schema_prm_[catalog::postgres::REL_SCHEMA_COL_OID])));
    NOISEPAGE_ASSERT(schema != nullptr,
                     "Catalog conventions say you should not find a nullptr for an schema ptr in pg_class");

    index_objects.emplace_back(common::ManagedPointer(index), *schema);
  }
  delete[] buffer;
  return index_objects;
}

void DatabaseCatalog::TearDown(const common::ManagedPointer<transaction::TransactionContext> txn) {
  std::vector<parser::AbstractExpression *> expressions;
  std::vector<Schema *> table_schemas;
  std::vector<storage::SqlTable *> tables;
  std::vector<IndexSchema *> index_schemas;
  std::vector<storage::index::Index *> indexes;
  std::vector<execution::functions::FunctionContext *> func_contexts;

  // pg_class (schemas & objects) [this is the largest projection]
  const std::vector<col_oid_t> pg_class_oids{postgres::RELKIND_COL_OID, postgres::REL_SCHEMA_COL_OID,
                                             postgres::REL_PTR_COL_OID};

  auto pci = classes_->InitializerForProjectedColumns(pg_class_oids, 100);
  auto pm = classes_->ProjectionMapForOids(pg_class_oids);

  byte *buffer = common::AllocationUtil::AllocateAligned(pci.ProjectedColumnsSize());
  auto pc = pci.Initialize(buffer);

  // Fetch pointers to the start each in the projected columns
  auto classes = reinterpret_cast<postgres::ClassKind *>(pc->ColumnStart(pm[postgres::RELKIND_COL_OID]));
  auto schemas = reinterpret_cast<void **>(pc->ColumnStart(pm[postgres::REL_SCHEMA_COL_OID]));
  auto objects = reinterpret_cast<void **>(pc->ColumnStart(pm[postgres::REL_PTR_COL_OID]));

  // Scan the table
  auto table_iter = classes_->begin();
  while (table_iter != classes_->end()) {
    classes_->Scan(txn, &table_iter, pc);
    for (uint i = 0; i < pc->NumTuples(); i++) {
      NOISEPAGE_ASSERT(objects[i] != nullptr, "Pointer to objects in pg_class should not be nullptr");
      NOISEPAGE_ASSERT(schemas[i] != nullptr, "Pointer to schemas in pg_class should not be nullptr");
      switch (classes[i]) {
        case postgres::ClassKind::REGULAR_TABLE:
          table_schemas.emplace_back(reinterpret_cast<Schema *>(schemas[i]));
          tables.emplace_back(reinterpret_cast<storage::SqlTable *>(objects[i]));
          break;
        case postgres::ClassKind::INDEX:
          index_schemas.emplace_back(reinterpret_cast<IndexSchema *>(schemas[i]));
          indexes.emplace_back(reinterpret_cast<storage::index::Index *>(objects[i]));
          break;
        default:
          throw std::runtime_error("Unimplemented destructor needed");
      }
    }
  }

  // pg_constraint (expressions)
  const std::vector<col_oid_t> pg_constraint_oids{postgres::CONBIN_COL_OID};
  pci = constraints_->InitializerForProjectedColumns(pg_constraint_oids, 100);
  pc = pci.Initialize(buffer);

  auto exprs = reinterpret_cast<parser::AbstractExpression **>(pc->ColumnStart(0));

  table_iter = constraints_->begin();
  while (table_iter != constraints_->end()) {
    constraints_->Scan(txn, &table_iter, pc);

    for (uint i = 0; i < pc->NumTuples(); i++) {
      expressions.emplace_back(exprs[i]);
    }
  }

  // pg_proc (func_contexts)
  const std::vector<col_oid_t> pg_proc_contexts{postgres::PRO_CTX_PTR_COL_OID};
  pci = procs_->InitializerForProjectedColumns(pg_proc_contexts, 100);
  pc = pci.Initialize(buffer);

  auto ctxts = reinterpret_cast<execution::functions::FunctionContext **>(pc->ColumnStart(0));

  table_iter = procs_->begin();
  while (table_iter != procs_->end()) {
    procs_->Scan(txn, &table_iter, pc);

    for (uint i = 0; i < pc->NumTuples(); i++) {
      if (ctxts[i] == nullptr) {
        continue;
      }
      func_contexts.emplace_back(ctxts[i]);
    }
  }

  auto dbc_nuke = [=, garbage_collector{garbage_collector_}, tables{std::move(tables)}, indexes{std::move(indexes)},
                   table_schemas{std::move(table_schemas)}, index_schemas{std::move(index_schemas)},
                   expressions{std::move(expressions)}, func_contexts{std::move(func_contexts)}]() {
    for (auto table : tables) delete table;

    for (auto index : indexes) {
      if (index->Type() == storage::index::IndexType::BWTREE) {
        garbage_collector->UnregisterIndexForGC(common::ManagedPointer(index));
      }
      delete index;
    }

    for (auto schema : table_schemas) delete schema;

    for (auto schema : index_schemas) delete schema;

    for (auto expr : expressions) delete expr;

    for (auto func_ctxt : func_contexts) delete func_ctxt;
  };

  // No new transactions can see these object but there may be deferred index
  // and other operation.  Therefore, we need to defer the deallocation on delete
  txn->RegisterCommitAction([=](transaction::DeferredActionManager *deferred_action_manager) {
    deferred_action_manager->RegisterDeferredAction(dbc_nuke, transaction::DafId::CATALOG_TEARDOWN);
  });

  delete[] buffer;
}

bool DatabaseCatalog::CreateIndexEntry(const common::ManagedPointer<transaction::TransactionContext> txn,
                                       const namespace_oid_t ns_oid, const table_oid_t table_oid,
                                       const index_oid_t index_oid, const std::string &name,
                                       const IndexSchema &schema) {
  // First, insert into pg_class
  auto *const class_insert_redo = txn->StageWrite(db_oid_, postgres::CLASS_TABLE_OID, pg_class_all_cols_pri_);
  auto *const class_insert_pr = class_insert_redo->Delta();

  // Write the index_oid into the PR
  auto index_oid_offset = pg_class_all_cols_prm_[postgres::RELOID_COL_OID];
  auto *index_oid_ptr = class_insert_pr->AccessForceNotNull(index_oid_offset);
  *(reinterpret_cast<index_oid_t *>(index_oid_ptr)) = index_oid;

  const auto name_varlen = storage::StorageUtil::CreateVarlen(name);

  // Write the name into the PR
  const auto name_offset = pg_class_all_cols_prm_[postgres::RELNAME_COL_OID];
  auto *const name_ptr = class_insert_pr->AccessForceNotNull(name_offset);
  *(reinterpret_cast<storage::VarlenEntry *>(name_ptr)) = name_varlen;

  // Write the ns_oid into the PR
  const auto ns_offset = pg_class_all_cols_prm_[postgres::RELNAMESPACE_COL_OID];
  auto *const ns_ptr = class_insert_pr->AccessForceNotNull(ns_offset);
  *(reinterpret_cast<namespace_oid_t *>(ns_ptr)) = ns_oid;

  // Write the kind into the PR
  const auto kind_offset = pg_class_all_cols_prm_[postgres::RELKIND_COL_OID];
  auto *const kind_ptr = class_insert_pr->AccessForceNotNull(kind_offset);
  *(reinterpret_cast<postgres::ClassKind *>(kind_ptr)) = postgres::ClassKind::INDEX;

  // Write the index_schema_ptr into the PR
  const auto index_schema_ptr_offset = pg_class_all_cols_prm_[postgres::REL_SCHEMA_COL_OID];
  auto *const index_schema_ptr_ptr = class_insert_pr->AccessForceNotNull(index_schema_ptr_offset);
  *(reinterpret_cast<IndexSchema **>(index_schema_ptr_ptr)) = nullptr;

  // Set next_col_oid to NULL because indexes don't need col_oid
  const auto next_col_oid_offset = pg_class_all_cols_prm_[postgres::REL_NEXTCOLOID_COL_OID];
  class_insert_pr->SetNull(next_col_oid_offset);

  // Set index_ptr to NULL because it gets set by execution layer after instantiation
  const auto index_ptr_offset = pg_class_all_cols_prm_[postgres::REL_PTR_COL_OID];
  class_insert_pr->SetNull(index_ptr_offset);

  // Insert into pg_class table
  const auto class_tuple_slot = classes_->Insert(txn, class_insert_redo);

  // Now we insert into indexes on pg_class
  // Get PR initializers allocate a buffer from the largest one
  const auto class_oid_index_init = classes_oid_index_->GetProjectedRowInitializer();
  const auto class_name_index_init = classes_name_index_->GetProjectedRowInitializer();
  const auto class_ns_index_init = classes_namespace_index_->GetProjectedRowInitializer();
  NOISEPAGE_ASSERT((class_name_index_init.ProjectedRowSize() >= class_oid_index_init.ProjectedRowSize()) &&
                       (class_name_index_init.ProjectedRowSize() >= class_ns_index_init.ProjectedRowSize()),
                   "Index buffer must be allocated based on the largest PR initializer");
  auto *index_buffer = common::AllocationUtil::AllocateAligned(class_name_index_init.ProjectedRowSize());

  // Insert into oid_index
  auto *index_pr = class_oid_index_init.InitializeRow(index_buffer);
  *(reinterpret_cast<index_oid_t *>(index_pr->AccessForceNotNull(0))) = index_oid;
  if (!classes_oid_index_->InsertUnique(txn, *index_pr, class_tuple_slot)) {
    // There was an oid conflict and we need to abort.  Free the buffer and
    // return INVALID_TABLE_OID to indicate the database was not created.
    delete[] index_buffer;
    return false;
  }

  // Insert into name_index
  index_pr = class_name_index_init.InitializeRow(index_buffer);
  *(reinterpret_cast<storage::VarlenEntry *>(index_pr->AccessForceNotNull(0))) = name_varlen;
  *(reinterpret_cast<namespace_oid_t *>(index_pr->AccessForceNotNull(1))) = ns_oid;
  if (!classes_name_index_->InsertUnique(txn, *index_pr, class_tuple_slot)) {
    // There was a name conflict and we need to abort.  Free the buffer and
    // return INVALID_TABLE_OID to indicate the database was not created.
    delete[] index_buffer;
    return false;
  }

  // Insert into namespace_index
  index_pr = class_ns_index_init.InitializeRow(index_buffer);
  *(reinterpret_cast<namespace_oid_t *>(index_pr->AccessForceNotNull(0))) = ns_oid;
  const auto result UNUSED_ATTRIBUTE = classes_namespace_index_->Insert(txn, *index_pr, class_tuple_slot);
  NOISEPAGE_ASSERT(result, "Insertion into non-unique namespace index failed.");

  // Next, insert index metadata into pg_index

  auto *const indexes_insert_redo = txn->StageWrite(db_oid_, postgres::INDEX_TABLE_OID, pg_index_all_cols_pri_);
  auto *const indexes_insert_pr = indexes_insert_redo->Delta();

  // Write the index_oid into the PR
  index_oid_offset = pg_index_all_cols_prm_[postgres::INDOID_COL_OID];
  index_oid_ptr = indexes_insert_pr->AccessForceNotNull(index_oid_offset);
  *(reinterpret_cast<index_oid_t *>(index_oid_ptr)) = index_oid;

  // Write the table_oid for the table the index is for into the PR
  const auto rel_oid_offset = pg_index_all_cols_prm_[postgres::INDRELID_COL_OID];
  auto *const rel_oid_ptr = indexes_insert_pr->AccessForceNotNull(rel_oid_offset);
  *(reinterpret_cast<table_oid_t *>(rel_oid_ptr)) = table_oid;

  // Write boolean values to PR
  *(reinterpret_cast<bool *>(indexes_insert_pr->AccessForceNotNull(
      pg_index_all_cols_prm_[postgres::INDISUNIQUE_COL_OID]))) = schema.is_unique_;
  *(reinterpret_cast<bool *>(indexes_insert_pr->AccessForceNotNull(
      pg_index_all_cols_prm_[postgres::INDISPRIMARY_COL_OID]))) = schema.is_primary_;
  *(reinterpret_cast<bool *>(indexes_insert_pr->AccessForceNotNull(
      pg_index_all_cols_prm_[postgres::INDISEXCLUSION_COL_OID]))) = schema.is_exclusion_;
  *(reinterpret_cast<bool *>(indexes_insert_pr->AccessForceNotNull(
      pg_index_all_cols_prm_[postgres::INDIMMEDIATE_COL_OID]))) = schema.is_immediate_;
  // TODO(Matt): these should actually be set later based on runtime information about the index. @yeshengm
  *(reinterpret_cast<bool *>(
      indexes_insert_pr->AccessForceNotNull(pg_index_all_cols_prm_[postgres::INDISVALID_COL_OID]))) = true;
  *(reinterpret_cast<bool *>(
      indexes_insert_pr->AccessForceNotNull(pg_index_all_cols_prm_[postgres::INDISREADY_COL_OID]))) = true;
  *(reinterpret_cast<bool *>(
      indexes_insert_pr->AccessForceNotNull(pg_index_all_cols_prm_[postgres::INDISLIVE_COL_OID]))) = true;
  *(reinterpret_cast<storage::index::IndexType *>(
      indexes_insert_pr->AccessForceNotNull(pg_index_all_cols_prm_[postgres::IND_TYPE_COL_OID]))) = schema.type_;

  // Insert into pg_index table
  const auto indexes_tuple_slot = indexes_->Insert(txn, indexes_insert_redo);

  // Now insert into the indexes on pg_index
  // Get PR initializers and allocate a buffer from the largest one
  const auto indexes_oid_index_init = indexes_oid_index_->GetProjectedRowInitializer();
  const auto indexes_table_index_init = indexes_table_index_->GetProjectedRowInitializer();
  NOISEPAGE_ASSERT((class_name_index_init.ProjectedRowSize() >= indexes_oid_index_init.ProjectedRowSize()) &&
                       (class_name_index_init.ProjectedRowSize() > indexes_table_index_init.ProjectedRowSize()),
                   "Index buffer must be allocated based on the largest PR initializer");

  // Insert into indexes_oid_index
  index_pr = indexes_oid_index_init.InitializeRow(index_buffer);
  *(reinterpret_cast<index_oid_t *>(index_pr->AccessForceNotNull(0))) = index_oid;
  if (!indexes_oid_index_->InsertUnique(txn, *index_pr, indexes_tuple_slot)) {
    // There was an oid conflict and we need to abort.  Free the buffer and
    // return INVALID_TABLE_OID to indicate the database was not created.
    delete[] index_buffer;
    return false;
  }

  // Insert into (non-unique) indexes_table_index
  index_pr = indexes_table_index_init.InitializeRow(index_buffer);
  *(reinterpret_cast<table_oid_t *>(index_pr->AccessForceNotNull(0))) = table_oid;
  if (!indexes_table_index_->Insert(txn, *index_pr, indexes_tuple_slot)) {
    // There was duplicate value. Free the buffer and
    // return INVALID_TABLE_OID to indicate the database was not created.
    delete[] index_buffer;
    return false;
  }

  // Free the buffer, we are finally done
  delete[] index_buffer;

  // Write the col oids into a new Schema object
  indexkeycol_oid_t curr_col_oid(1);
  for (auto &col : schema.GetColumns()) {
    auto success = CreateColumn(txn, index_oid, curr_col_oid++, col);
    if (!success) return false;
  }

  std::vector<IndexSchema::Column> cols =
      GetColumns<IndexSchema::Column, index_oid_t, indexkeycol_oid_t>(txn, index_oid);
  auto *new_schema =
      new IndexSchema(cols, schema.Type(), schema.Unique(), schema.Primary(), schema.Exclusion(), schema.Immediate());
  txn->RegisterAbortAction([=]() { delete new_schema; });

  auto *const update_redo = txn->StageWrite(db_oid_, postgres::CLASS_TABLE_OID, set_class_schema_pri_);
  auto *const update_pr = update_redo->Delta();

  update_redo->SetTupleSlot(class_tuple_slot);
  *reinterpret_cast<IndexSchema **>(update_pr->AccessForceNotNull(0)) = new_schema;
  auto UNUSED_ATTRIBUTE res = classes_->Update(txn, update_redo);
  NOISEPAGE_ASSERT(res, "Updating an uncommitted insert should not fail");

  return true;
}

type_oid_t DatabaseCatalog::GetTypeOidForType(const type::TypeId type) {
  return type_oid_t(static_cast<uint8_t>(type));
}

void DatabaseCatalog::InsertType(const common::ManagedPointer<transaction::TransactionContext> txn, type_oid_t type_oid,
                                 const std::string &name, const namespace_oid_t namespace_oid, const int16_t len,
                                 bool by_val, const postgres::Type type_category) {
  // Stage the write into the table
  auto redo_record = txn->StageWrite(db_oid_, postgres::TYPE_TABLE_OID, pg_type_all_cols_pri_);
  auto *delta = redo_record->Delta();

  // Populate oid
  auto offset = pg_type_all_cols_prm_[postgres::TYPOID_COL_OID];
  *(reinterpret_cast<type_oid_t *>(delta->AccessForceNotNull(offset))) = type_oid;

  // Populate type name
  offset = pg_type_all_cols_prm_[postgres::TYPNAME_COL_OID];
  const auto name_varlen = storage::StorageUtil::CreateVarlen(name);

  *(reinterpret_cast<storage::VarlenEntry *>(delta->AccessForceNotNull(offset))) = name_varlen;

  // Populate namespace
  offset = pg_type_all_cols_prm_[postgres::TYPNAMESPACE_COL_OID];
  *(reinterpret_cast<namespace_oid_t *>(delta->AccessForceNotNull(offset))) = namespace_oid;

  // Populate len
  offset = pg_type_all_cols_prm_[postgres::TYPLEN_COL_OID];
  *(reinterpret_cast<int16_t *>(delta->AccessForceNotNull(offset))) = len;

  // Populate byval
  offset = pg_type_all_cols_prm_[postgres::TYPBYVAL_COL_OID];
  *(reinterpret_cast<bool *>(delta->AccessForceNotNull(offset))) = by_val;

  // Populate type
  offset = pg_type_all_cols_prm_[postgres::TYPTYPE_COL_OID];
  auto type = static_cast<uint8_t>(type_category);
  *(reinterpret_cast<uint8_t *>(delta->AccessForceNotNull(offset))) = type;

  // Insert into table
  auto tuple_slot = types_->Insert(txn, redo_record);

  // Allocate buffer of largest size needed
  NOISEPAGE_ASSERT((types_name_index_->GetProjectedRowInitializer().ProjectedRowSize() >=
                    types_oid_index_->GetProjectedRowInitializer().ProjectedRowSize()) &&
                       (types_name_index_->GetProjectedRowInitializer().ProjectedRowSize() >=
                        types_namespace_index_->GetProjectedRowInitializer().ProjectedRowSize()),
                   "Buffer must be allocated for largest ProjectedRow size");
  byte *buffer =
      common::AllocationUtil::AllocateAligned(types_name_index_->GetProjectedRowInitializer().ProjectedRowSize());

  // Insert into oid index
  auto oid_index_delta = types_oid_index_->GetProjectedRowInitializer().InitializeRow(buffer);
  auto oid_index_offset = types_oid_index_->GetKeyOidToOffsetMap().at(catalog::indexkeycol_oid_t(1));
  *(reinterpret_cast<uint32_t *>(oid_index_delta->AccessForceNotNull(oid_index_offset))) = type_oid.UnderlyingValue();
  auto result UNUSED_ATTRIBUTE = types_oid_index_->InsertUnique(txn, *oid_index_delta, tuple_slot);
  NOISEPAGE_ASSERT(result, "Insert into type oid index should always succeed");

  // Insert into (namespace_oid, name) index
  auto name_index_delta = types_name_index_->GetProjectedRowInitializer().InitializeRow(buffer);
  // Populate namespace
  auto name_index_offset = types_name_index_->GetKeyOidToOffsetMap().at(catalog::indexkeycol_oid_t(1));
  *(reinterpret_cast<uint32_t *>(name_index_delta->AccessForceNotNull(name_index_offset))) =
      namespace_oid.UnderlyingValue();
  // Populate type name
  name_index_offset = types_name_index_->GetKeyOidToOffsetMap().at(catalog::indexkeycol_oid_t(2));
  *(reinterpret_cast<storage::VarlenEntry *>(name_index_delta->AccessForceNotNull(name_index_offset))) = name_varlen;
  result = types_name_index_->InsertUnique(txn, *name_index_delta, tuple_slot);
  NOISEPAGE_ASSERT(result, "Insert into type name index should always succeed");

  // Insert into (non-unique) namespace oid index
  auto namespace_index_delta = types_namespace_index_->GetProjectedRowInitializer().InitializeRow(buffer);
  auto namespace_index_offset = types_namespace_index_->GetKeyOidToOffsetMap().at(catalog::indexkeycol_oid_t(1));
  *(reinterpret_cast<uint32_t *>(namespace_index_delta->AccessForceNotNull(namespace_index_offset))) =
      namespace_oid.UnderlyingValue();
  result = types_namespace_index_->Insert(txn, *name_index_delta, tuple_slot);
  NOISEPAGE_ASSERT(result, "Insert into type namespace index should always succeed");

  delete[] buffer;
}

void DatabaseCatalog::InsertType(const common::ManagedPointer<transaction::TransactionContext> txn,
                                 type::TypeId internal_type, const std::string &name,
                                 const namespace_oid_t namespace_oid, const int16_t len, bool by_val,
                                 const postgres::Type type_category) {
  auto type_oid = GetTypeOidForType(internal_type);
  InsertType(txn, type_oid, name, namespace_oid, len, by_val, type_category);
}

void DatabaseCatalog::BootstrapTypes(const common::ManagedPointer<transaction::TransactionContext> txn) {
  InsertType(txn, type::TypeId::INVALID, "invalid", postgres::NAMESPACE_CATALOG_NAMESPACE_OID, 1, true,
             postgres::Type::BASE);

  InsertType(txn, type::TypeId::BOOLEAN, "boolean", postgres::NAMESPACE_CATALOG_NAMESPACE_OID, sizeof(bool), true,
             postgres::Type::BASE);

  InsertType(txn, type::TypeId::TINYINT, "tinyint", postgres::NAMESPACE_CATALOG_NAMESPACE_OID, sizeof(int8_t), true,
             postgres::Type::BASE);

  InsertType(txn, type::TypeId::SMALLINT, "smallint", postgres::NAMESPACE_CATALOG_NAMESPACE_OID, sizeof(int16_t), true,
             postgres::Type::BASE);

  InsertType(txn, type::TypeId::INTEGER, "integer", postgres::NAMESPACE_CATALOG_NAMESPACE_OID, sizeof(int32_t), true,
             postgres::Type::BASE);

  InsertType(txn, type::TypeId::BIGINT, "bigint", postgres::NAMESPACE_CATALOG_NAMESPACE_OID, sizeof(int64_t), true,
             postgres::Type::BASE);

  InsertType(txn, type::TypeId::DECIMAL, "decimal", postgres::NAMESPACE_CATALOG_NAMESPACE_OID, sizeof(double), true,
             postgres::Type::BASE);

  InsertType(txn, type::TypeId::TIMESTAMP, "timestamp", postgres::NAMESPACE_CATALOG_NAMESPACE_OID,
             sizeof(type::timestamp_t), true, postgres::Type::BASE);

  InsertType(txn, type::TypeId::DATE, "date", postgres::NAMESPACE_CATALOG_NAMESPACE_OID, sizeof(type::date_t), true,
             postgres::Type::BASE);

  InsertType(txn, type::TypeId::VARCHAR, "varchar", postgres::NAMESPACE_CATALOG_NAMESPACE_OID, -1, false,
             postgres::Type::BASE);

  InsertType(txn, type::TypeId::VARBINARY, "varbinary", postgres::NAMESPACE_CATALOG_NAMESPACE_OID, -1, false,
             postgres::Type::BASE);

  InsertType(txn, postgres::VAR_ARRAY_OID, "var_array", postgres::NAMESPACE_CATALOG_NAMESPACE_OID, -1, false,
             postgres::Type::COMPOSITE);
}

void DatabaseCatalog::BootstrapLanguages(const common::ManagedPointer<transaction::TransactionContext> txn) {
  CreateLanguage(txn, "plpgsql", postgres::PLPGSQL_LANGUAGE_OID);
  CreateLanguage(txn, "internal", postgres::INTERNAL_LANGUAGE_OID);
}

void DatabaseCatalog::BootstrapProcs(const common::ManagedPointer<transaction::TransactionContext> txn) {
  auto dec_type = GetTypeOidForType(type::TypeId::DECIMAL);
  auto int_type = GetTypeOidForType(type::TypeId::INTEGER);

  CreateProcedure(txn, postgres::EXP_PRO_OID, "exp", postgres::INTERNAL_LANGUAGE_OID,
                  postgres::NAMESPACE_DEFAULT_NAMESPACE_OID, {"num"}, {dec_type}, {dec_type}, {}, dec_type, "", true);

  CreateProcedure(txn, postgres::ATAN2_PRO_OID, "atan2", postgres::INTERNAL_LANGUAGE_OID,
                  postgres::NAMESPACE_DEFAULT_NAMESPACE_OID, {"y", "x"}, {dec_type, dec_type}, {dec_type, dec_type}, {},
                  dec_type, "", true);

  CreateProcedure(txn, postgres::ABS_REAL_PRO_OID, "abs", postgres::INTERNAL_LANGUAGE_OID,
                  postgres::NAMESPACE_DEFAULT_NAMESPACE_OID, {"y"}, {dec_type}, {dec_type}, {}, dec_type, "", true);

  CreateProcedure(txn, postgres::ABS_INT_PRO_OID, "abs", postgres::INTERNAL_LANGUAGE_OID,
                  postgres::NAMESPACE_DEFAULT_NAMESPACE_OID, {"y"}, {int_type}, {int_type}, {}, int_type, "", true);

  CreateProcedure(txn, postgres::MOD_PRO_OID, "mod", postgres::INTERNAL_LANGUAGE_OID,
                  postgres::NAMESPACE_DEFAULT_NAMESPACE_OID, {"y", "x"}, {dec_type, dec_type}, {dec_type, dec_type}, {},
                  dec_type, "", true);

  CreateProcedure(txn, postgres::INTMOD_PRO_OID, "mod", postgres::INTERNAL_LANGUAGE_OID,
                  postgres::NAMESPACE_DEFAULT_NAMESPACE_OID, {"y", "x"}, {int_type, int_type}, {int_type, int_type}, {},
                  int_type, "", true);

  CreateProcedure(txn, postgres::ROUND2_PRO_OID, "round", postgres::INTERNAL_LANGUAGE_OID,
                  postgres::NAMESPACE_DEFAULT_NAMESPACE_OID, {"y", "x"}, {dec_type, int_type}, {dec_type, int_type}, {},
                  dec_type, "", true);

  CreateProcedure(txn, postgres::POW_PRO_OID, "pow", postgres::INTERNAL_LANGUAGE_OID,
                  postgres::NAMESPACE_DEFAULT_NAMESPACE_OID, {"y", "x"}, {dec_type, dec_type}, {dec_type, dec_type}, {},
                  dec_type, "", true);

#define BOOTSTRAP_TRIG_FN(str_name, pro_oid, builtin)                                                                 \
  CreateProcedure(txn, pro_oid, str_name, postgres::INTERNAL_LANGUAGE_OID, postgres::NAMESPACE_DEFAULT_NAMESPACE_OID, \
                  {"theta"}, {dec_type}, {dec_type}, {}, dec_type, "", true);

  BOOTSTRAP_TRIG_FN("acos", postgres::ACOS_PRO_OID, execution::ast::Builtin::ACos)

  BOOTSTRAP_TRIG_FN("asin", postgres::ASIN_PRO_OID, execution::ast::Builtin::ASin)

  BOOTSTRAP_TRIG_FN("atan", postgres::ATAN_PRO_OID, execution::ast::Builtin::ATan)

  BOOTSTRAP_TRIG_FN("cos", postgres::COS_PRO_OID, execution::ast::Builtin::Cos)

  BOOTSTRAP_TRIG_FN("sin", postgres::SIN_PRO_OID, execution::ast::Builtin::Sin)

  BOOTSTRAP_TRIG_FN("tan", postgres::TAN_PRO_OID, execution::ast::Builtin::Tan)

  BOOTSTRAP_TRIG_FN("cosh", postgres::COSH_PRO_OID, execution::ast::Builtin::Cosh)

  BOOTSTRAP_TRIG_FN("sinh", postgres::SINH_PRO_OID, execution::ast::Builtin::Sinh)

  BOOTSTRAP_TRIG_FN("tanh", postgres::TANH_PRO_OID, execution::ast::Builtin::Tanh)

  BOOTSTRAP_TRIG_FN("cot", postgres::COT_PRO_OID, execution::ast::Builtin::Cot)

  BOOTSTRAP_TRIG_FN("ceil", postgres::CEIL_PRO_OID, execution::ast::Builtin::Ceil)

  BOOTSTRAP_TRIG_FN("floor", postgres::FLOOR_PRO_OID, execution::ast::Builtin::Floor)

  BOOTSTRAP_TRIG_FN("truncate", postgres::TRUNCATE_PRO_OID, execution::ast::Builtin::Truncate)

  BOOTSTRAP_TRIG_FN("log10", postgres::LOG10_PRO_OID, execution::ast::Builtin::Log10)

  BOOTSTRAP_TRIG_FN("log2", postgres::LOG2_PRO_OID, execution::ast::Builtin::Log2)

  BOOTSTRAP_TRIG_FN("sqrt", postgres::SQRT_PRO_OID, execution::ast::Builtin::Sqrt)

  BOOTSTRAP_TRIG_FN("cbrt", postgres::CBRT_PRO_OID, execution::ast::Builtin::Cbrt)

  BOOTSTRAP_TRIG_FN("round", postgres::ROUND_PRO_OID, execution::ast::Builtin::Round)

#undef BOOTSTRAP_TRIG_FN

  const auto str_type = GetTypeOidForType(type::TypeId::VARCHAR);
  const auto real_type = GetTypeOidForType(type::TypeId::DECIMAL);
  const auto date_type = GetTypeOidForType(type::TypeId::DATE);
  const auto bool_type = GetTypeOidForType(type::TypeId::BOOLEAN);
  const auto variadic_type = GetTypeOidForType(type::TypeId::VARIADIC);

  CreateProcedure(
      txn, postgres::NP_RUNNERS_EMIT_INT_PRO_OID, "nprunnersemitint", postgres::INTERNAL_LANGUAGE_OID,
      postgres::NAMESPACE_DEFAULT_NAMESPACE_OID, {"num_tuples", "num_cols", "num_int_cols", "num_real_cols"},
      {int_type, int_type, int_type, int_type}, {int_type, int_type, int_type, int_type},
      {postgres::ProArgModes::IN, postgres::ProArgModes::IN, postgres::ProArgModes::IN, postgres::ProArgModes::IN},
      int_type, "", false);

  CreateProcedure(
      txn, postgres::NP_RUNNERS_EMIT_REAL_PRO_OID, "nprunnersemitreal", postgres::INTERNAL_LANGUAGE_OID,
      postgres::NAMESPACE_DEFAULT_NAMESPACE_OID, {"num_tuples", "num_cols", "num_int_cols", "num_real_cols"},
      {int_type, int_type, int_type, int_type}, {int_type, int_type, int_type, int_type},
      {postgres::ProArgModes::IN, postgres::ProArgModes::IN, postgres::ProArgModes::IN, postgres::ProArgModes::IN},
      real_type, "", false);

  CreateProcedure(txn, postgres::NP_RUNNERS_DUMMY_INT_PRO_OID, "nprunnersdummyint", postgres::INTERNAL_LANGUAGE_OID,
                  postgres::NAMESPACE_DEFAULT_NAMESPACE_OID, {}, {}, {}, {}, int_type, "", false);

  CreateProcedure(txn, postgres::NP_RUNNERS_DUMMY_REAL_PRO_OID, "nprunnersdummyreal", postgres::INTERNAL_LANGUAGE_OID,
                  postgres::NAMESPACE_DEFAULT_NAMESPACE_OID, {}, {}, {}, {}, real_type, "", false);

  CreateProcedure(txn, postgres::ASCII_PRO_OID, "ascii", postgres::INTERNAL_LANGUAGE_OID,
                  postgres::NAMESPACE_DEFAULT_NAMESPACE_OID, {"str"}, {str_type}, {str_type}, {}, int_type, "", true);

  CreateProcedure(txn, postgres::CHR_PRO_OID, "chr", postgres::INTERNAL_LANGUAGE_OID,
                  postgres::NAMESPACE_DEFAULT_NAMESPACE_OID, {"num"}, {int_type}, {int_type}, {}, str_type, "", true);

  CreateProcedure(txn, postgres::CHARLENGTH_PRO_OID, "char_length", postgres::INTERNAL_LANGUAGE_OID,
                  postgres::NAMESPACE_DEFAULT_NAMESPACE_OID, {"str"}, {str_type}, {str_type}, {}, int_type, "", true);

  CreateProcedure(txn, postgres::LOWER_PRO_OID, "lower", postgres::INTERNAL_LANGUAGE_OID,
                  postgres::NAMESPACE_DEFAULT_NAMESPACE_OID, {"str"}, {str_type}, {str_type}, {}, str_type, "", true);

  CreateProcedure(txn, postgres::UPPER_PRO_OID, "upper", postgres::INTERNAL_LANGUAGE_OID,
                  postgres::NAMESPACE_DEFAULT_NAMESPACE_OID, {"str"}, {str_type}, {str_type}, {}, str_type, "", true);

  CreateProcedure(txn, postgres::INITCAP_PRO_OID, "initcap", postgres::INTERNAL_LANGUAGE_OID,
                  postgres::NAMESPACE_DEFAULT_NAMESPACE_OID, {"str"}, {str_type}, {str_type}, {}, str_type, "", true);

  CreateProcedure(txn, postgres::VERSION_PRO_OID, "version", postgres::INTERNAL_LANGUAGE_OID,
                  postgres::NAMESPACE_DEFAULT_NAMESPACE_OID, {}, {}, {}, {}, str_type, "", false);

  CreateProcedure(txn, postgres::SPLIT_PART_PRO_OID, "split_part", postgres::INTERNAL_LANGUAGE_OID,
                  postgres::NAMESPACE_DEFAULT_NAMESPACE_OID, {"str", "delim", "field"}, {str_type, str_type, int_type},
                  {str_type, str_type, int_type}, {}, str_type, "", true);

  CreateProcedure(txn, postgres::LENGTH_PRO_OID, "length", postgres::INTERNAL_LANGUAGE_OID,
                  postgres::NAMESPACE_DEFAULT_NAMESPACE_OID, {"str"}, {str_type}, {str_type}, {}, int_type, "", true);

  CreateProcedure(txn, postgres::STARTSWITH_PRO_OID, "starts_with", postgres::INTERNAL_LANGUAGE_OID,
                  postgres::NAMESPACE_DEFAULT_NAMESPACE_OID, {"str", "start"}, {str_type, str_type},
                  {str_type, str_type}, {}, bool_type, "", true);

  CreateProcedure(txn, postgres::SUBSTR_PRO_OID, "substr", postgres::INTERNAL_LANGUAGE_OID,
                  postgres::NAMESPACE_DEFAULT_NAMESPACE_OID, {"str", "pos", "len"}, {str_type, int_type, int_type},
                  {str_type, int_type, int_type}, {}, str_type, "", true);

  CreateProcedure(txn, postgres::REVERSE_PRO_OID, "reverse", postgres::INTERNAL_LANGUAGE_OID,
                  postgres::NAMESPACE_DEFAULT_NAMESPACE_OID, {"str"}, {str_type}, {str_type}, {}, str_type, "", true);

  CreateProcedure(txn, postgres::LEFT_PRO_OID, "left", postgres::INTERNAL_LANGUAGE_OID,
                  postgres::NAMESPACE_DEFAULT_NAMESPACE_OID, {"str", "int"}, {str_type, int_type}, {str_type, int_type},
                  {}, str_type, "", true);

  CreateProcedure(txn, postgres::RIGHT_PRO_OID, "right", postgres::INTERNAL_LANGUAGE_OID,
                  postgres::NAMESPACE_DEFAULT_NAMESPACE_OID, {"str", "int"}, {str_type, int_type}, {str_type, int_type},
                  {}, str_type, "", true);

  CreateProcedure(txn, postgres::REPEAT_PRO_OID, "repeat", postgres::INTERNAL_LANGUAGE_OID,
                  postgres::NAMESPACE_DEFAULT_NAMESPACE_OID, {"str", "int"}, {str_type, int_type}, {str_type, int_type},
                  {}, str_type, "", true);

  CreateProcedure(txn, postgres::TRIM_PRO_OID, "btrim", postgres::INTERNAL_LANGUAGE_OID,
                  postgres::NAMESPACE_DEFAULT_NAMESPACE_OID, {"str"}, {str_type}, {str_type}, {}, str_type, "", true);

  CreateProcedure(txn, postgres::TRIM2_PRO_OID, "btrim", postgres::INTERNAL_LANGUAGE_OID,
                  postgres::NAMESPACE_DEFAULT_NAMESPACE_OID, {"str", "str"}, {str_type, str_type}, {str_type, str_type},
                  {}, str_type, "", true);

  CreateProcedure(txn, postgres::CONCAT_PRO_OID, "concat", postgres::INTERNAL_LANGUAGE_OID,
                  postgres::NAMESPACE_DEFAULT_NAMESPACE_OID, {"str"}, {variadic_type}, {variadic_type}, {}, str_type,
                  "", true);

  CreateProcedure(txn, postgres::DATE_PART_PRO_OID, "date_part", postgres::INTERNAL_LANGUAGE_OID,
                  postgres::NAMESPACE_DEFAULT_NAMESPACE_OID, {"date, date_part_type"}, {date_type, int_type},
                  {date_type, int_type}, {}, int_type, "", false);

  CreateProcedure(txn, postgres::POSITION_PRO_OID, "position", postgres::INTERNAL_LANGUAGE_OID,
                  postgres::NAMESPACE_DEFAULT_NAMESPACE_OID, {"str1", "str2"}, {str_type, str_type},
                  {str_type, str_type}, {}, int_type, "", true);

  CreateProcedure(txn, postgres::LPAD_PRO_OID, "lpad", postgres::INTERNAL_LANGUAGE_OID,
                  postgres::NAMESPACE_DEFAULT_NAMESPACE_OID, {"str", "len", "pad"}, {str_type, dec_type, str_type},
                  {str_type, int_type, str_type}, {}, str_type, "", true);

  CreateProcedure(txn, postgres::LPAD2_PRO_OID, "lpad", postgres::INTERNAL_LANGUAGE_OID,
                  postgres::NAMESPACE_DEFAULT_NAMESPACE_OID, {"str", "len"}, {str_type, dec_type}, {str_type, int_type},
                  {}, str_type, "", true);

  CreateProcedure(txn, postgres::LTRIM2ARG_PRO_OID, "ltrim", postgres::INTERNAL_LANGUAGE_OID,
                  postgres::NAMESPACE_DEFAULT_NAMESPACE_OID, {"str", "chars"}, {str_type, str_type},
                  {str_type, str_type}, {}, str_type, "", true);

  CreateProcedure(txn, postgres::LTRIM1ARG_PRO_OID, "ltrim", postgres::INTERNAL_LANGUAGE_OID,
                  postgres::NAMESPACE_DEFAULT_NAMESPACE_OID, {"str"}, {str_type}, {str_type}, {}, str_type, "", true);

  CreateProcedure(txn, postgres::RPAD_PRO_OID, "rpad", postgres::INTERNAL_LANGUAGE_OID,
                  postgres::NAMESPACE_DEFAULT_NAMESPACE_OID, {"str", "len", "pad"}, {str_type, dec_type, str_type},
                  {str_type, int_type, str_type}, {}, str_type, "", true);

  CreateProcedure(txn, postgres::RPAD2_PRO_OID, "rpad", postgres::INTERNAL_LANGUAGE_OID,
                  postgres::NAMESPACE_DEFAULT_NAMESPACE_OID, {"str", "len"}, {str_type, dec_type}, {str_type, int_type},
                  {}, str_type, "", true);

  CreateProcedure(txn, postgres::RTRIM2ARG_PRO_OID, "rtrim", postgres::INTERNAL_LANGUAGE_OID,
                  postgres::NAMESPACE_DEFAULT_NAMESPACE_OID, {"str", "chars"}, {str_type, str_type},
                  {str_type, str_type}, {}, str_type, "", true);

  CreateProcedure(txn, postgres::RTRIM1ARG_PRO_OID, "rtrim", postgres::INTERNAL_LANGUAGE_OID,
                  postgres::NAMESPACE_DEFAULT_NAMESPACE_OID, {"str"}, {str_type}, {str_type}, {}, str_type, "", true);

  BootstrapProcContexts(txn);
}

void DatabaseCatalog::BootstrapProcContext(const common::ManagedPointer<transaction::TransactionContext> txn,
                                           const proc_oid_t proc_oid, std::string &&func_name,
                                           const type::TypeId func_ret_type, std::vector<type::TypeId> &&args_type,
                                           const execution::ast::Builtin builtin, const bool is_exec_ctx_required) {
  const auto *const func_context = new execution::functions::FunctionContext(
      std::move(func_name), func_ret_type, std::move(args_type), builtin, is_exec_ctx_required);
  const auto retval UNUSED_ATTRIBUTE = SetProcCtxPtr(txn, proc_oid, func_context);
  NOISEPAGE_ASSERT(retval, "Bootstrap operations should not fail");
}

void DatabaseCatalog::BootstrapProcContexts(const common::ManagedPointer<transaction::TransactionContext> txn) {
  BootstrapProcContext(txn, postgres::ATAN2_PRO_OID, "atan2", type::TypeId::DECIMAL,
                       {type::TypeId::DECIMAL, type::TypeId::DECIMAL}, execution::ast::Builtin::ATan2, false);

  BootstrapProcContext(txn, postgres::ABS_REAL_PRO_OID, "abs", type::TypeId::DECIMAL, {type::TypeId::DECIMAL},
                       execution::ast::Builtin::Abs, false);

  BootstrapProcContext(txn, postgres::ABS_INT_PRO_OID, "abs", type::TypeId::INTEGER, {type::TypeId::INTEGER},
                       execution::ast::Builtin::Abs, false);

#define BOOTSTRAP_TRIG_FN(str_name, pro_oid, builtin) \
  BootstrapProcContext(txn, pro_oid, str_name, type::TypeId::DECIMAL, {type::TypeId::DECIMAL}, builtin, false);

  BOOTSTRAP_TRIG_FN("acos", postgres::ACOS_PRO_OID, execution::ast::Builtin::ACos)

  BOOTSTRAP_TRIG_FN("asin", postgres::ASIN_PRO_OID, execution::ast::Builtin::ASin)

  BOOTSTRAP_TRIG_FN("atan", postgres::ATAN_PRO_OID, execution::ast::Builtin::ATan)

  BOOTSTRAP_TRIG_FN("cos", postgres::COS_PRO_OID, execution::ast::Builtin::Cos)

  BOOTSTRAP_TRIG_FN("sin", postgres::SIN_PRO_OID, execution::ast::Builtin::Sin)

  BOOTSTRAP_TRIG_FN("tan", postgres::TAN_PRO_OID, execution::ast::Builtin::Tan)

  BOOTSTRAP_TRIG_FN("cosh", postgres::COSH_PRO_OID, execution::ast::Builtin::Cosh)

  BOOTSTRAP_TRIG_FN("sinh", postgres::SINH_PRO_OID, execution::ast::Builtin::Sinh)

  BOOTSTRAP_TRIG_FN("tanh", postgres::TANH_PRO_OID, execution::ast::Builtin::Tanh)

  BOOTSTRAP_TRIG_FN("cot", postgres::COT_PRO_OID, execution::ast::Builtin::Cot)

  BOOTSTRAP_TRIG_FN("ceil", postgres::CEIL_PRO_OID, execution::ast::Builtin::Ceil)

  BOOTSTRAP_TRIG_FN("floor", postgres::FLOOR_PRO_OID, execution::ast::Builtin::Floor)

  BOOTSTRAP_TRIG_FN("truncate", postgres::TRUNCATE_PRO_OID, execution::ast::Builtin::Truncate)

  BOOTSTRAP_TRIG_FN("log10", postgres::LOG10_PRO_OID, execution::ast::Builtin::Log10)

  BOOTSTRAP_TRIG_FN("log2", postgres::LOG2_PRO_OID, execution::ast::Builtin::Log2)

  BOOTSTRAP_TRIG_FN("sqrt", postgres::SQRT_PRO_OID, execution::ast::Builtin::Sqrt)

  BOOTSTRAP_TRIG_FN("cbrt", postgres::CBRT_PRO_OID, execution::ast::Builtin::Cbrt)

  BOOTSTRAP_TRIG_FN("round", postgres::ROUND_PRO_OID, execution::ast::Builtin::Round)

#undef BOOTSTRAP_TRIG_FN

  BootstrapProcContext(txn, postgres::ROUND2_PRO_OID, "round", type::TypeId::DECIMAL,
                       {type::TypeId::DECIMAL, type::TypeId::INTEGER}, execution::ast::Builtin::Round2, false);

  BootstrapProcContext(txn, postgres::EXP_PRO_OID, "exp", type::TypeId::DECIMAL, {type::TypeId::DECIMAL},
                       execution::ast::Builtin::Exp, true);

  BootstrapProcContext(txn, postgres::ASCII_PRO_OID, "ascii", type::TypeId::INTEGER, {type::TypeId::VARCHAR},
                       execution::ast::Builtin::ASCII, true);

  BootstrapProcContext(txn, postgres::LOWER_PRO_OID, "lower", type::TypeId::VARCHAR, {type::TypeId::VARCHAR},
                       execution::ast::Builtin::Lower, true);

  BootstrapProcContext(txn, postgres::INITCAP_PRO_OID, "initcap", type::TypeId::VARCHAR, {type::TypeId::VARCHAR},
                       execution::ast::Builtin::InitCap, true);

  BootstrapProcContext(txn, postgres::POW_PRO_OID, "pow", type::TypeId::DECIMAL, {type::TypeId::DECIMAL},
                       execution::ast::Builtin::Pow, false);

  BootstrapProcContext(txn, postgres::SPLIT_PART_PRO_OID, "split_part", type::TypeId::VARCHAR,
                       {type::TypeId::VARCHAR, type::TypeId::VARCHAR, type::TypeId::INTEGER},
                       execution::ast::Builtin::SplitPart, true);

  BootstrapProcContext(txn, postgres::CHR_PRO_OID, "chr", type::TypeId::VARCHAR, {type::TypeId::INTEGER},
                       execution::ast::Builtin::Chr, true);

  BootstrapProcContext(txn, postgres::CHARLENGTH_PRO_OID, "char_length", type::TypeId::INTEGER, {type::TypeId::VARCHAR},
                       execution::ast::Builtin::CharLength, true);

  BootstrapProcContext(txn, postgres::POSITION_PRO_OID, "position", type::TypeId::INTEGER,
                       {type::TypeId::VARCHAR, type::TypeId::VARCHAR}, execution::ast::Builtin::Position, true);

  BootstrapProcContext(txn, postgres::LENGTH_PRO_OID, "length", type::TypeId::INTEGER, {type::TypeId::VARCHAR},
                       execution::ast::Builtin::Length, true);

  BootstrapProcContext(txn, postgres::UPPER_PRO_OID, "upper", type::TypeId::VARCHAR, {type::TypeId::VARCHAR},
                       execution::ast::Builtin::Upper, true);

  BootstrapProcContext(txn, postgres::VERSION_PRO_OID, "version", type::TypeId::VARCHAR, {},
                       execution::ast::Builtin::Version, true);

  BootstrapProcContext(txn, postgres::STARTSWITH_PRO_OID, "starts_with", type::TypeId::BOOLEAN,
                       {type::TypeId::VARCHAR, type::TypeId::VARCHAR}, execution::ast::Builtin::StartsWith, true);

  BootstrapProcContext(txn, postgres::SUBSTR_PRO_OID, "substr", type::TypeId::VARCHAR,
                       {type::TypeId::VARCHAR, type::TypeId::INTEGER, type::TypeId::INTEGER},
                       execution::ast::Builtin::Substring, true);

  BootstrapProcContext(txn, postgres::REVERSE_PRO_OID, "reverse", type::TypeId::VARCHAR, {type::TypeId::VARCHAR},
                       execution::ast::Builtin::Reverse, true);

  BootstrapProcContext(txn, postgres::LEFT_PRO_OID, "left", type::TypeId::VARCHAR,
                       {type::TypeId::VARCHAR, type::TypeId::INTEGER}, execution::ast::Builtin::Left, true);

  BootstrapProcContext(txn, postgres::RIGHT_PRO_OID, "right", type::TypeId::VARCHAR,
                       {type::TypeId::VARCHAR, type::TypeId::INTEGER}, execution::ast::Builtin::Right, true);

  BootstrapProcContext(txn, postgres::REPEAT_PRO_OID, "repeat", type::TypeId::VARCHAR,
                       {type::TypeId::VARCHAR, type::TypeId::INTEGER}, execution::ast::Builtin::Repeat, true);

  BootstrapProcContext(txn, postgres::TRIM_PRO_OID, "btrim", type::TypeId::VARCHAR, {type::TypeId::VARCHAR},
                       execution::ast::Builtin::Trim, true);

  BootstrapProcContext(txn, postgres::TRIM2_PRO_OID, "btrim", type::TypeId::VARCHAR,
                       {type::TypeId::VARCHAR, type::TypeId::VARCHAR}, execution::ast::Builtin::Trim2, true);

  BootstrapProcContext(txn, postgres::CONCAT_PRO_OID, "concat", type::TypeId::VARCHAR, {type::TypeId::VARIADIC},
                       execution::ast::Builtin::Concat, true);

  BootstrapProcContext(txn, postgres::LPAD_PRO_OID, "lpad", type::TypeId::VARCHAR,
                       {type::TypeId::VARCHAR, type::TypeId::INTEGER, type::TypeId::VARCHAR},
                       execution::ast::Builtin::Lpad, true);

  BootstrapProcContext(txn, postgres::LPAD2_PRO_OID, "lpad", type::TypeId::VARCHAR,
                       {type::TypeId::VARCHAR, type::TypeId::INTEGER}, execution::ast::Builtin::Lpad, true);

  BootstrapProcContext(txn, postgres::LTRIM2ARG_PRO_OID, "ltrim", type::TypeId::VARCHAR,
                       {type::TypeId::VARCHAR, type::TypeId::VARCHAR}, execution::ast::Builtin::Ltrim, true);

  BootstrapProcContext(txn, postgres::LTRIM1ARG_PRO_OID, "ltrim", type::TypeId::VARCHAR, {type::TypeId::VARCHAR},
                       execution::ast::Builtin::Ltrim, true);

  BootstrapProcContext(txn, postgres::RPAD_PRO_OID, "rpad", type::TypeId::VARCHAR,
                       {type::TypeId::VARCHAR, type::TypeId::INTEGER, type::TypeId::VARCHAR},
                       execution::ast::Builtin::Rpad, true);

  BootstrapProcContext(txn, postgres::RPAD2_PRO_OID, "rpad", type::TypeId::VARCHAR,
                       {type::TypeId::VARCHAR, type::TypeId::INTEGER}, execution::ast::Builtin::Rpad, true);

  BootstrapProcContext(txn, postgres::RTRIM2ARG_PRO_OID, "rtrim", type::TypeId::VARCHAR,
                       {type::TypeId::VARCHAR, type::TypeId::VARCHAR}, execution::ast::Builtin::Rtrim, true);

  BootstrapProcContext(txn, postgres::RTRIM1ARG_PRO_OID, "rtrim", type::TypeId::VARCHAR, {type::TypeId::VARCHAR},
                       execution::ast::Builtin::Rtrim, true);

  BootstrapProcContext(txn, postgres::MOD_PRO_OID, "mod", type::TypeId::DECIMAL,
                       {type::TypeId::DECIMAL, type::TypeId::DECIMAL}, execution::ast::Builtin::Mod, false);

  BootstrapProcContext(txn, postgres::INTMOD_PRO_OID, "mod", type::TypeId::INTEGER,
                       {type::TypeId::INTEGER, type::TypeId::INTEGER}, execution::ast::Builtin::Mod, false);

  BootstrapProcContext(txn, postgres::NP_RUNNERS_EMIT_INT_PRO_OID, "NpRunnersEmitInt", type::TypeId::INTEGER,
                       {type::TypeId::INTEGER, type::TypeId::INTEGER, type::TypeId::INTEGER, type::TypeId::INTEGER},
                       execution::ast::Builtin::NpRunnersEmitInt, true);

  BootstrapProcContext(txn, postgres::NP_RUNNERS_EMIT_REAL_PRO_OID, "NpRunnersEmitReal", type::TypeId::DECIMAL,
                       {type::TypeId::INTEGER, type::TypeId::INTEGER, type::TypeId::INTEGER, type::TypeId::INTEGER},
                       execution::ast::Builtin::NpRunnersEmitReal, true);

  BootstrapProcContext(txn, postgres::NP_RUNNERS_DUMMY_INT_PRO_OID, "NpRunnersDummyInt", type::TypeId::INTEGER, {},
                       execution::ast::Builtin::NpRunnersDummyInt, true);

  BootstrapProcContext(txn, postgres::NP_RUNNERS_DUMMY_REAL_PRO_OID, "NpRunnersDummyReal", type::TypeId::DECIMAL, {},
                       execution::ast::Builtin::NpRunnersDummyReal, true);

  BootstrapProcContext(txn, postgres::DATE_PART_PRO_OID, "date_part", type::TypeId::INTEGER,
                       {type::TypeId::DATE, type::TypeId::INTEGER}, execution::ast::Builtin::DatePart, false);
}

bool DatabaseCatalog::SetProcCtxPtr(common::ManagedPointer<transaction::TransactionContext> txn,
                                    const proc_oid_t proc_oid,
                                    const execution::functions::FunctionContext *func_context) {
  NOISEPAGE_ASSERT(
      write_lock_.load() == txn->FinishTime(),
      "Setting the object's pointer should only be done after successful DDL change request. i.e. this txn "
      "should already have the lock.");

  // The catalog owns this pointer now, so if the txn ends up aborting, we need to make sure it gets freed.
  txn->RegisterAbortAction([=](transaction::DeferredActionManager *deferred_action_manager) {
    deferred_action_manager->RegisterDeferredAction([=]() { delete func_context; },
                                                    transaction::DafId::MEMORY_DEALLOCATION);
  });

  // Do not need to store the projection map because it is only a single column
  auto oid_pri = procs_oid_index_->GetProjectedRowInitializer();

  auto *const index_buffer = common::AllocationUtil::AllocateAligned(oid_pri.ProjectedRowSize());
  auto *const key_pr = oid_pri.InitializeRow(index_buffer);

  // Find the entry using the index
  *(reinterpret_cast<proc_oid_t *>(key_pr->AccessForceNotNull(0))) = proc_oid;
  std::vector<storage::TupleSlot> index_results;
  procs_oid_index_->ScanKey(*txn, *key_pr, &index_results);
  NOISEPAGE_ASSERT(
      index_results.size() == 1,
      "Incorrect number of results from index scan. Expect 1 because it's a unique index. 0 implies that function was "
      "called with an oid that doesn't exist in the Catalog, which implies a programmer error. There's no reasonable "
      "code path for this to be called on an oid that isn't present.");

  delete[] index_buffer;
  auto *const update_redo = txn->StageWrite(db_oid_, postgres::PRO_TABLE_OID, pg_proc_ptr_pri_);
  *reinterpret_cast<const execution::functions::FunctionContext **>(update_redo->Delta()->AccessForceNotNull(0)) =
      func_context;
  update_redo->SetTupleSlot(index_results[0]);
  return procs_->Update(txn, update_redo);
}

common::ManagedPointer<execution::functions::FunctionContext> DatabaseCatalog::GetProcCtxPtr(
    common::ManagedPointer<transaction::TransactionContext> txn, proc_oid_t proc_oid) {
  // Do not need to store the projection map because it is only a single column
  auto oid_pri = procs_oid_index_->GetProjectedRowInitializer();

  auto *const buffer = common::AllocationUtil::AllocateAligned(pg_proc_ptr_pri_.ProjectedRowSize());
  auto *const key_pr = oid_pri.InitializeRow(buffer);

  // Find the entry using the index
  *(reinterpret_cast<proc_oid_t *>(key_pr->AccessForceNotNull(0))) = proc_oid;
  std::vector<storage::TupleSlot> index_results;
  procs_oid_index_->ScanKey(*txn, *key_pr, &index_results);
  NOISEPAGE_ASSERT(
      index_results.size() == 1,
      "Incorrect number of results from index scan. Expect 1 because it's a unique index. 0 implies that function was "
      "called with an oid that doesn't exist in the Catalog, which implies a programmer error. There's no reasonable "
      "code path for this to be called on an oid that isn't present.");

  auto *select_pr = pg_proc_ptr_pri_.InitializeRow(buffer);
  const auto result UNUSED_ATTRIBUTE = procs_->Select(txn, index_results[0], select_pr);
  NOISEPAGE_ASSERT(result, "Index already verified visibility. This shouldn't fail.");

  auto *ptr_ptr = (reinterpret_cast<void **>(select_pr->AccessWithNullCheck(0)));

  execution::functions::FunctionContext *ptr;
  if (ptr_ptr == nullptr) {
    ptr = nullptr;
  } else {
    ptr = *reinterpret_cast<execution::functions::FunctionContext **>(ptr_ptr);
  }

  delete[] buffer;
  return common::ManagedPointer<execution::functions::FunctionContext>(ptr);
}

common::ManagedPointer<execution::functions::FunctionContext> DatabaseCatalog::GetFunctionContext(
    const common::ManagedPointer<transaction::TransactionContext> txn, catalog::proc_oid_t proc_oid) {
  auto func_ctx = GetProcCtxPtr(txn, proc_oid);
  if (func_ctx == nullptr) {
    if (IS_BUILTIN_PROC(proc_oid)) {
      BootstrapProcContexts(txn);
    } else {
      UNREACHABLE("We don't support dynamically added udf's yet");
    }
    func_ctx = GetProcCtxPtr(txn, proc_oid);
  }
  return func_ctx;
}

bool DatabaseCatalog::CreateTableEntry(const common::ManagedPointer<transaction::TransactionContext> txn,
                                       const table_oid_t table_oid, const namespace_oid_t ns_oid,
                                       const std::string &name, const Schema &schema) {
  auto *const insert_redo = txn->StageWrite(db_oid_, postgres::CLASS_TABLE_OID, pg_class_all_cols_pri_);
  auto *const insert_pr = insert_redo->Delta();

  // Write the ns_oid into the PR
  const auto ns_offset = pg_class_all_cols_prm_[postgres::RELNAMESPACE_COL_OID];
  auto *const ns_ptr = insert_pr->AccessForceNotNull(ns_offset);
  *(reinterpret_cast<namespace_oid_t *>(ns_ptr)) = ns_oid;

  // Write the table_oid into the PR
  const auto table_oid_offset = pg_class_all_cols_prm_[postgres::RELOID_COL_OID];
  auto *const table_oid_ptr = insert_pr->AccessForceNotNull(table_oid_offset);
  *(reinterpret_cast<table_oid_t *>(table_oid_ptr)) = table_oid;

  auto next_col_oid = col_oid_t(static_cast<uint32_t>(schema.GetColumns().size() + 1));

  // Write the next_col_oid into the PR
  const auto next_col_oid_offset = pg_class_all_cols_prm_[postgres::REL_NEXTCOLOID_COL_OID];
  auto *const next_col_oid_ptr = insert_pr->AccessForceNotNull(next_col_oid_offset);
  *(reinterpret_cast<col_oid_t *>(next_col_oid_ptr)) = next_col_oid;

  // Write the schema_ptr as nullptr into the PR (need to update once we've recreated the columns)
  const auto schema_ptr_offset = pg_class_all_cols_prm_[postgres::REL_SCHEMA_COL_OID];
  auto *const schema_ptr_ptr = insert_pr->AccessForceNotNull(schema_ptr_offset);
  *(reinterpret_cast<Schema **>(schema_ptr_ptr)) = nullptr;

  // Set table_ptr to NULL because it gets set by execution layer after instantiation
  const auto table_ptr_offset = pg_class_all_cols_prm_[postgres::REL_PTR_COL_OID];
  insert_pr->SetNull(table_ptr_offset);

  // Write the kind into the PR
  const auto kind_offset = pg_class_all_cols_prm_[postgres::RELKIND_COL_OID];
  auto *const kind_ptr = insert_pr->AccessForceNotNull(kind_offset);
  *(reinterpret_cast<char *>(kind_ptr)) = static_cast<char>(postgres::ClassKind::REGULAR_TABLE);

  // Create the necessary varlen for storage operations
  const auto name_varlen = storage::StorageUtil::CreateVarlen(name);

  // Write the name into the PR
  const auto name_offset = pg_class_all_cols_prm_[postgres::RELNAME_COL_OID];
  auto *const name_ptr = insert_pr->AccessForceNotNull(name_offset);
  *(reinterpret_cast<storage::VarlenEntry *>(name_ptr)) = name_varlen;

  // Insert into pg_class table
  const auto tuple_slot = classes_->Insert(txn, insert_redo);

  // Get PR initializers and allocate a buffer from the largest one
  const auto oid_index_init = classes_oid_index_->GetProjectedRowInitializer();
  const auto name_index_init = classes_name_index_->GetProjectedRowInitializer();
  const auto ns_index_init = classes_namespace_index_->GetProjectedRowInitializer();
  auto *const index_buffer = common::AllocationUtil::AllocateAligned(name_index_init.ProjectedRowSize());

  // Insert into oid_index
  auto *index_pr = oid_index_init.InitializeRow(index_buffer);
  *(reinterpret_cast<table_oid_t *>(index_pr->AccessForceNotNull(0))) = table_oid;
  if (!classes_oid_index_->InsertUnique(txn, *index_pr, tuple_slot)) {
    // There was an oid conflict and we need to abort.  Free the buffer and
    // return INVALID_TABLE_OID to indicate the database was not created.
    delete[] index_buffer;
    return false;
  }

  // Insert into name_index
  index_pr = name_index_init.InitializeRow(index_buffer);
  *(reinterpret_cast<storage::VarlenEntry *>(index_pr->AccessForceNotNull(0))) = name_varlen;
  *(reinterpret_cast<namespace_oid_t *>(index_pr->AccessForceNotNull(1))) = ns_oid;
  if (!classes_name_index_->InsertUnique(txn, *index_pr, tuple_slot)) {
    // There was a name conflict and we need to abort.  Free the buffer and
    // return INVALID_TABLE_OID to indicate the database was not created.
    delete[] index_buffer;
    return false;
  }

  // Insert into namespace_index
  index_pr = ns_index_init.InitializeRow(index_buffer);
  *(reinterpret_cast<namespace_oid_t *>(index_pr->AccessForceNotNull(0))) = ns_oid;
  const auto result UNUSED_ATTRIBUTE = classes_namespace_index_->Insert(txn, *index_pr, tuple_slot);
  NOISEPAGE_ASSERT(result, "Insertion into non-unique namespace index failed.");

  delete[] index_buffer;

  // Write the col oids into a new Schema object
  col_oid_t curr_col_oid(1);
  for (auto &col : schema.GetColumns()) {
    auto success = CreateColumn(txn, table_oid, curr_col_oid++, col);
    if (!success) return false;
  }

  std::vector<Schema::Column> cols = GetColumns<Schema::Column, table_oid_t, col_oid_t>(txn, table_oid);
  auto *new_schema = new Schema(cols);
  txn->RegisterAbortAction([=]() { delete new_schema; });

  auto *const update_redo = txn->StageWrite(db_oid_, postgres::CLASS_TABLE_OID, set_class_schema_pri_);
  auto *const update_pr = update_redo->Delta();

  update_redo->SetTupleSlot(tuple_slot);
  *reinterpret_cast<Schema **>(update_pr->AccessForceNotNull(0)) = new_schema;
  auto UNUSED_ATTRIBUTE res = classes_->Update(txn, update_redo);
  NOISEPAGE_ASSERT(res, "Updating an uncommitted insert should not fail");

  return true;
}

std::vector<std::pair<uint32_t, postgres::ClassKind>> DatabaseCatalog::GetNamespaceClassOids(
    const common::ManagedPointer<transaction::TransactionContext> txn, const namespace_oid_t ns_oid) {
  std::vector<storage::TupleSlot> index_scan_results;

  // Initialize both PR initializers, allocate buffer using size of largest one so we can reuse buffer
  auto oid_pri = classes_namespace_index_->GetProjectedRowInitializer();
  auto *const buffer = common::AllocationUtil::AllocateAligned(get_class_oid_kind_pri_.ProjectedRowSize());

  // Find the entry using the index
  auto *key_pr = oid_pri.InitializeRow(buffer);
  *(reinterpret_cast<namespace_oid_t *>(key_pr->AccessForceNotNull(0))) = ns_oid;
  classes_namespace_index_->ScanKey(*txn, *key_pr, &index_scan_results);

  // If we found no objects, return an empty list
  if (index_scan_results.empty()) {
    delete[] buffer;
    return {};
  }

  auto *select_pr = get_class_oid_kind_pri_.InitializeRow(buffer);
  std::vector<std::pair<uint32_t, postgres::ClassKind>> ns_objects;
  ns_objects.reserve(index_scan_results.size());
  for (const auto scan_result : index_scan_results) {
    const auto result UNUSED_ATTRIBUTE = classes_->Select(txn, scan_result, select_pr);
    NOISEPAGE_ASSERT(result, "Index already verified visibility. This shouldn't fail.");
    // oid_t is guaranteed to be larger in size than ClassKind, so we know the column offsets without the PR map
    ns_objects.emplace_back(*(reinterpret_cast<const uint32_t *const>(select_pr->AccessWithNullCheck(0))),
                            *(reinterpret_cast<const postgres::ClassKind *const>(select_pr->AccessForceNotNull(1))));
  }

  // Finish
  delete[] buffer;
  return ns_objects;
}

std::pair<void *, postgres::ClassKind> DatabaseCatalog::GetClassPtrKind(
    const common::ManagedPointer<transaction::TransactionContext> txn, uint32_t oid) {
  std::vector<storage::TupleSlot> index_results;

  // Initialize both PR initializers, allocate buffer using size of largest one so we can reuse buffer
  auto oid_pri = classes_oid_index_->GetProjectedRowInitializer();

  // Since these two attributes are fixed size and one is larger than the other we know PTR will be 0 and KIND will be 1
  NOISEPAGE_ASSERT(get_class_pointer_kind_pri_.ProjectedRowSize() >= oid_pri.ProjectedRowSize(),
                   "Buffer must be allocated to fit largest PR");
  auto *const buffer = common::AllocationUtil::AllocateAligned(get_class_pointer_kind_pri_.ProjectedRowSize());

  // Find the entry using the index
  auto *key_pr = oid_pri.InitializeRow(buffer);
  *(reinterpret_cast<uint32_t *>(key_pr->AccessForceNotNull(0))) = oid;
  classes_oid_index_->ScanKey(*txn, *key_pr, &index_results);
  NOISEPAGE_ASSERT(
      index_results.size() == 1,
      "Incorrect number of results from index scan. Expect 1 because it's a unique index. 0 implies that function was "
      "called with an oid that doesn't exist in the Catalog, but binding somehow succeeded. That doesn't make sense.");

  auto *select_pr = get_class_pointer_kind_pri_.InitializeRow(buffer);
  const auto result UNUSED_ATTRIBUTE = classes_->Select(txn, index_results[0], select_pr);
  NOISEPAGE_ASSERT(result, "Index already verified visibility. This shouldn't fail.");

  auto *const ptr_ptr = (reinterpret_cast<void *const *const>(select_pr->AccessWithNullCheck(0)));
  auto kind = *(reinterpret_cast<const postgres::ClassKind *const>(select_pr->AccessForceNotNull(1)));

  void *ptr;
  if (ptr_ptr == nullptr) {
    ptr = nullptr;
  } else {
    ptr = *ptr_ptr;
  }

  delete[] buffer;
  return {ptr, kind};
}

std::pair<void *, postgres::ClassKind> DatabaseCatalog::GetClassSchemaPtrKind(
    const common::ManagedPointer<transaction::TransactionContext> txn, uint32_t oid) {
  std::vector<storage::TupleSlot> index_results;

  // Initialize both PR initializers, allocate buffer using size of largest one so we can reuse buffer
  auto oid_pri = classes_oid_index_->GetProjectedRowInitializer();

  // Since these two attributes are fixed size and one is larger than the other we know PTR will be 0 and KIND will be 1
  NOISEPAGE_ASSERT(get_class_schema_pointer_kind_pri_.ProjectedRowSize() >= oid_pri.ProjectedRowSize(),
                   "Buffer must be allocated to fit largest PR");
  auto *const buffer = common::AllocationUtil::AllocateAligned(get_class_schema_pointer_kind_pri_.ProjectedRowSize());

  // Find the entry using the index
  auto *key_pr = oid_pri.InitializeRow(buffer);
  *(reinterpret_cast<uint32_t *>(key_pr->AccessForceNotNull(0))) = oid;
  classes_oid_index_->ScanKey(*txn, *key_pr, &index_results);
  NOISEPAGE_ASSERT(
      index_results.size() == 1,
      "Incorrect number of results from index scan. Expect 1 because it's a unique index. 0 implies that function was "
      "called with an oid that doesn't exist in the Catalog, but binding somehow succeeded. That doesn't make sense.");

  auto *select_pr = get_class_schema_pointer_kind_pri_.InitializeRow(buffer);
  const auto result UNUSED_ATTRIBUTE = classes_->Select(txn, index_results[0], select_pr);
  NOISEPAGE_ASSERT(result, "Index already verified visibility. This shouldn't fail.");

  auto *const ptr = *(reinterpret_cast<void *const *const>(select_pr->AccessForceNotNull(0)));
  auto kind = *(reinterpret_cast<const postgres::ClassKind *const>(select_pr->AccessForceNotNull(1)));

  NOISEPAGE_ASSERT(ptr != nullptr, "Schema pointer shouldn't ever be NULL under current catalog semantics.");

  delete[] buffer;
  return {ptr, kind};
}

template <typename Column, typename ColOid>
Column DatabaseCatalog::MakeColumn(storage::ProjectedRow *const pr, const storage::ProjectionMap &pr_map) {
  auto col_oid = *reinterpret_cast<uint32_t *>(pr->AccessForceNotNull(pr_map.at(postgres::ATTNUM_COL_OID)));
  auto col_name =
      reinterpret_cast<storage::VarlenEntry *>(pr->AccessForceNotNull(pr_map.at(postgres::ATTNAME_COL_OID)));
  auto col_type = *reinterpret_cast<type::TypeId *>(pr->AccessForceNotNull(pr_map.at(postgres::ATTTYPID_COL_OID)));
  auto col_len = *reinterpret_cast<uint16_t *>(pr->AccessForceNotNull(pr_map.at(postgres::ATTLEN_COL_OID)));
  auto col_null = !(*reinterpret_cast<bool *>(pr->AccessForceNotNull(pr_map.at(postgres::ATTNOTNULL_COL_OID))));
  auto *col_expr = reinterpret_cast<storage::VarlenEntry *>(pr->AccessForceNotNull(pr_map.at(postgres::ADSRC_COL_OID)));

  // TODO(WAN): Why are we deserializing expressions to make a catalog column? This is potentially busted.
  // Our JSON library is also not the most performant.
  // I believe it is OK that the unique ptr goes out of scope because right now both Column constructors copy the expr.
  auto deserialized = parser::DeserializeExpression(nlohmann::json::parse(col_expr->StringView()));

  auto expr = std::move(deserialized.result_);
  NOISEPAGE_ASSERT(deserialized.non_owned_exprs_.empty(), "Congrats, you get to refactor the catalog API.");

  std::string name(reinterpret_cast<const char *>(col_name->Content()), col_name->Size());
  Column col = (col_type == type::TypeId::VARCHAR || col_type == type::TypeId::VARBINARY)
                   ? Column(name, col_type, col_len, col_null, *expr)
                   : Column(name, col_type, col_null, *expr);

  col.SetOid(ColOid(col_oid));
  return col;
}

bool DatabaseCatalog::TryLock(const common::ManagedPointer<transaction::TransactionContext> txn) {
  auto current_val = write_lock_.load();

  const transaction::timestamp_t txn_id = txn->FinishTime();     // this is the uncommitted txn id
  const transaction::timestamp_t start_time = txn->StartTime();  // this is the unchanging start time of the txn

  const bool already_hold_lock = current_val == txn_id;
  if (already_hold_lock) return true;

  const bool owned_by_other_txn = !transaction::TransactionUtil::Committed(current_val);
  const bool newer_committed_version = transaction::TransactionUtil::Committed(current_val) &&
                                       transaction::TransactionUtil::NewerThan(current_val, start_time);

  if (owned_by_other_txn || newer_committed_version) {
    txn->SetMustAbort();  // though no changes were written to the storage layer, we'll treat this as a DDL change
                          // failure
    // and force the txn to rollback
    return false;
  }

  if (write_lock_.compare_exchange_strong(current_val, txn_id)) {
    // acquired the lock
    auto *const write_lock = &write_lock_;
    txn->RegisterCommitAction([=]() -> void { write_lock->store(txn->FinishTime()); });
    txn->RegisterAbortAction([=]() -> void { write_lock->store(current_val); });
    return true;
  }
  txn->SetMustAbort();  // though no changes were written to the storage layer, we'll treat this as a DDL change failure
                        // and force the txn to rollback
  return false;
}

bool DatabaseCatalog::CreateLanguage(const common::ManagedPointer<transaction::TransactionContext> txn,
                                     const std::string &lanname, language_oid_t oid) {
  // Insert into table
  if (!TryLock(txn)) return false;
  const auto name_varlen = storage::StorageUtil::CreateVarlen(lanname);
  // Get & Fill Redo Record
  auto *const redo = txn->StageWrite(db_oid_, postgres::LANGUAGE_TABLE_OID, pg_language_all_cols_pri_);
  *(reinterpret_cast<language_oid_t *>(
      redo->Delta()->AccessForceNotNull(pg_language_all_cols_prm_[postgres::LANOID_COL_OID]))) = oid;
  *(reinterpret_cast<storage::VarlenEntry *>(
      redo->Delta()->AccessForceNotNull(pg_language_all_cols_prm_[postgres::LANNAME_COL_OID]))) = name_varlen;

  *(reinterpret_cast<bool *>(redo->Delta()->AccessForceNotNull(pg_language_all_cols_prm_[postgres::LANISPL_COL_OID]))) =
      false;
  *(reinterpret_cast<bool *>(
      redo->Delta()->AccessForceNotNull(pg_language_all_cols_prm_[postgres::LANPLTRUSTED_COL_OID]))) = true;
  redo->Delta()->SetNull(pg_language_all_cols_prm_[postgres::LANINLINE_COL_OID]);
  redo->Delta()->SetNull(pg_language_all_cols_prm_[postgres::LANVALIDATOR_COL_OID]);
  redo->Delta()->SetNull(pg_language_all_cols_prm_[postgres::LANPLCALLFOID_COL_OID]);

  const auto tuple_slot = languages_->Insert(txn, redo);

  // Insert into name index
  auto name_pri = languages_name_index_->GetProjectedRowInitializer();
  auto oid_pri = languages_oid_index_->GetProjectedRowInitializer();

  // allocate from largest pri
  byte *const buffer = common::AllocationUtil::AllocateAligned(name_pri.ProjectedRowSize());

  auto *index_pr = name_pri.InitializeRow(buffer);
  // Write the attributes in the ProjectedRow
  *(reinterpret_cast<storage::VarlenEntry *>(index_pr->AccessForceNotNull(0))) = name_varlen;

  if (!languages_name_index_->InsertUnique(txn, *index_pr, tuple_slot)) {
    // There was a name conflict and we need to abort.  Free the buffer and return false to indicate failure
    delete[] buffer;
    return false;
  }

  // Insert into oid index
  index_pr = oid_pri.InitializeRow(buffer);
  // Write the attributes in the ProjectedRow
  *(reinterpret_cast<language_oid_t *>(index_pr->AccessForceNotNull(0))) = oid;
  languages_oid_index_->InsertUnique(txn, *index_pr, tuple_slot);

  delete[] buffer;
  return true;
}

language_oid_t DatabaseCatalog::CreateLanguage(const common::ManagedPointer<transaction::TransactionContext> txn,
                                               const std::string &lanname) {
  auto oid = language_oid_t{next_oid_++};
  if (!CreateLanguage(txn, lanname, oid)) {
    return INVALID_LANGUAGE_OID;
  }

  return oid;
}

language_oid_t DatabaseCatalog::GetLanguageOid(const common::ManagedPointer<transaction::TransactionContext> txn,
                                               const std::string &lanname) {
  auto name_pri = languages_name_index_->GetProjectedRowInitializer();
  byte *const buffer = common::AllocationUtil::AllocateAligned(pg_language_all_cols_pri_.ProjectedRowSize());

  auto name_pr = name_pri.InitializeRow(buffer);
  const auto name_varlen = storage::StorageUtil::CreateVarlen(lanname);

  *reinterpret_cast<storage::VarlenEntry *>(name_pr->AccessForceNotNull(0)) = name_varlen;

  std::vector<storage::TupleSlot> results;
  languages_name_index_->ScanKey(*txn, *name_pr, &results);

  auto oid = INVALID_LANGUAGE_OID;
  if (!results.empty()) {
    NOISEPAGE_ASSERT(results.size() == 1, "Unique language name index should return <= 1 result");

    // extract oid from results[0]
    auto found_tuple = results[0];

    // TODO(tanujnay112): Can optimize to not extract all columns.
    // We may need all columns in the future though so doing this for now
    auto all_cols_pr = pg_language_all_cols_pri_.InitializeRow(buffer);
    languages_->Select(txn, found_tuple, all_cols_pr);

    oid = *reinterpret_cast<language_oid_t *>(
        all_cols_pr->AccessForceNotNull(pg_language_all_cols_prm_[postgres::LANOID_COL_OID]));
  }

  if (name_varlen.NeedReclaim()) {
    delete[] name_varlen.Content();
  }

  delete[] buffer;
  return oid;
}

bool DatabaseCatalog::DropLanguage(const common::ManagedPointer<transaction::TransactionContext> txn,
                                   language_oid_t oid) {
  // Delete fom table
  if (!TryLock(txn)) return false;
  NOISEPAGE_ASSERT(oid != INVALID_LANGUAGE_OID, "Invalid oid passed");
  // Delete from oid index
  auto name_pri = languages_name_index_->GetProjectedRowInitializer();
  auto oid_pri = languages_oid_index_->GetProjectedRowInitializer();

  byte *const buffer = common::AllocationUtil::AllocateAligned(pg_language_all_cols_pri_.ProjectedRowSize());
  auto index_pr = oid_pri.InitializeRow(buffer);
  *reinterpret_cast<language_oid_t *>(index_pr->AccessForceNotNull(0)) = oid;

  std::vector<storage::TupleSlot> results;
  languages_oid_index_->ScanKey(*txn, *index_pr, &results);
  if (results.empty()) {
    delete[] buffer;
    return false;
  }

  NOISEPAGE_ASSERT(results.size() == 1, "More than one non-unique result found in unique index.");

  auto to_delete_slot = results[0];
  txn->StageDelete(db_oid_, postgres::LANGUAGE_TABLE_OID, to_delete_slot);

  if (!languages_->Delete(txn, to_delete_slot)) {
    // Someone else has a write-lock. Free the buffer and return false to indicate failure
    delete[] buffer;
    return false;
  }

  languages_oid_index_->Delete(txn, *index_pr, to_delete_slot);

  auto table_pr = pg_language_all_cols_pri_.InitializeRow(buffer);
  bool UNUSED_ATTRIBUTE visible = languages_->Select(txn, to_delete_slot, table_pr);

  auto name_varlen = *reinterpret_cast<storage::VarlenEntry *>(
      table_pr->AccessForceNotNull(pg_language_all_cols_prm_[postgres::LANNAME_COL_OID]));

  index_pr = name_pri.InitializeRow(buffer);
  *reinterpret_cast<storage::VarlenEntry *>(index_pr->AccessForceNotNull(0)) = name_varlen;

  languages_name_index_->Delete(txn, *index_pr, to_delete_slot);

  delete[] buffer;

  return true;
}

proc_oid_t DatabaseCatalog::CreateProcedure(common::ManagedPointer<transaction::TransactionContext> txn,
                                            const std::string &procname, language_oid_t language_oid,
                                            namespace_oid_t procns, const std::vector<std::string> &args,
                                            const std::vector<type_oid_t> &arg_types,
                                            const std::vector<type_oid_t> &all_arg_types,
                                            const std::vector<postgres::ProArgModes> &arg_modes, type_oid_t rettype,
                                            const std::string &src, bool is_aggregate) {
  proc_oid_t oid = proc_oid_t{next_oid_++};
  auto result = CreateProcedure(txn, oid, procname, language_oid, procns, args, arg_types, all_arg_types, arg_modes,
                                rettype, src, is_aggregate);
  return result ? oid : INVALID_PROC_OID;
}

bool DatabaseCatalog::CreateProcedure(const common::ManagedPointer<transaction::TransactionContext> txn, proc_oid_t oid,
                                      const std::string &procname, language_oid_t language_oid, namespace_oid_t procns,
                                      const std::vector<std::string> &args, const std::vector<type_oid_t> &arg_types,
                                      const std::vector<type_oid_t> &all_arg_types,
                                      const std::vector<postgres::ProArgModes> &arg_modes, type_oid_t rettype,
                                      const std::string &src, bool is_aggregate) {
  NOISEPAGE_ASSERT(args.size() < UINT16_MAX, "Number of arguments must fit in a SMALLINT");

  // Insert into table
  if (!TryLock(txn)) return false;
  const auto name_varlen = storage::StorageUtil::CreateVarlen(procname);

  std::vector<std::string> arg_name_vec;
  arg_name_vec.reserve(args.size() * sizeof(storage::VarlenEntry));

  for (auto &arg : args) {
    arg_name_vec.push_back(arg);
  }

  const auto arg_names_varlen = storage::StorageUtil::CreateVarlen(arg_name_vec);
  const auto arg_types_varlen = storage::StorageUtil::CreateVarlen(arg_types);
  const auto all_arg_types_varlen = storage::StorageUtil::CreateVarlen(all_arg_types);
  const auto arg_modes_varlen = storage::StorageUtil::CreateVarlen(arg_modes);
  const auto src_varlen = storage::StorageUtil::CreateVarlen(src);

  auto *const redo = txn->StageWrite(db_oid_, postgres::PRO_TABLE_OID, pg_proc_all_cols_pri_);
  *(reinterpret_cast<storage::VarlenEntry *>(
      redo->Delta()->AccessForceNotNull(pg_proc_all_cols_prm_[postgres::PRONAME_COL_OID]))) = name_varlen;
  *(reinterpret_cast<storage::VarlenEntry *>(
      redo->Delta()->AccessForceNotNull(pg_proc_all_cols_prm_[postgres::PROARGNAMES_COL_OID]))) = arg_names_varlen;
  *(reinterpret_cast<storage::VarlenEntry *>(
      redo->Delta()->AccessForceNotNull(pg_proc_all_cols_prm_[postgres::PROARGTYPES_COL_OID]))) = arg_types_varlen;
  *(reinterpret_cast<storage::VarlenEntry *>(redo->Delta()->AccessForceNotNull(
      pg_proc_all_cols_prm_[postgres::PROALLARGTYPES_COL_OID]))) = all_arg_types_varlen;
  *(reinterpret_cast<storage::VarlenEntry *>(
      redo->Delta()->AccessForceNotNull(pg_proc_all_cols_prm_[postgres::PROARGMODES_COL_OID]))) = arg_modes_varlen;
  *(reinterpret_cast<storage::VarlenEntry *>(
      redo->Delta()->AccessForceNotNull(pg_proc_all_cols_prm_[postgres::PROSRC_COL_OID]))) = src_varlen;

  *(reinterpret_cast<proc_oid_t *>(
      redo->Delta()->AccessForceNotNull(pg_proc_all_cols_prm_[postgres::PROOID_COL_OID]))) = oid;
  *(reinterpret_cast<language_oid_t *>(
      redo->Delta()->AccessForceNotNull(pg_proc_all_cols_prm_[postgres::PROLANG_COL_OID]))) = language_oid;
  *(reinterpret_cast<namespace_oid_t *>(
      redo->Delta()->AccessForceNotNull(pg_proc_all_cols_prm_[postgres::PRONAMESPACE_COL_OID]))) = procns;
  *(reinterpret_cast<type_oid_t *>(
      redo->Delta()->AccessForceNotNull(pg_proc_all_cols_prm_[postgres::PRORETTYPE_COL_OID]))) = rettype;

  *(reinterpret_cast<uint16_t *>(redo->Delta()->AccessForceNotNull(
      pg_proc_all_cols_prm_[postgres::PRONARGS_COL_OID]))) = static_cast<uint16_t>(args.size());

  // setting zero default args
  *(reinterpret_cast<uint16_t *>(
      redo->Delta()->AccessForceNotNull(pg_proc_all_cols_prm_[postgres::PRONARGDEFAULTS_COL_OID]))) = 0;
  redo->Delta()->SetNull(pg_proc_all_cols_prm_[postgres::PROARGDEFAULTS_COL_OID]);

  *reinterpret_cast<bool *>(redo->Delta()->AccessForceNotNull(pg_proc_all_cols_prm_[postgres::PROISAGG_COL_OID])) =
      is_aggregate;

  // setting defaults of unexposed attributes
  // proiswindow, proisstrict, provolatile, provariadic, prorows, procost, proconfig

  // postgres documentation says this should be 0 if no variadics are there
  *(reinterpret_cast<type_oid_t *>(
      redo->Delta()->AccessForceNotNull(pg_proc_all_cols_prm_[postgres::PROVARIADIC_COL_OID]))) = type_oid_t{0};

  *(reinterpret_cast<bool *>(redo->Delta()->AccessForceNotNull(pg_proc_all_cols_prm_[postgres::PROISWINDOW_COL_OID]))) =
      false;

  // stable by default
  *(reinterpret_cast<char *>(redo->Delta()->AccessForceNotNull(pg_proc_all_cols_prm_[postgres::PROVOLATILE_COL_OID]))) =
      's';

  // strict by default
  *(reinterpret_cast<bool *>(redo->Delta()->AccessForceNotNull(pg_proc_all_cols_prm_[postgres::PROISSTRICT_COL_OID]))) =
      true;

  *(reinterpret_cast<double *>(redo->Delta()->AccessForceNotNull(pg_proc_all_cols_prm_[postgres::PROROWS_COL_OID]))) =
      0;

  *(reinterpret_cast<double *>(redo->Delta()->AccessForceNotNull(pg_proc_all_cols_prm_[postgres::PROCOST_COL_OID]))) =
      0;

  redo->Delta()->SetNull(pg_proc_all_cols_prm_[postgres::PROCONFIG_COL_OID]);
  redo->Delta()->SetNull(pg_proc_all_cols_prm_[postgres::PRO_CTX_PTR_COL_OID]);

  const auto tuple_slot = procs_->Insert(txn, redo);

  auto oid_pri = procs_oid_index_->GetProjectedRowInitializer();
  auto name_pri = procs_name_index_->GetProjectedRowInitializer();

  byte *const buffer = common::AllocationUtil::AllocateAligned(name_pri.ProjectedRowSize());
  auto name_pr = name_pri.InitializeRow(buffer);
  auto name_map = procs_name_index_->GetKeyOidToOffsetMap();
  *(reinterpret_cast<namespace_oid_t *>(name_pr->AccessForceNotNull(name_map[indexkeycol_oid_t(1)]))) = procns;
  *(reinterpret_cast<storage::VarlenEntry *>(name_pr->AccessForceNotNull(name_map[indexkeycol_oid_t(2)]))) =
      name_varlen;

  auto result = procs_name_index_->Insert(txn, *name_pr, tuple_slot);
  if (!result) {
    delete[] buffer;
    return false;
  }

  auto oid_pr = oid_pri.InitializeRow(buffer);
  *(reinterpret_cast<proc_oid_t *>(oid_pr->AccessForceNotNull(0))) = oid;
  result = procs_oid_index_->InsertUnique(txn, *oid_pr, tuple_slot);
  NOISEPAGE_ASSERT(result, "Oid insertion should be unique");

  delete[] buffer;
  return true;
}

bool DatabaseCatalog::DropProcedure(const common::ManagedPointer<transaction::TransactionContext> txn,
                                    proc_oid_t proc) {
  if (!TryLock(txn)) return false;
  NOISEPAGE_ASSERT(proc != INVALID_PROC_OID, "Invalid oid passed");

  auto name_pri = procs_name_index_->GetProjectedRowInitializer();
  auto oid_pri = procs_oid_index_->GetProjectedRowInitializer();

  byte *const buffer = common::AllocationUtil::AllocateAligned(pg_proc_all_cols_pri_.ProjectedRowSize());

  auto oid_pr = oid_pri.InitializeRow(buffer);
  *reinterpret_cast<proc_oid_t *>(oid_pr->AccessForceNotNull(0)) = proc;

  std::vector<storage::TupleSlot> results;
  procs_oid_index_->ScanKey(*txn, *oid_pr, &results);
  if (results.empty()) {
    delete[] buffer;
    return false;
  }

  NOISEPAGE_ASSERT(results.size() == 1, "More than one non-unique result found in unique index.");

  auto to_delete_slot = results[0];
  txn->StageDelete(db_oid_, postgres::LANGUAGE_TABLE_OID, to_delete_slot);

  if (!procs_->Delete(txn, to_delete_slot)) {
    // Someone else has a write-lock. Free the buffer and return false to indicate failure
    delete[] buffer;
    return false;
  }

  procs_oid_index_->Delete(txn, *oid_pr, to_delete_slot);

  auto table_pr = pg_proc_all_cols_pri_.InitializeRow(buffer);
  bool UNUSED_ATTRIBUTE visible = procs_->Select(txn, to_delete_slot, table_pr);

  auto name_varlen = *reinterpret_cast<storage::VarlenEntry *>(
      table_pr->AccessForceNotNull(pg_proc_all_cols_prm_[postgres::PRONAME_COL_OID]));
  auto proc_ns = *reinterpret_cast<namespace_oid_t *>(
      table_pr->AccessForceNotNull(pg_proc_all_cols_prm_[postgres::PRONAMESPACE_COL_OID]));

  auto ctx_ptr = table_pr->AccessWithNullCheck(pg_proc_all_cols_prm_[postgres::PRO_CTX_PTR_COL_OID]);

  auto name_pr = name_pri.InitializeRow(buffer);

  auto name_map = procs_name_index_->GetKeyOidToOffsetMap();
  *reinterpret_cast<namespace_oid_t *>(name_pr->AccessForceNotNull(name_map[indexkeycol_oid_t(1)])) = proc_ns;
  *reinterpret_cast<storage::VarlenEntry *>(name_pr->AccessForceNotNull(name_map[indexkeycol_oid_t(2)])) = name_varlen;

  procs_name_index_->Delete(txn, *name_pr, to_delete_slot);

  delete[] buffer;

  if (ctx_ptr != nullptr) {
    txn->RegisterCommitAction([=](transaction::DeferredActionManager *deferred_action_manager) {
      deferred_action_manager->RegisterDeferredAction(
          [=]() {
            deferred_action_manager->RegisterDeferredAction(
                [=]() {
                  deferred_action_manager->RegisterDeferredAction([=]() { delete ctx_ptr; },
                                                                  transaction::DafId::MEMORY_DEALLOCATION);
                },
                transaction::DafId::MEMORY_DEALLOCATION);
          },
          transaction::DafId::MEMORY_DEALLOCATION);
    });
  }
  return true;
}

proc_oid_t DatabaseCatalog::GetProcOid(common::ManagedPointer<transaction::TransactionContext> txn,
                                       namespace_oid_t procns, const std::string &procname,
                                       const std::vector<type_oid_t> &arg_types) {
  auto name_pri = procs_name_index_->GetProjectedRowInitializer();
  byte *const buffer = common::AllocationUtil::AllocateAligned(pg_proc_all_cols_pri_.ProjectedRowSize());

  auto name_pr = name_pri.InitializeRow(buffer);
  auto name_map = procs_name_index_->GetKeyOidToOffsetMap();

  auto name_varlen = storage::StorageUtil::CreateVarlen(procname);
  auto all_arg_types_varlen = storage::StorageUtil::CreateVarlen(arg_types);
  *reinterpret_cast<namespace_oid_t *>(name_pr->AccessForceNotNull(name_map[indexkeycol_oid_t(1)])) = procns;
  *reinterpret_cast<storage::VarlenEntry *>(name_pr->AccessForceNotNull(name_map[indexkeycol_oid_t(2)])) = name_varlen;

  std::vector<storage::TupleSlot> results;
  procs_name_index_->ScanKey(*txn, *name_pr, &results);

  proc_oid_t ret = INVALID_PROC_OID;
  std::vector<proc_oid_t> matching_functions;
  if (!results.empty()) {
    const std::vector<type_oid_t> variadic = {GetTypeOidForType(type::TypeId::VARIADIC)};
    auto variadic_varlen = storage::StorageUtil::CreateVarlen(variadic);

    // Search through results and see if any match the parsed function by argument types
    for (auto &tuple : results) {
      auto table_pr = pg_proc_all_cols_pri_.InitializeRow(buffer);
      bool UNUSED_ATTRIBUTE visible = procs_->Select(txn, tuple, table_pr);
      storage::VarlenEntry index_all_arg_types = *reinterpret_cast<storage::VarlenEntry *>(
          table_pr->AccessForceNotNull(pg_proc_all_cols_prm_[postgres::PROALLARGTYPES_COL_OID]));
      // variadic functions will match any argument types as long as there one or more arguments
      if (index_all_arg_types == all_arg_types_varlen ||
          (index_all_arg_types == variadic_varlen && !arg_types.empty())) {
        proc_oid_t proc_oid = *reinterpret_cast<proc_oid_t *>(
            table_pr->AccessForceNotNull(pg_proc_all_cols_prm_[postgres::PROOID_COL_OID]));
        matching_functions.push_back(proc_oid);
        break;
      }
    }
    if (variadic_varlen.NeedReclaim()) {
      delete[] variadic_varlen.Content();
    }
  }

  if (name_varlen.NeedReclaim()) {
    delete[] name_varlen.Content();
  }

  if (all_arg_types_varlen.NeedReclaim()) {
    delete[] all_arg_types_varlen.Content();
  }

  delete[] buffer;

  if (matching_functions.size() == 1) {
    ret = matching_functions[0];
  } else if (matching_functions.size() > 1) {
    // TODO(Joe Koshakow) would be nice to to include the parsed arg types of the function and the arg types that it
    // matches with
    throw BINDER_EXCEPTION(
        fmt::format(
            "Ambiguous function \"{}\", with given types. It matches multiple function signatures in the catalog",
            procname),
        common::ErrorCode::ERRCODE_DUPLICATE_FUNCTION);
  }

  return ret;
}

template bool DatabaseCatalog::CreateColumn<Schema::Column, table_oid_t>(
    const common::ManagedPointer<transaction::TransactionContext> txn, const table_oid_t class_oid,
    const col_oid_t col_oid, const Schema::Column &col);
template bool DatabaseCatalog::CreateColumn<IndexSchema::Column, index_oid_t>(
    const common::ManagedPointer<transaction::TransactionContext> txn, const index_oid_t class_oid,
    const indexkeycol_oid_t col_oid, const IndexSchema::Column &col);

template std::vector<Schema::Column> DatabaseCatalog::GetColumns<Schema::Column, table_oid_t, col_oid_t>(
    const common::ManagedPointer<transaction::TransactionContext> txn, const table_oid_t class_oid);

template std::vector<IndexSchema::Column>
DatabaseCatalog::GetColumns<IndexSchema::Column, index_oid_t, indexkeycol_oid_t>(
    const common::ManagedPointer<transaction::TransactionContext> txn, const index_oid_t class_oid);

template bool DatabaseCatalog::DeleteColumns<Schema::Column, table_oid_t>(
    const common::ManagedPointer<transaction::TransactionContext> txn, const table_oid_t class_oid);

template bool DatabaseCatalog::DeleteColumns<IndexSchema::Column, index_oid_t>(
    const common::ManagedPointer<transaction::TransactionContext> txn, const index_oid_t class_oid);

template Schema::Column DatabaseCatalog::MakeColumn<Schema::Column, col_oid_t>(storage::ProjectedRow *const pr,
                                                                               const storage::ProjectionMap &pr_map);

template IndexSchema::Column DatabaseCatalog::MakeColumn<IndexSchema::Column, indexkeycol_oid_t>(
    storage::ProjectedRow *const pr, const storage::ProjectionMap &pr_map);

}  // namespace noisepage::catalog<|MERGE_RESOLUTION|>--- conflicted
+++ resolved
@@ -945,7 +945,6 @@
   // assurances about object lifetimes in a multi-threaded GC situation.
   txn->RegisterAbortAction([=](transaction::DeferredActionManager *deferred_action_manager) {
     deferred_action_manager->RegisterDeferredAction(
-<<<<<<< HEAD
         [=]() {
           deferred_action_manager->RegisterDeferredAction(
               [=]() {
@@ -955,9 +954,6 @@
               transaction::DafId::MEMORY_DEALLOCATION);
         },
         transaction::DafId::MEMORY_DEALLOCATION);
-=======
-        [=]() { deferred_action_manager->RegisterDeferredAction([=]() { delete table_ptr; }); });
->>>>>>> 72aaeb41
   });
   return SetClassPointer(txn, table, table_ptr, postgres::REL_PTR_COL_OID);
 }
