--- conflicted
+++ resolved
@@ -1783,17 +1783,16 @@
   // lower
   CreateProcedure(txn, postgres::LOWER_PRO_OID, "lower", postgres::INTERNAL_LANGUAGE_OID,
                   postgres::NAMESPACE_DEFAULT_NAMESPACE_OID, {"str"}, {str_type}, {str_type}, {}, str_type, "", true);
-<<<<<<< HEAD
-
+
+  // btrim
   CreateProcedure(txn, postgres::TRIM_PRO_OID, "btrim", postgres::INTERNAL_LANGUAGE_OID,
                   postgres::NAMESPACE_DEFAULT_NAMESPACE_OID, {"str"}, {str_type}, {str_type}, {}, str_type, "", true);
 
+  // btrim 2 arguments
   CreateProcedure(txn, postgres::TRIM2_PRO_OID, "btrim", postgres::INTERNAL_LANGUAGE_OID,
                   postgres::NAMESPACE_DEFAULT_NAMESPACE_OID, {"str", "str"}, {str_type, str_type}, {str_type, str_type},
                   {}, str_type, "", true);
 
-  // TODO(tanujnay112): no op codes for lower and upper yet
-=======
   // upper
   CreateProcedure(txn, postgres::UPPER_PRO_OID, "upper", postgres::INTERNAL_LANGUAGE_OID,
                   postgres::NAMESPACE_DEFAULT_NAMESPACE_OID, {"str"}, {str_type}, {str_type}, {}, str_type, "", true);
@@ -1812,7 +1811,6 @@
   CreateProcedure(txn, postgres::REPEAT_PRO_OID, "repeat", postgres::INTERNAL_LANGUAGE_OID,
                   postgres::NAMESPACE_DEFAULT_NAMESPACE_OID, {"str", "int"}, {str_type, int_type}, {str_type, int_type},
                   {}, str_type, "", true);
->>>>>>> 164a6e35
 
   BootstrapProcContexts(txn);
 }
@@ -1856,9 +1854,7 @@
   SetProcCtxPtr(txn, postgres::LOWER_PRO_OID, func_context);
   txn->RegisterAbortAction([=]() { delete func_context; });
 
-<<<<<<< HEAD
-  func_context = new execution::functions::FunctionContext("btrim", type::TypeId::VARCHAR,
-                                                           {type::TypeId::VARCHAR, type::TypeId::VARCHAR},
+  func_context = new execution::functions::FunctionContext("btrim", type::TypeId::VARCHAR, {type::TypeId::VARCHAR},
                                                            execution::ast::Builtin::Trim, true);
   SetProcCtxPtr(txn, postgres::TRIM_PRO_OID, func_context);
   txn->RegisterAbortAction([=]() { delete func_context; });
@@ -1867,7 +1863,8 @@
                                                            {type::TypeId::VARCHAR, type::TypeId::VARCHAR},
                                                            execution::ast::Builtin::Trim2, true);
   SetProcCtxPtr(txn, postgres::TRIM2_PRO_OID, func_context);
-=======
+  txn->RegisterAbortAction([=]() { delete func_context; });
+
   func_context = new execution::functions::FunctionContext("upper", type::TypeId::VARCHAR, {type::TypeId::VARCHAR},
                                                            execution::ast::Builtin::Upper, true);
   SetProcCtxPtr(txn, postgres::UPPER_PRO_OID, func_context);
@@ -1894,7 +1891,6 @@
                                                            {type::TypeId::VARCHAR, type::TypeId::INTEGER},
                                                            execution::ast::Builtin::Repeat, true);
   SetProcCtxPtr(txn, postgres::REPEAT_PRO_OID, func_context);
->>>>>>> 164a6e35
   txn->RegisterAbortAction([=]() { delete func_context; });
 }
 
