#include "catalog/catalog.h"
#include <memory>
#include <string>
#include <unordered_map>
#include <vector>
#include "catalog/database_handle.h"
#include "catalog/tablespace_handle.h"
#include "loggers/catalog_logger.h"
#include "storage/storage_defs.h"
#include "transaction/transaction_manager.h"

namespace terrier::catalog {

std::shared_ptr<Catalog> terrier_catalog;

Catalog::Catalog(transaction::TransactionManager *txn_manager) : txn_manager_(txn_manager), oid_(START_OID) {
  CATALOG_LOG_TRACE("Creating catalog ...");
  Bootstrap();
}

DatabaseHandle Catalog::GetDatabaseHandle(db_oid_t db_oid) {
  return DatabaseHandle(this, db_oid, pg_database_->GetSqlTable());
}

TablespaceHandle Catalog::GetTablespaceHandle() { return TablespaceHandle(pg_tablespace_); }

std::shared_ptr<storage::SqlTable> Catalog::GetDatabaseCatalog(db_oid_t db_oid, table_oid_t table_oid) {
  return map_.at(db_oid).at(table_oid);
}

<<<<<<< HEAD
db_oid_t Catalog::GetNextDBOid() { return db_oid_++; }

namespace_oid_t Catalog::GetNextNamespaceOid() { return namespace_oid_++; }

table_oid_t Catalog::GetNextTableOid() { return table_oid_++; }
=======
std::shared_ptr<storage::SqlTable> Catalog::GetDatabaseCatalog(db_oid_t db_oid, const std::string &table_name) {
  return GetDatabaseCatalog(db_oid, name_map_.at(db_oid).at(table_name));
}
>>>>>>> 8b21dbfe

uint32_t Catalog::GetNextOid() { return oid_++; }

void Catalog::Bootstrap() {
  CATALOG_LOG_TRACE("Bootstrapping global catalogs ...");
  transaction::TransactionContext *txn = txn_manager_->BeginTransaction();
<<<<<<< HEAD

  CreatePGDatabase(GetNextTableOid());
  PopulatePGDatabase(txn);

  CreatePGTablespace(GetNextTableOid());
  PopulatePGTablespace(txn);
=======
  CATALOG_LOG_TRACE("Creating pg_database table ...");
  CreatePGDatabase(txn, table_oid_t(GetNextOid()));
  CATALOG_LOG_TRACE("Creating pg_tablespace table ...");
  CreatePGTablespace(txn, table_oid_t(GetNextOid()));
>>>>>>> 8b21dbfe

  BootstrapDatabase(txn, DEFAULT_DATABASE_OID);
  txn_manager_->Commit(txn, BootstrapCallback, nullptr);
  delete txn;
<<<<<<< HEAD
}

void Catalog::BootstrapDatabase(transaction::TransactionContext *txn, db_oid_t db_oid) {
  std::shared_ptr<catalog::SqlTableRW> pg_namespace;

  // refer to OID assignment scheme in catalog.h
  table_oid_.store(DATABASE_CATALOG_TABLE_START_OID);
  col_oid_.store(DATABASE_CATALOG_COL_START_OID);

  // TODO(pakhtar): replace nspname type with VARCHAR
  /*
   * Create pg_namespace.
   * Postgres has 4 columns in pg_namespace. We currently implement:
   * - oid
   * - nspname - will be type varlen - the namespace name.
   */
  table_oid_t pg_namespace_oid(GetNextTableOid());
  pg_namespace = std::make_shared<catalog::SqlTableRW>(pg_namespace_oid);
  pg_namespace->DefineColumn("oid", type::TypeId::INTEGER, false, GetNextColOid());
  pg_namespace->DefineColumn("nspname", type::TypeId::INTEGER, false, GetNextColOid());
  pg_namespace->Create();
  // TODO(pakhtar) : fix
  // map_[db_oid][pg_namespace_oid] = pg_namespace.

  // to this database's namespace, add a pg_catalog namespace
  pg_namespace->StartRow();
  pg_namespace->SetIntColInRow(0, !PG_CATALOG_OID);
  pg_namespace->SetIntColInRow(1, 22222);
  pg_namespace->EndRowAndInsert(txn);
}

void Catalog::CreatePGDatabase(table_oid_t table_oid) {
  CATALOG_LOG_TRACE("Creating pg_database table");
  // set the oid
  pg_database_ = std::make_shared<catalog::SqlTableRW>(table_oid);

  // add the schema
  // TODO(pakhtar): we don't support VARCHAR at the moment, use INTEGER for now
  pg_database_->DefineColumn("oid", type::TypeId::INTEGER, false, GetNextColOid());
  pg_database_->DefineColumn("datname", type::TypeId::INTEGER, false, GetNextColOid());
  // create the table
  pg_database_->Create();
}

void Catalog::PopulatePGDatabase(transaction::TransactionContext *txn) {
=======
  CATALOG_LOG_TRACE("Finished");
}

void Catalog::CreatePGDatabase(transaction::TransactionContext *txn, table_oid_t table_oid) {
  CATALOG_LOG_TRACE("pg_database (table) oid {}", !table_oid);
  // create pg_database catalog
  table_oid_t pg_database_oid(table_oid);
  std::vector<Schema::Column> cols;
  cols.emplace_back("oid", type::TypeId::INTEGER, false, col_oid_t(GetNextOid()));
  // TODO(yangjun): we don't support VARCHAR at the moment, use INTEGER for now
  cols.emplace_back("datname", type::TypeId::INTEGER, false, col_oid_t(GetNextOid()));

  Schema schema(cols);
  pg_database_ = std::make_shared<storage::SqlTable>(&block_store_, schema, pg_database_oid);

  CATALOG_LOG_TRACE("Creating terrier database ...");
  // insert rows to pg_database
  std::vector<col_oid_t> col_ids;
  for (const auto &c : pg_database_->GetSchema().GetColumns()) {
    col_ids.emplace_back(c.GetOid());
  }
  auto row_pair = pg_database_->InitializerForProjectedRow(col_ids);

  // create default database terrier
>>>>>>> 8b21dbfe
  db_oid_t terrier_oid = DEFAULT_DATABASE_OID;

  CATALOG_LOG_TRACE("Populate pg_database table");
  pg_database_->StartRow();
  // ! => underlying value. Replace with OID column type?
  pg_database_->SetIntColInRow(0, !terrier_oid);
  pg_database_->SetIntColInRow(1, 12345);
  pg_database_->EndRowAndInsert(txn);

  // add it to the map
  map_[terrier_oid] = std::unordered_map<table_oid_t, std::shared_ptr<storage::SqlTable>>();
}

<<<<<<< HEAD
void Catalog::CreatePGTablespace(table_oid_t table_oid) {
  CATALOG_LOG_TRACE("Creating pg_tablespace table");
  // set the oid
  pg_tablespace_ = std::make_shared<catalog::SqlTableRW>(table_oid);

  // add the schema
  // TODO(pakhtar): we don't support VARCHAR at the moment, use INTEGER for now
  pg_tablespace_->DefineColumn("spcname", type::TypeId::INTEGER, false, GetNextColOid());
  pg_tablespace_->Create();
}

void Catalog::PopulatePGTablespace(transaction::TransactionContext *txn) {
  CATALOG_LOG_TRACE("Populate pg_tablespace table");

  pg_tablespace_->StartRow();
  // insert pg_global. Placeholder value now, "pg_global" VARLEN soon.
  pg_tablespace_->SetIntColInRow(0, 11111);
  pg_tablespace_->EndRowAndInsert(txn);

  pg_tablespace_->StartRow();
  // insert pg_default. Placeholder value now, "pg_default" VARLEN soon.
  pg_tablespace_->SetIntColInRow(0, 22222);
  pg_tablespace_->EndRowAndInsert(txn);
=======
void Catalog::CreatePGTablespace(transaction::TransactionContext *txn, table_oid_t table_oid) {
  CATALOG_LOG_TRACE("pg_tablespace (table) oid {}", !table_oid);
  // create pg_tablespace catalog
  std::vector<Schema::Column> cols;
  cols.emplace_back("oid", type::TypeId::INTEGER, false, col_oid_t(GetNextOid()));
  // TODO(yangjun): we don't support VARCHAR at the moment, use INTEGER for now
  cols.emplace_back("spcname", type::TypeId::INTEGER, false, col_oid_t(GetNextOid()));

  Schema schema(cols);
  pg_tablespace_ = std::make_shared<storage::SqlTable>(&block_store_, schema, table_oid);

  // insert rows to pg_tablespace
  std::vector<col_oid_t> col_ids;
  for (const auto &c : pg_tablespace_->GetSchema().GetColumns()) {
    col_ids.emplace_back(c.GetOid());
  }
  auto row_pair = pg_tablespace_->InitializerForProjectedRow(col_ids);

  byte *row_buffer, *first;
  storage::ProjectedRow *insert;

  // insert pg_global
  row_buffer = common::AllocationUtil::AllocateAligned(row_pair.first.ProjectedRowSize());
  insert = row_pair.first.InitializeRow(row_buffer);
  // hard code the first column's value
  first = insert->AccessForceNotNull(row_pair.second[col_ids[0]]);
  tablespace_oid_t pg_global_oid = tablespace_oid_t(GetNextOid());
  (*reinterpret_cast<uint32_t *>(first)) = !pg_global_oid;
  CATALOG_LOG_TRACE("pg_global oid (tablespace_oid) {}", *reinterpret_cast<uint32_t *>(first));
  // TODO(yangjun): we don't support VARCHAR at the moment, the value should be "pg_global", just use random number
  first = insert->AccessForceNotNull(row_pair.second[col_ids[1]]);
  (*reinterpret_cast<uint32_t *>(first)) = 20001;
  pg_tablespace_->Insert(txn, *insert);
  delete[] row_buffer;

  // insert pg_default
  row_buffer = common::AllocationUtil::AllocateAligned(row_pair.first.ProjectedRowSize());
  insert = row_pair.first.InitializeRow(row_buffer);
  first = insert->AccessForceNotNull(row_pair.second[col_ids[0]]);
  tablespace_oid_t pg_default_oid = tablespace_oid_t(GetNextOid());
  (*reinterpret_cast<uint32_t *>(first)) = !pg_default_oid;
  CATALOG_LOG_TRACE("pg_default oid (tablespace_oid) {}", !pg_default_oid);
  // TODO(yangjun): we don't support VARCHAR at the moment, the value should be "pg_global", just use random number
  first = insert->AccessForceNotNull(row_pair.second[col_ids[1]]);
  (*reinterpret_cast<uint32_t *>(first)) = 20002;
  pg_tablespace_->Insert(txn, *insert);
  delete[] row_buffer;
>>>>>>> 8b21dbfe
}

void Catalog::BootstrapDatabase(transaction::TransactionContext *txn, db_oid_t db_oid) {
  map_[db_oid][pg_database_->Oid()] = pg_database_;
  map_[db_oid][pg_tablespace_->Oid()] = pg_tablespace_;
  name_map_[db_oid]["pg_database"] = pg_database_->Oid();
  name_map_[db_oid]["pg_tablespace"] = pg_tablespace_->Oid();
  CreatePGNameSpace(txn, db_oid);
  CreatePGClass(txn, db_oid);
}

void Catalog::CreatePGNameSpace(transaction::TransactionContext *txn, db_oid_t db_oid) {
  // create pg_namespace (table)
  table_oid_t pg_namespace_oid(GetNextOid());
  CATALOG_LOG_TRACE("pg_namespace oid (table_oid) {}", !pg_namespace_oid);
  std::vector<Schema::Column> cols;
  cols.emplace_back("oid", type::TypeId::INTEGER, false, col_oid_t(GetNextOid()));
  // TODO(yangjun): we don't support VARCHAR at the moment, use INTEGER for now
  cols.emplace_back("nspname", type::TypeId::INTEGER, false, col_oid_t(GetNextOid()));

  Schema schema(cols);
  std::shared_ptr<storage::SqlTable> pg_namespace =
      std::make_shared<storage::SqlTable>(&block_store_, schema, pg_namespace_oid);
  map_[db_oid][pg_namespace_oid] = pg_namespace;
  name_map_[db_oid]["pg_namespace"] = pg_namespace_oid;

  // insert pg_catalog (namespace) into pg_namespace (table)
  std::vector<col_oid_t> col_ids;
  for (const auto &c : pg_namespace->GetSchema().GetColumns()) {
    col_ids.emplace_back(c.GetOid());
  }
  auto row_pair = pg_namespace->InitializerForProjectedRow(col_ids);

  byte *row_buffer = common::AllocationUtil::AllocateAligned(row_pair.first.ProjectedRowSize());
  storage::ProjectedRow *insert = row_pair.first.InitializeRow(row_buffer);
  auto *pg_namespace_col_oid = reinterpret_cast<uint32_t *>(insert->AccessForceNotNull(row_pair.second[col_ids[0]]));
  *pg_namespace_col_oid = !namespace_oid_t(GetNextOid());
  CATALOG_LOG_TRACE("pg_catalog oid (namespace_oid) {}", *pg_namespace_col_oid);
  // TODO(yangjun): we don't support VARCHAR at the moment, just use random number
  auto *pg_namespace_col_nspname =
      reinterpret_cast<uint32_t *>(insert->AccessForceNotNull(row_pair.second[col_ids[1]]));
  *pg_namespace_col_nspname = 30001;

  pg_namespace->Insert(txn, *insert);
  delete[] row_buffer;
}

void Catalog::CreatePGClass(transaction::TransactionContext *txn, db_oid_t db_oid) {
  // create pg_class (table)
  table_oid_t pg_class_oid(GetNextOid());
  CATALOG_LOG_TRACE("pg_class oid (table_oid) {}", !pg_class_oid);
  std::vector<Schema::Column> cols;
  std::vector<Schema::Column> pg_class_cols;
  cols.emplace_back("oid", type::TypeId::INTEGER, false, col_oid_t(GetNextOid()));
  // TODO(yangjun): we don't support VARCHAR at the moment, use INTEGER for now
  cols.emplace_back("relname", type::TypeId::INTEGER, false, col_oid_t(GetNextOid()));
  cols.emplace_back("relnamespace", type::TypeId::INTEGER, false, col_oid_t(GetNextOid()));
  cols.emplace_back("reltablespace", type::TypeId::INTEGER, false, col_oid_t(GetNextOid()));

  Schema pg_class_schema(cols);
  std::shared_ptr<storage::SqlTable> pg_class =
      std::make_shared<storage::SqlTable>(&block_store_, pg_class_schema, pg_class_oid);
  map_[db_oid][pg_class_oid] = pg_class;
  name_map_[db_oid]["pg_class"] = pg_class_oid;
  // populate pg_class (table)
  CATALOG_LOG_TRACE("populating pg_class ...");
  // insert pg_database, pg_tablespace, pg_namespace, pg_class into pg_class
  std::vector<col_oid_t> col_ids;
  for (const auto &c : pg_class->GetSchema().GetColumns()) {
    col_ids.emplace_back(c.GetOid());
  }
  auto row_pair = pg_class->InitializerForProjectedRow(col_ids);

  // Insert pg_database
  byte *row_buffer = common::AllocationUtil::AllocateAligned(row_pair.first.ProjectedRowSize());
  storage::ProjectedRow *insert = row_pair.first.InitializeRow(row_buffer);
  CATALOG_LOG_TRACE("entrying the first entry ...");
  auto *col_ptr = reinterpret_cast<uint32_t *>(insert->AccessForceNotNull(row_pair.second[col_ids[0]]));
  *col_ptr = !GetDatabaseCatalog(db_oid, "pg_database")->Oid();
  // TODO(yangjun): we don't support VARCHAR at the moment, just use random number
  CATALOG_LOG_TRACE("entrying the second entry ...");
  col_ptr = reinterpret_cast<uint32_t *>(insert->AccessForceNotNull(row_pair.second[col_ids[1]]));
  *col_ptr = 10001;
  CATALOG_LOG_TRACE("entrying the third entry ...");
  col_ptr = reinterpret_cast<uint32_t *>(insert->AccessForceNotNull(row_pair.second[col_ids[2]]));
  *col_ptr = !GetDatabaseHandle(db_oid).GetNamespaceHandle().GetNamespaceEntry(txn, "pg_catalog")->GetNamespaceOid();
  CATALOG_LOG_TRACE("entrying the fourth entry ...");
  col_ptr = reinterpret_cast<uint32_t *>(insert->AccessForceNotNull(row_pair.second[col_ids[3]]));
  *col_ptr = !GetTablespaceHandle().GetTablespaceEntry(txn, "pg_global")->GetTablespaceOid();
  pg_class->Insert(txn, *insert);
  delete[] row_buffer;

  // Insert pg_tablespace
  row_buffer = common::AllocationUtil::AllocateAligned(row_pair.first.ProjectedRowSize());
  insert = row_pair.first.InitializeRow(row_buffer);
  col_ptr = reinterpret_cast<uint32_t *>(insert->AccessForceNotNull(row_pair.second[col_ids[0]]));
  *col_ptr = !GetDatabaseCatalog(db_oid, "pg_tablespace")->Oid();
  // TODO(yangjun): we don't support VARCHAR at the moment, just use random number
  col_ptr = reinterpret_cast<uint32_t *>(insert->AccessForceNotNull(row_pair.second[col_ids[1]]));
  *col_ptr = 10002;
  col_ptr = reinterpret_cast<uint32_t *>(insert->AccessForceNotNull(row_pair.second[col_ids[2]]));
  *col_ptr = !GetDatabaseHandle(db_oid).GetNamespaceHandle().GetNamespaceEntry(txn, "pg_catalog")->GetNamespaceOid();
  col_ptr = reinterpret_cast<uint32_t *>(insert->AccessForceNotNull(row_pair.second[col_ids[3]]));
  *col_ptr = !GetTablespaceHandle().GetTablespaceEntry(txn, "pg_global")->GetTablespaceOid();
  pg_class->Insert(txn, *insert);
  delete[] row_buffer;

  // Insert pg_namespace
  row_buffer = common::AllocationUtil::AllocateAligned(row_pair.first.ProjectedRowSize());
  insert = row_pair.first.InitializeRow(row_buffer);
  col_ptr = reinterpret_cast<uint32_t *>(insert->AccessForceNotNull(row_pair.second[col_ids[0]]));
  *col_ptr = !GetDatabaseCatalog(db_oid, "pg_namespace")->Oid();
  // TODO(yangjun): we don't support VARCHAR at the moment, just use random number
  col_ptr = reinterpret_cast<uint32_t *>(insert->AccessForceNotNull(row_pair.second[col_ids[1]]));
  *col_ptr = 10003;
  col_ptr = reinterpret_cast<uint32_t *>(insert->AccessForceNotNull(row_pair.second[col_ids[2]]));
  *col_ptr = !GetDatabaseHandle(db_oid).GetNamespaceHandle().GetNamespaceEntry(txn, "pg_catalog")->GetNamespaceOid();
  col_ptr = reinterpret_cast<uint32_t *>(insert->AccessForceNotNull(row_pair.second[col_ids[3]]));
  *col_ptr = !GetTablespaceHandle().GetTablespaceEntry(txn, "pg_default")->GetTablespaceOid();
  pg_class->Insert(txn, *insert);
  delete[] row_buffer;

  // Insert pg_class
  row_buffer = common::AllocationUtil::AllocateAligned(row_pair.first.ProjectedRowSize());
  insert = row_pair.first.InitializeRow(row_buffer);
  col_ptr = reinterpret_cast<uint32_t *>(insert->AccessForceNotNull(row_pair.second[col_ids[0]]));
  *col_ptr = !GetDatabaseCatalog(db_oid, "pg_class")->Oid();
  // TODO(yangjun): we don't support VARCHAR at the moment, just use random number
  col_ptr = reinterpret_cast<uint32_t *>(insert->AccessForceNotNull(row_pair.second[col_ids[1]]));
  *col_ptr = 10004;
  col_ptr = reinterpret_cast<uint32_t *>(insert->AccessForceNotNull(row_pair.second[col_ids[2]]));
  *col_ptr = !GetDatabaseHandle(db_oid).GetNamespaceHandle().GetNamespaceEntry(txn, "pg_catalog")->GetNamespaceOid();
  col_ptr = reinterpret_cast<uint32_t *>(insert->AccessForceNotNull(row_pair.second[col_ids[3]]));
  *col_ptr = !GetTablespaceHandle().GetTablespaceEntry(txn, "pg_default")->GetTablespaceOid();
  pg_class->Insert(txn, *insert);
  delete[] row_buffer;
}

}  // namespace terrier::catalog<|MERGE_RESOLUTION|>--- conflicted
+++ resolved
@@ -24,47 +24,42 @@
 
 TablespaceHandle Catalog::GetTablespaceHandle() { return TablespaceHandle(pg_tablespace_); }
 
+  // OLD version - deprecate?
 std::shared_ptr<storage::SqlTable> Catalog::GetDatabaseCatalog(db_oid_t db_oid, table_oid_t table_oid) {
   return map_.at(db_oid).at(table_oid);
 }
 
-<<<<<<< HEAD
 db_oid_t Catalog::GetNextDBOid() { return db_oid_++; }
 
 namespace_oid_t Catalog::GetNextNamespaceOid() { return namespace_oid_++; }
 
 table_oid_t Catalog::GetNextTableOid() { return table_oid_++; }
-=======
+
+  // NEW version
 std::shared_ptr<storage::SqlTable> Catalog::GetDatabaseCatalog(db_oid_t db_oid, const std::string &table_name) {
   return GetDatabaseCatalog(db_oid, name_map_.at(db_oid).at(table_name));
 }
->>>>>>> 8b21dbfe
 
 uint32_t Catalog::GetNextOid() { return oid_++; }
 
 void Catalog::Bootstrap() {
   CATALOG_LOG_TRACE("Bootstrapping global catalogs ...");
   transaction::TransactionContext *txn = txn_manager_->BeginTransaction();
-<<<<<<< HEAD
-
-  CreatePGDatabase(GetNextTableOid());
+
+  // CreatePGDatabase(GetNextTableOid());
+  CreatePGDatabase(txn, table_oid_t(GetNextOid()));
   PopulatePGDatabase(txn);
 
-  CreatePGTablespace(GetNextTableOid());
+  // CreatePGTablespace(GetNextTableOid());
+  CreatePGTablespace(txn, table_oid_t(GetNextOid()));
   PopulatePGTablespace(txn);
-=======
-  CATALOG_LOG_TRACE("Creating pg_database table ...");
-  CreatePGDatabase(txn, table_oid_t(GetNextOid()));
-  CATALOG_LOG_TRACE("Creating pg_tablespace table ...");
-  CreatePGTablespace(txn, table_oid_t(GetNextOid()));
->>>>>>> 8b21dbfe
 
   BootstrapDatabase(txn, DEFAULT_DATABASE_OID);
   txn_manager_->Commit(txn, BootstrapCallback, nullptr);
   delete txn;
-<<<<<<< HEAD
-}
-
+}
+
+#ifdef notdef
 void Catalog::BootstrapDatabase(transaction::TransactionContext *txn, db_oid_t db_oid) {
   std::shared_ptr<catalog::SqlTableRW> pg_namespace;
 
@@ -93,6 +88,7 @@
   pg_namespace->SetIntColInRow(1, 22222);
   pg_namespace->EndRowAndInsert(txn);
 }
+#endif /* notdef */
 
 void Catalog::CreatePGDatabase(table_oid_t table_oid) {
   CATALOG_LOG_TRACE("Creating pg_database table");
@@ -101,39 +97,15 @@
 
   // add the schema
   // TODO(pakhtar): we don't support VARCHAR at the moment, use INTEGER for now
-  pg_database_->DefineColumn("oid", type::TypeId::INTEGER, false, GetNextColOid());
-  pg_database_->DefineColumn("datname", type::TypeId::INTEGER, false, GetNextColOid());
+  pg_database_->DefineColumn("oid", type::TypeId::INTEGER, false,
+                             col_oid_t(GetNextOid()));
+  pg_database_->DefineColumn("datname", type::TypeId::INTEGER, false,
+                             col_oid_t(GetNextOid()));
   // create the table
   pg_database_->Create();
 }
 
 void Catalog::PopulatePGDatabase(transaction::TransactionContext *txn) {
-=======
-  CATALOG_LOG_TRACE("Finished");
-}
-
-void Catalog::CreatePGDatabase(transaction::TransactionContext *txn, table_oid_t table_oid) {
-  CATALOG_LOG_TRACE("pg_database (table) oid {}", !table_oid);
-  // create pg_database catalog
-  table_oid_t pg_database_oid(table_oid);
-  std::vector<Schema::Column> cols;
-  cols.emplace_back("oid", type::TypeId::INTEGER, false, col_oid_t(GetNextOid()));
-  // TODO(yangjun): we don't support VARCHAR at the moment, use INTEGER for now
-  cols.emplace_back("datname", type::TypeId::INTEGER, false, col_oid_t(GetNextOid()));
-
-  Schema schema(cols);
-  pg_database_ = std::make_shared<storage::SqlTable>(&block_store_, schema, pg_database_oid);
-
-  CATALOG_LOG_TRACE("Creating terrier database ...");
-  // insert rows to pg_database
-  std::vector<col_oid_t> col_ids;
-  for (const auto &c : pg_database_->GetSchema().GetColumns()) {
-    col_ids.emplace_back(c.GetOid());
-  }
-  auto row_pair = pg_database_->InitializerForProjectedRow(col_ids);
-
-  // create default database terrier
->>>>>>> 8b21dbfe
   db_oid_t terrier_oid = DEFAULT_DATABASE_OID;
 
   CATALOG_LOG_TRACE("Populate pg_database table");
@@ -144,10 +116,10 @@
   pg_database_->EndRowAndInsert(txn);
 
   // add it to the map
+  // TODO(pakhtar): fix
   map_[terrier_oid] = std::unordered_map<table_oid_t, std::shared_ptr<storage::SqlTable>>();
 }
 
-<<<<<<< HEAD
 void Catalog::CreatePGTablespace(table_oid_t table_oid) {
   CATALOG_LOG_TRACE("Creating pg_tablespace table");
   // set the oid
@@ -171,55 +143,6 @@
   // insert pg_default. Placeholder value now, "pg_default" VARLEN soon.
   pg_tablespace_->SetIntColInRow(0, 22222);
   pg_tablespace_->EndRowAndInsert(txn);
-=======
-void Catalog::CreatePGTablespace(transaction::TransactionContext *txn, table_oid_t table_oid) {
-  CATALOG_LOG_TRACE("pg_tablespace (table) oid {}", !table_oid);
-  // create pg_tablespace catalog
-  std::vector<Schema::Column> cols;
-  cols.emplace_back("oid", type::TypeId::INTEGER, false, col_oid_t(GetNextOid()));
-  // TODO(yangjun): we don't support VARCHAR at the moment, use INTEGER for now
-  cols.emplace_back("spcname", type::TypeId::INTEGER, false, col_oid_t(GetNextOid()));
-
-  Schema schema(cols);
-  pg_tablespace_ = std::make_shared<storage::SqlTable>(&block_store_, schema, table_oid);
-
-  // insert rows to pg_tablespace
-  std::vector<col_oid_t> col_ids;
-  for (const auto &c : pg_tablespace_->GetSchema().GetColumns()) {
-    col_ids.emplace_back(c.GetOid());
-  }
-  auto row_pair = pg_tablespace_->InitializerForProjectedRow(col_ids);
-
-  byte *row_buffer, *first;
-  storage::ProjectedRow *insert;
-
-  // insert pg_global
-  row_buffer = common::AllocationUtil::AllocateAligned(row_pair.first.ProjectedRowSize());
-  insert = row_pair.first.InitializeRow(row_buffer);
-  // hard code the first column's value
-  first = insert->AccessForceNotNull(row_pair.second[col_ids[0]]);
-  tablespace_oid_t pg_global_oid = tablespace_oid_t(GetNextOid());
-  (*reinterpret_cast<uint32_t *>(first)) = !pg_global_oid;
-  CATALOG_LOG_TRACE("pg_global oid (tablespace_oid) {}", *reinterpret_cast<uint32_t *>(first));
-  // TODO(yangjun): we don't support VARCHAR at the moment, the value should be "pg_global", just use random number
-  first = insert->AccessForceNotNull(row_pair.second[col_ids[1]]);
-  (*reinterpret_cast<uint32_t *>(first)) = 20001;
-  pg_tablespace_->Insert(txn, *insert);
-  delete[] row_buffer;
-
-  // insert pg_default
-  row_buffer = common::AllocationUtil::AllocateAligned(row_pair.first.ProjectedRowSize());
-  insert = row_pair.first.InitializeRow(row_buffer);
-  first = insert->AccessForceNotNull(row_pair.second[col_ids[0]]);
-  tablespace_oid_t pg_default_oid = tablespace_oid_t(GetNextOid());
-  (*reinterpret_cast<uint32_t *>(first)) = !pg_default_oid;
-  CATALOG_LOG_TRACE("pg_default oid (tablespace_oid) {}", !pg_default_oid);
-  // TODO(yangjun): we don't support VARCHAR at the moment, the value should be "pg_global", just use random number
-  first = insert->AccessForceNotNull(row_pair.second[col_ids[1]]);
-  (*reinterpret_cast<uint32_t *>(first)) = 20002;
-  pg_tablespace_->Insert(txn, *insert);
-  delete[] row_buffer;
->>>>>>> 8b21dbfe
 }
 
 void Catalog::BootstrapDatabase(transaction::TransactionContext *txn, db_oid_t db_oid) {
@@ -227,6 +150,7 @@
   map_[db_oid][pg_tablespace_->Oid()] = pg_tablespace_;
   name_map_[db_oid]["pg_database"] = pg_database_->Oid();
   name_map_[db_oid]["pg_tablespace"] = pg_tablespace_->Oid();
+
   CreatePGNameSpace(txn, db_oid);
   CreatePGClass(txn, db_oid);
 }
