#include "catalog/database_handle.h"
#include <memory>
#include <string>
#include <utility>
#include <vector>
#include "catalog/catalog.h"
#include "catalog/schema.h"
#include "loggers/main_logger.h"
#include "storage/block_layout.h"
#include "storage/sql_table.h"
#include "storage/storage_defs.h"
#include "type/type_id.h"

namespace terrier::catalog {
<<<<<<< HEAD
DatabaseHandle::DatabaseHandle(Catalog *catalog, db_oid_t oid, std::shared_ptr<storage::SqlTable> pg_database)
    : catalog_(catalog), oid_(oid), pg_database_(pg_database) {}
=======
DatabaseHandle::DatabaseHandle(Catalog *catalog, db_oid_t oid, std::shared_ptr<catalog::SqlTableRW> pg_database)
      : catalog_(catalog), oid_(oid), pg_database_rw_(pg_database) {}
>>>>>>> c4d47bbc

NamespaceHandle DatabaseHandle::GetNamespaceHandle() {
  std::string pg_namespace("pg_namespace");
  return NamespaceHandle(catalog_, oid_, catalog_->GetDatabaseCatalog(oid_, pg_namespace));
}

std::shared_ptr<DatabaseHandle::DatabaseEntry> DatabaseHandle::GetDatabaseEntry(transaction::TransactionContext *txn,
                                                                                db_oid_t oid) {
  // Each database handle can only see entry with the same oid
  if (oid_ != oid) return nullptr;

  auto pg_database_rw = catalog_->GetPGDatabase();
  storage::ProjectedRow *row = pg_database_rw->FindRow(txn, 0, !oid);
  if (row == nullptr) {
    return nullptr;
  }

<<<<<<< HEAD
  return std::make_shared<DatabaseEntry>(catalog_->GetPGDatabase(), oid_, row, *pg_database_rw->GetPRMap());
=======
 auto pg_database_rw = catalog_->GetPGDatabase();
 storage::ProjectedRow *row = pg_database_rw_->FindRow(txn, 0, !oid);
 if ( row == nullptr ) {
   return nullptr;
 }

 return std::make_shared<DatabaseEntry>(catalog_->GetPGDatabase(), oid_, row, *pg_database_rw_->GetPRMap());
>>>>>>> c4d47bbc
}

}  // namespace terrier::catalog<|MERGE_RESOLUTION|>--- conflicted
+++ resolved
@@ -12,13 +12,8 @@
 #include "type/type_id.h"
 
 namespace terrier::catalog {
-<<<<<<< HEAD
-DatabaseHandle::DatabaseHandle(Catalog *catalog, db_oid_t oid, std::shared_ptr<storage::SqlTable> pg_database)
-    : catalog_(catalog), oid_(oid), pg_database_(pg_database) {}
-=======
 DatabaseHandle::DatabaseHandle(Catalog *catalog, db_oid_t oid, std::shared_ptr<catalog::SqlTableRW> pg_database)
-      : catalog_(catalog), oid_(oid), pg_database_rw_(pg_database) {}
->>>>>>> c4d47bbc
+    : catalog_(catalog), oid_(oid), pg_database_rw_(pg_database) {}
 
 NamespaceHandle DatabaseHandle::GetNamespaceHandle() {
   std::string pg_namespace("pg_namespace");
@@ -36,17 +31,7 @@
     return nullptr;
   }
 
-<<<<<<< HEAD
   return std::make_shared<DatabaseEntry>(catalog_->GetPGDatabase(), oid_, row, *pg_database_rw->GetPRMap());
-=======
- auto pg_database_rw = catalog_->GetPGDatabase();
- storage::ProjectedRow *row = pg_database_rw_->FindRow(txn, 0, !oid);
- if ( row == nullptr ) {
-   return nullptr;
- }
-
- return std::make_shared<DatabaseEntry>(catalog_->GetPGDatabase(), oid_, row, *pg_database_rw_->GetPRMap());
->>>>>>> c4d47bbc
 }
 
 }  // namespace terrier::catalog