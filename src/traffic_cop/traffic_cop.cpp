--- conflicted
+++ resolved
@@ -391,9 +391,6 @@
 
   const auto exec_query = portal->GetStatement()->GetExecutableQuery();
 
-<<<<<<< HEAD
-  exec_query->Run(common::ManagedPointer(exec_ctx), execution_mode_);
-=======
   try {
     exec_query->Run(common::ManagedPointer(exec_ctx), execution_mode_);
   } catch (ExecutionException &e) {
@@ -408,7 +405,6 @@
     error.AddField(common::ErrorField::FILE, e.GetFile());
     return {ResultType::ERROR, error};
   }
->>>>>>> d60db2a5
 
   if (connection_ctx->TransactionState() == network::NetworkTransactionStateType::BLOCK) {
     // Execution didn't set us to FAIL state, go ahead and return command complete
