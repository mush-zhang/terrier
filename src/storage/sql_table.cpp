--- conflicted
+++ resolved
@@ -337,8 +337,6 @@
 template std::vector<std::pair<size_t, catalog::col_oid_t>> SqlTable::AlignHeaderToVersion<ProjectedColumns::RowView>(
     ProjectedColumns::RowView *const out_buffer, const DataTableVersion &tuple_version,
     const DataTableVersion &desired_version, col_id_t *cached_orig_header, AttrSizeMap *const size_map) const;
-<<<<<<< HEAD
-=======
 
 bool SqlTable::CreateTable(common::ManagedPointer<const catalog::Schema> schema, layout_version_t version) {
   auto curr_num = ++num_of_versions_;
@@ -346,7 +344,6 @@
     num_of_versions_.store(MAX_NUM_OF_VERSIONS);
     return false;
   }
->>>>>>> a52a4db5
 
   // Begin with the NUM_RESERVED_COLUMNS in the attr_sizes
   std::vector<uint16_t> attr_sizes;
