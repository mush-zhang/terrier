--- conflicted
+++ resolved
@@ -115,7 +115,6 @@
   return result;
 }
 
-<<<<<<< HEAD
 TupleSlot SqlTable::Insert(const common::ManagedPointer<transaction::TransactionContext> txn,
                            layout_version_t layout_version, RedoRecord *const redo) const {
   TERRIER_ASSERT(redo->GetTupleSlot() == TupleSlot(nullptr, 0), "TupleSlot was set in this RedoRecord.");
@@ -128,7 +127,6 @@
   return slot;
 }
 
-=======
 void SqlTable::Scan(const terrier::common::ManagedPointer<transaction::TransactionContext> txn,
                     DataTable::SlotIterator *const start_pos, ProjectedColumns *const out_buffer,
                     const layout_version_t layout_version) const {
@@ -174,7 +172,6 @@
     }
   }
 }
->>>>>>> 8f07dad8
 void SqlTable::FillMissingColumns(ProjectedRow *const out_buffer, const DataTableVersion &desired_version) const {
   const auto col_ids = out_buffer->ColumnIds();
   for (uint16_t i = 0; i < out_buffer->NumColumns(); i++) {
