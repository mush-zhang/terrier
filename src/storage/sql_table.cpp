--- conflicted
+++ resolved
@@ -12,66 +12,9 @@
 
 SqlTable::SqlTable(const common::ManagedPointer<BlockStore> store, const catalog::Schema &schema)
     : block_store_(store) {
-<<<<<<< HEAD
-  // Begin with the NUM_RESERVED_COLUMNS in the attr_sizes
-  std::vector<uint16_t> attr_sizes;
-  attr_sizes.reserve(NUM_RESERVED_COLUMNS + schema.GetColumns().size());
-
-  for (uint8_t i = 0; i < NUM_RESERVED_COLUMNS; i++) {
-    attr_sizes.emplace_back(8);
-  }
-
-  TERRIER_ASSERT(attr_sizes.size() == NUM_RESERVED_COLUMNS,
-                 "attr_sizes should be initialized with NUM_RESERVED_COLUMNS elements.");
-
-  for (const auto &column : schema.GetColumns()) {
-    attr_sizes.push_back(column.AttrSize());
-  }
-
-  auto offsets = storage::StorageUtil::ComputeBaseAttributeOffsets(attr_sizes, NUM_RESERVED_COLUMNS);
-
-  ColumnOidToIdMap col_oid_to_id;
-  ColumnIdToOidMap col_id_to_oid;
-  DefaultValueMap default_value_map;
-  // Build the map from Schema columns to underlying columns
-  for (const auto &column : schema.GetColumns()) {
-    switch (column.AttrSize()) {
-      case VARLEN_COLUMN:
-        col_id_to_oid[col_id_t(offsets[0])] = column.Oid();
-        col_oid_to_id[column.Oid()] = col_id_t(offsets[0]++);
-        break;
-      case 8:
-        col_id_to_oid[col_id_t(offsets[1])] = column.Oid();
-        col_oid_to_id[column.Oid()] = col_id_t(offsets[1]++);
-        break;
-      case 4:
-        col_id_to_oid[col_id_t(offsets[2])] = column.Oid();
-        col_oid_to_id[column.Oid()] = col_id_t(offsets[2]++);
-        break;
-      case 2:
-        col_id_to_oid[col_id_t(offsets[3])] = column.Oid();
-        col_oid_to_id[column.Oid()] = col_id_t(offsets[3]++);
-        break;
-      case 1:
-        col_id_to_oid[col_id_t(offsets[4])] = column.Oid();
-        col_oid_to_id[column.Oid()] = col_id_t(offsets[4]++);
-        break;
-      default:
-        throw std::runtime_error("unexpected switch case value");
-    }
-    auto default_value = column.StoredExpression();
-    if (default_value != nullptr) default_value_map[col_id_t(offsets[0])] = default_value;
-  }
-
-  auto layout = storage::BlockLayout(attr_sizes);
-  tables_ = {{layout_version_t(0),
-              {new DataTable(block_store_, layout, layout_version_t(0)), layout, col_oid_to_id, col_id_to_oid,
-               common::ManagedPointer<const catalog::Schema>(&schema), default_value_map}}};
-=======
   // Initialize a DataTable
   tables_ = {{layout_version_t(0),
               CreateTable(common::ManagedPointer<const catalog::Schema>(&schema), store, layout_version_t(0))}};
->>>>>>> 00bc013e
 }
 
 bool SqlTable::Select(const common::ManagedPointer<transaction::TransactionContext> txn,
@@ -160,12 +103,7 @@
   }
 }
 void SqlTable::AlignHeaderToVersion(ProjectedRow *const out_buffer, const DataTableVersion &tuple_version,
-<<<<<<< HEAD
                                     const DataTableVersion &desired_version, col_id_t *cached_ori_header) const {
-=======
-                                    const DataTableVersion &desired_version, col_id_t *cached_ori_header,
-                                    std::vector<catalog::col_oid_t> *const missing_cols) const {
->>>>>>> 00bc013e
   // reserve the original header, aka intended column ids'
   std::memcpy(cached_ori_header, out_buffer->ColumnIds(), sizeof(col_id_t) * out_buffer->NumColumns());
 
@@ -182,8 +120,6 @@
   }
 }
 
-<<<<<<< HEAD
-=======
 SqlTable::DataTableVersion SqlTable::CreateTable(
     const terrier::common::ManagedPoint<const terrier::catalog::Schema> schema,
     const terrier::common::ManagedPointer<terrier::storage::BlockStore> store,
@@ -239,7 +175,6 @@
   return {new DataTable(block_store_, layout, layout_version_t(0)), layout, col_oid_to_id, col_id_to_oid, schema};
 }
 
->>>>>>> 00bc013e
 std::vector<col_id_t> SqlTable::ColIdsForOids(const std::vector<catalog::col_oid_t> &col_oids,
                                               layout_version_t layout_version) const {
   TERRIER_ASSERT(!col_oids.empty(), "Should be used to access at least one column.");
