--- conflicted
+++ resolved
@@ -2227,7 +2227,6 @@
 void Sema::CheckBuiltinStringCall(ast::CallExpr *call, ast::Builtin builtin) {
   ast::BuiltinType::Kind sql_type;
   switch (builtin) {
-<<<<<<< HEAD
     case ast::Builtin::Trim2: {
       // check to make sure this function has three arguments
       if (!CheckArgCount(call, 3)) {
@@ -2262,10 +2261,8 @@
       break;
     }
     case ast::Builtin::Trim:
-=======
     case ast::Builtin::Reverse:
     case ast::Builtin::Upper:
->>>>>>> 164a6e35
     case ast::Builtin::Lower: {
       // check to make sure this function has two arguments
       if (!CheckArgCount(call, 2)) {
@@ -2678,18 +2675,14 @@
       CheckBuiltinParamCall(call, builtin);
       break;
     }
-<<<<<<< HEAD
     case ast::Builtin::Trim:
     case ast::Builtin::Trim2:
-    case ast::Builtin::Lower: {
-=======
+    case ast::Builtin::Lower:
     case ast::Builtin::Reverse:
     case ast::Builtin::Repeat:
     case ast::Builtin::Left:
     case ast::Builtin::Right:
-    case ast::Builtin::Lower:
     case ast::Builtin::Upper: {
->>>>>>> 164a6e35
       CheckBuiltinStringCall(call, builtin);
       break;
     }
