#include "execution/ast/ast_node_factory.h"
#include "execution/ast/context.h"
#include "execution/ast/type.h"
#include "execution/sema/sema.h"

namespace terrier::execution::sema {

namespace {

bool IsPointerToSpecificBuiltin(ast::Type *type, ast::BuiltinType::Kind kind) {
  if (auto *pointee_type = type->GetPointeeType()) {
    return pointee_type->IsSpecificBuiltin(kind);
  }
  return false;
}

bool IsPointerToSQLValue(ast::Type *type) {
  if (auto *pointee_type = type->GetPointeeType()) {
    return pointee_type->IsSqlValueType();
  }
  return false;
}

bool IsPointerToAggregatorValue(ast::Type *type) {
  if (auto *pointee_type = type->GetPointeeType()) {
    return pointee_type->IsSqlAggregatorType();
  }
  return false;
}

template <typename... ArgTypes>
bool AreAllFunctions(const ArgTypes... type) {
  return (true && ... && type->IsFunctionType());
}

}  // namespace

void Sema::CheckSqlConversionCall(ast::CallExpr *call, ast::Builtin builtin) {
  // Handle the builtins whose API is different from the other builtins.
  if (builtin == ast::Builtin::DateToSql) {
    if (!CheckArgCount(call, 3)) {
      return;
    }
    const auto int32_kind = ast::BuiltinType::Int32;
    if (!call->Arguments()[0]->GetType()->IsSpecificBuiltin(int32_kind) ||
        !call->Arguments()[1]->GetType()->IsSpecificBuiltin(int32_kind) ||
        !call->Arguments()[2]->GetType()->IsSpecificBuiltin(int32_kind)) {
      GetErrorReporter()->Report(call->Position(), ErrorMessages::kInvalidCastToSqlDate,
                                 call->Arguments()[0]->GetType(), call->Arguments()[1]->GetType(),
                                 call->Arguments()[2]->GetType());
    }
    // All good. Set return type as SQL Date.
    call->SetType(GetBuiltinType(ast::BuiltinType::Date));
    return;
  }

  // SQL Timestamp.
  if (builtin == ast::Builtin::TimestampToSql) {
    if (!CheckArgCountAtLeast(call, 1)) {
      return;
    }
    auto uint64_t_kind = ast::BuiltinType::Uint64;
    // First argument (julian_usec) is a uint64_t
    if (!call->Arguments()[0]->GetType()->IsIntegerType()) {
      ReportIncorrectCallArg(call, 0, GetBuiltinType(uint64_t_kind));
      return;
    }
    call->SetType(GetBuiltinType(ast::BuiltinType::Timestamp));
    return;
  }

  // SQL Timestamp, YMDHMSMU.
  if (builtin == ast::Builtin::TimestampToSqlYMDHMSMU) {
    if (!CheckArgCountAtLeast(call, 8)) {
      return;
    }
    auto int32_t_kind = ast::BuiltinType::Int32;
    // First argument (year) is a int32_t
    if (!call->Arguments()[0]->GetType()->IsIntegerType()) {
      ReportIncorrectCallArg(call, 0, GetBuiltinType(int32_t_kind));
      return;
    }
    // Second argument (month) is a int32_t
    if (!call->Arguments()[1]->GetType()->IsIntegerType()) {
      ReportIncorrectCallArg(call, 1, GetBuiltinType(int32_t_kind));
      return;
    }
    // Third argument (day) is a int32_t
    if (!call->Arguments()[2]->GetType()->IsIntegerType()) {
      ReportIncorrectCallArg(call, 2, GetBuiltinType(int32_t_kind));
      return;
    }
    // Fourth argument (hour) is a int32_t
    if (!call->Arguments()[3]->GetType()->IsIntegerType()) {
      ReportIncorrectCallArg(call, 3, GetBuiltinType(int32_t_kind));
      return;
    }
    // Fifth argument (minute) is a int32_t
    if (!call->Arguments()[4]->GetType()->IsIntegerType()) {
      ReportIncorrectCallArg(call, 4, GetBuiltinType(int32_t_kind));
      return;
    }
    // Sixth argument (second) is a int32_t
    if (!call->Arguments()[5]->GetType()->IsIntegerType()) {
      ReportIncorrectCallArg(call, 5, GetBuiltinType(int32_t_kind));
      return;
    }
    // Seventh argument (millisecond) is a int32_t
    if (!call->Arguments()[6]->GetType()->IsIntegerType()) {
      ReportIncorrectCallArg(call, 6, GetBuiltinType(int32_t_kind));
      return;
    }
    // Eighth argument (microsecond) is a int32_t
    if (!call->Arguments()[7]->GetType()->IsIntegerType()) {
      ReportIncorrectCallArg(call, 7, GetBuiltinType(int32_t_kind));
      return;
    }
    call->SetType(GetBuiltinType(ast::BuiltinType::Timestamp));
    return;
  }

  // Handle all the one-argument builtins.
  if (!CheckArgCount(call, 1)) {
    return;
  }

  auto input_type = call->Arguments()[0]->GetType();
  switch (builtin) {
    case ast::Builtin::BoolToSql: {
      if (!input_type->IsSpecificBuiltin(ast::BuiltinType::Bool)) {
        ReportIncorrectCallArg(call, 0, "boolean literal");
        return;
      }
      call->SetType(GetBuiltinType(ast::BuiltinType::Boolean));
      break;
    }
    case ast::Builtin::IntToSql: {
      if (!input_type->IsIntegerType()) {
        ReportIncorrectCallArg(call, 0, "integer literal");
        return;
      }
      call->SetType(GetBuiltinType(ast::BuiltinType::Integer));
      break;
    }
    case ast::Builtin::FloatToSql: {
      if (!input_type->IsFloatType()) {
        ReportIncorrectCallArg(call, 0, "floating point number literal");
        return;
      }
      call->SetType(GetBuiltinType(ast::BuiltinType::Real));
      break;
    }
    case ast::Builtin::StringToSql: {
      if (!input_type->IsStringType() || !call->Arguments()[0]->IsLitExpr()) {
        ReportIncorrectCallArg(call, 0, "string literal");
      }
      call->SetType(GetBuiltinType(ast::BuiltinType::StringVal));
      break;
    }
    case ast::Builtin::SqlToBool: {
      if (!input_type->IsSpecificBuiltin(ast::BuiltinType::Boolean)) {
        GetErrorReporter()->Report(call->Position(), ErrorMessages::kInvalidSqlCastToBool, input_type);
        return;
      }
      call->SetType(GetBuiltinType(ast::BuiltinType::Bool));
      break;
    }

#define CONVERSION_CASE(Op, InputType, OutputType)                     \
  case ast::Builtin::Op: {                                             \
    if (!input_type->IsSpecificBuiltin(ast::BuiltinType::InputType)) { \
      ReportIncorrectCallArg(call, 0, "SQL " #InputType);              \
      return;                                                          \
    }                                                                  \
    call->SetType(GetBuiltinType(ast::BuiltinType::OutputType));       \
    break;                                                             \
  }
      CONVERSION_CASE(ConvertBoolToInteger, Boolean, Integer);
      CONVERSION_CASE(ConvertIntegerToReal, Integer, Real);
      CONVERSION_CASE(ConvertDateToTimestamp, Date, Timestamp);
      CONVERSION_CASE(ConvertStringToBool, StringVal, Boolean);
      CONVERSION_CASE(ConvertStringToInt, StringVal, Integer);
      CONVERSION_CASE(ConvertStringToReal, StringVal, Real);
      CONVERSION_CASE(ConvertStringToDate, StringVal, Date);
      CONVERSION_CASE(ConvertStringToTime, StringVal, Timestamp);
#undef CONVERSION_CASE

    default: {
      UNREACHABLE("Impossible SQL conversion call");
    }
  }
}

void Sema::CheckNullValueCall(ast::CallExpr *call, UNUSED_ATTRIBUTE ast::Builtin builtin) {
  if (!CheckArgCount(call, 1)) {
    return;
  }
  auto input_type = call->Arguments()[0]->GetType();
  switch (builtin) {
    case ast::Builtin::IsValNull: {
      // Input must be a SQL value.
      if (!input_type->IsSqlValueType()) {
        ReportIncorrectCallArg(call, 0, "sql_type");
        return;
      }
      // Returns a primitive boolean.
      call->SetType(GetBuiltinType(ast::BuiltinType::Bool));
      break;
    }
    case ast::Builtin::InitSqlNull: {
      if (!input_type->IsPointerType() || !input_type->GetPointeeType()->IsSqlValueType()) {
        ReportIncorrectCallArg(call, 0, "&sql_type");
        return;
      }
      call->SetType(input_type->GetPointeeType());
      break;
    }
    default:
      UNREACHABLE("Unsupported NULL type.");
  }
}

void Sema::CheckBuiltinStringLikeCall(ast::CallExpr *call) {
  if (!CheckArgCount(call, 2)) {
    return;
  }

  // Both arguments must be SQL strings
  auto str_kind = ast::BuiltinType::StringVal;
  if (!call->Arguments()[0]->GetType()->IsSpecificBuiltin(str_kind)) {
    ReportIncorrectCallArg(call, 0, GetBuiltinType(str_kind));
    return;
  }
  if (!call->Arguments()[1]->GetType()->IsSpecificBuiltin(str_kind)) {
    ReportIncorrectCallArg(call, 1, GetBuiltinType(str_kind));
    return;
  }

  // Returns a SQL boolean
  call->SetType(GetBuiltinType(ast::BuiltinType::Boolean));
}

void Sema::CheckBuiltinDateFunctionCall(ast::CallExpr *call, ast::Builtin builtin) {
  if (!CheckArgCountAtLeast(call, 1)) {
    return;
  }
  // First arg must be a date.
  auto date_kind = ast::BuiltinType::Date;
  auto integer_kind = ast::BuiltinType::Integer;
  if (!call->Arguments()[0]->GetType()->IsSpecificBuiltin(date_kind)) {
    ReportIncorrectCallArg(call, 0, GetBuiltinType(date_kind));
    return;
  }

  switch (builtin) {
    case ast::Builtin::DatePart:
      if (!call->Arguments()[1]->GetType()->IsSpecificBuiltin(integer_kind)) {
        ReportIncorrectCallArg(call, 1, GetBuiltinType(integer_kind));
        return;
      }
      call->SetType(GetBuiltinType(ast::BuiltinType::Integer));
      return;
    default:
      // TODO(Amadou): Support other date function.
      UNREACHABLE("Impossible date function");
  }
}

void Sema::CheckBuiltinAggHashTableCall(ast::CallExpr *call, ast::Builtin builtin) {
  if (!CheckArgCountAtLeast(call, 1)) {
    return;
  }

  const auto &args = call->Arguments();

  const auto agg_ht_kind = ast::BuiltinType::AggregationHashTable;
  if (!IsPointerToSpecificBuiltin(args[0]->GetType(), agg_ht_kind)) {
    ReportIncorrectCallArg(call, 0, GetBuiltinType(agg_ht_kind)->PointerTo());
    return;
  }

  switch (builtin) {
    case ast::Builtin::AggHashTableInit: {
      if (!CheckArgCount(call, 4)) {
        return;
      }
      // Second argument is the execution context.
      auto exec_ctx_kind = ast::BuiltinType::ExecutionContext;
      if (!IsPointerToSpecificBuiltin(call->Arguments()[1]->GetType(), exec_ctx_kind)) {
        ReportIncorrectCallArg(call, 1, GetBuiltinType(exec_ctx_kind)->PointerTo());
        return;
      }
      // Third argument is a memory pool pointer
      const auto mem_pool_kind = ast::BuiltinType::MemoryPool;
      if (!IsPointerToSpecificBuiltin(args[2]->GetType(), mem_pool_kind)) {
        ReportIncorrectCallArg(call, 2, GetBuiltinType(mem_pool_kind)->PointerTo());
        return;
      }
      // Fourth argument is the payload size, a 32-bit value
      const auto uint_kind = ast::BuiltinType::Uint32;
      if (!args[3]->GetType()->IsSpecificBuiltin(uint_kind)) {
        ReportIncorrectCallArg(call, 3, GetBuiltinType(uint_kind));
        return;
      }
      // Nil return
      call->SetType(GetBuiltinType(ast::BuiltinType::Nil));
      break;
    }
    case ast::Builtin::AggHashTableInsert: {
      if (!CheckArgCountAtLeast(call, 2)) {
        return;
      }
      // Second argument is the hash value
      const auto hash_val_kind = ast::BuiltinType::Uint64;
      if (!args[1]->GetType()->IsSpecificBuiltin(hash_val_kind)) {
        ReportIncorrectCallArg(call, 1, GetBuiltinType(hash_val_kind));
        return;
      }
      // If there's a third argument indicating regular or partitioned insertion, it must be a bool
      if (args.size() > 2 &&
          (!args[2]->IsLitExpr() || !args[2]->GetType()->IsSpecificBuiltin(ast::BuiltinType::Bool))) {
        ReportIncorrectCallArg(call, 2, GetBuiltinType(ast::BuiltinType::Bool));
        return;
      }
      // Return a byte pointer
      call->SetType(GetBuiltinType(ast::BuiltinType::Uint8)->PointerTo());
      break;
    }
    case ast::Builtin::AggHashTableLinkEntry: {
      if (!CheckArgCount(call, 2)) {
        return;
      }
      // Second argument is a HashTableEntry*
      const auto entry_kind = ast::BuiltinType::HashTableEntry;
      if (!IsPointerToSpecificBuiltin(args[1]->GetType(), entry_kind)) {
        ReportIncorrectCallArg(call, 1, GetBuiltinType(entry_kind)->PointerTo());
        return;
      }
      // Return nothing
      call->SetType(GetBuiltinType(ast::BuiltinType::Nil));
      break;
    }
    case ast::Builtin::AggHashTableLookup: {
      if (!CheckArgCount(call, 4)) {
        return;
      }
      // Second argument is the hash value
      const auto hash_val_kind = ast::BuiltinType::Uint64;
      if (!args[1]->GetType()->IsSpecificBuiltin(hash_val_kind)) {
        ReportIncorrectCallArg(call, 1, GetBuiltinType(hash_val_kind));
        return;
      }
      // Third argument is the key equality function
      if (!args[2]->GetType()->IsFunctionType()) {
        ReportIncorrectCallArg(call, 2, GetBuiltinType(hash_val_kind));
        return;
      }
      // Fourth argument is the probe tuple, but any pointer will do
      call->SetType(GetBuiltinType(ast::BuiltinType::Uint8)->PointerTo());
      break;
    }
    case ast::Builtin::AggHashTableProcessBatch: {
      if (!CheckArgCount(call, 6)) {
        return;
      }
      // Second argument is the input VPI.
      const auto vpi_kind = ast::BuiltinType::VectorProjectionIterator;
      if (!IsPointerToSpecificBuiltin(args[1]->GetType(), vpi_kind)) {
        ReportIncorrectCallArg(call, 1, GetBuiltinType(vpi_kind)->PointerTo());
        return;
      }
      // Third argument is an array of key columns.
      if (auto array_type = args[2]->GetType()->SafeAs<ast::ArrayType>();
          array_type == nullptr || !array_type->HasKnownLength()) {
        ReportIncorrectCallArg(call, 2, "array with known length");
        return;
      }
      // Fourth and fifth argument is the initialization and advance functions.
      if (!AreAllFunctions(args[3]->GetType(), args[4]->GetType())) {
        ReportIncorrectCallArg(call, 3, "function");
        return;
      }
      // Last arg must be a boolean.
      if (!args[5]->GetType()->IsBoolType()) {
        ReportIncorrectCallArg(call, 5, GetBuiltinType(ast::BuiltinType::Bool));
        return;
      }
      call->SetType(GetBuiltinType(ast::BuiltinType::Nil));
      break;
    }
    case ast::Builtin::AggHashTableMovePartitions: {
      if (!CheckArgCount(call, 4)) {
        return;
      }
      // Second argument is the thread state container pointer
      const auto tls_kind = ast::BuiltinType::ThreadStateContainer;
      if (!IsPointerToSpecificBuiltin(args[1]->GetType(), tls_kind)) {
        ReportIncorrectCallArg(call, 1, GetBuiltinType(tls_kind)->PointerTo());
        return;
      }
      // Third argument is the offset of the hash table in thread local state
      const auto uint32_kind = ast::BuiltinType::Uint32;
      if (!args[2]->GetType()->IsSpecificBuiltin(uint32_kind)) {
        ReportIncorrectCallArg(call, 2, GetBuiltinType(uint32_kind));
        return;
      }
      // Fourth argument is the merging function
      if (!args[3]->GetType()->IsFunctionType()) {
        ReportIncorrectCallArg(call, 3, GetBuiltinType(uint32_kind));
        return;
      }

      call->SetType(GetBuiltinType(ast::BuiltinType::Nil));
      break;
    }
    case ast::Builtin::AggHashTableParallelPartitionedScan: {
      if (!CheckArgCount(call, 4)) {
        return;
      }
      // Second argument is an opaque context pointer
      if (!args[1]->GetType()->IsPointerType()) {
        ReportIncorrectCallArg(call, 1, GetBuiltinType(agg_ht_kind));
        return;
      }
      // Third argument is the thread state container pointer
      const auto tls_kind = ast::BuiltinType::ThreadStateContainer;
      if (!IsPointerToSpecificBuiltin(args[2]->GetType(), tls_kind)) {
        ReportIncorrectCallArg(call, 2, GetBuiltinType(tls_kind)->PointerTo());
        return;
      }
      // Fourth argument is the scanning function
      if (!args[3]->GetType()->IsFunctionType()) {
        ReportIncorrectCallArg(call, 3, GetBuiltinType(tls_kind));
        return;
      }

      call->SetType(GetBuiltinType(ast::BuiltinType::Nil));
      break;
    }
    case ast::Builtin::AggHashTableFree: {
      call->SetType(GetBuiltinType(ast::BuiltinType::Nil));
      break;
    }
    default: {
      UNREACHABLE("Impossible aggregation hash table call");
    }
  }
}

void Sema::CheckBuiltinAggHashTableIterCall(ast::CallExpr *call, ast::Builtin builtin) {
  if (!CheckArgCountAtLeast(call, 1)) {
    return;
  }

  const auto &args = call->Arguments();

  const auto agg_ht_iter_kind = ast::BuiltinType::AHTIterator;
  if (!IsPointerToSpecificBuiltin(args[0]->GetType(), agg_ht_iter_kind)) {
    ReportIncorrectCallArg(call, 0, GetBuiltinType(agg_ht_iter_kind)->PointerTo());
    return;
  }

  switch (builtin) {
    case ast::Builtin::AggHashTableIterInit: {
      if (!CheckArgCount(call, 2)) {
        return;
      }
      const auto agg_ht_kind = ast::BuiltinType::AggregationHashTable;
      if (!IsPointerToSpecificBuiltin(args[1]->GetType(), agg_ht_kind)) {
        ReportIncorrectCallArg(call, 1, GetBuiltinType(agg_ht_kind)->PointerTo());
        return;
      }
      call->SetType(GetBuiltinType(ast::BuiltinType::Nil));
      break;
    }
    case ast::Builtin::AggHashTableIterHasNext: {
      if (!CheckArgCount(call, 1)) {
        return;
      }
      call->SetType(GetBuiltinType(ast::BuiltinType::Bool));
      break;
    }
    case ast::Builtin::AggHashTableIterNext: {
      if (!CheckArgCount(call, 1)) {
        return;
      }
      call->SetType(GetBuiltinType(ast::BuiltinType::Nil));
      break;
    }
    case ast::Builtin::AggHashTableIterGetRow: {
      if (!CheckArgCount(call, 1)) {
        return;
      }
      const auto byte_kind = ast::BuiltinType::Uint8;
      call->SetType(GetBuiltinType(byte_kind)->PointerTo());
      break;
    }
    case ast::Builtin::AggHashTableIterClose: {
      if (!CheckArgCount(call, 1)) {
        return;
      }
      call->SetType(GetBuiltinType(ast::BuiltinType::Nil));
      break;
    }
    default: {
      UNREACHABLE("Impossible aggregation hash table iterator call");
    }
  }
}

void Sema::CheckBuiltinAggPartIterCall(ast::CallExpr *call, ast::Builtin builtin) {
  if (!CheckArgCount(call, 1)) {
    return;
  }

  const auto &args = call->Arguments();

  const auto part_iter_kind = ast::BuiltinType::AHTOverflowPartitionIterator;
  if (!IsPointerToSpecificBuiltin(args[0]->GetType(), part_iter_kind)) {
    ReportIncorrectCallArg(call, 0, GetBuiltinType(part_iter_kind)->PointerTo());
    return;
  }

  switch (builtin) {
    case ast::Builtin::AggPartIterHasNext: {
      call->SetType(GetBuiltinType(ast::BuiltinType::Bool));
      break;
    }
    case ast::Builtin::AggPartIterNext: {
      call->SetType(GetBuiltinType(ast::BuiltinType::Nil));
      break;
    }
    case ast::Builtin::AggPartIterGetRowEntry: {
      call->SetType(GetBuiltinType(ast::BuiltinType::HashTableEntry)->PointerTo());
      break;
    }
    case ast::Builtin::AggPartIterGetRow: {
      call->SetType(GetBuiltinType(ast::BuiltinType::Uint8)->PointerTo());
      break;
    }
    case ast::Builtin::AggPartIterGetHash: {
      call->SetType(GetBuiltinType(ast::BuiltinType::Uint64));
      break;
    }
    default: {
      UNREACHABLE("Impossible aggregation partition iterator call");
    }
  }
}

void Sema::CheckBuiltinAggregatorCall(ast::CallExpr *call, ast::Builtin builtin) {
  const auto &args = call->Arguments();
  switch (builtin) {
    case ast::Builtin::AggInit:
    case ast::Builtin::AggReset: {
      // All arguments to @aggInit() or @aggReset() must be SQL aggregators
      for (uint32_t idx = 0; idx < call->NumArgs(); idx++) {
        if (!IsPointerToAggregatorValue(args[idx]->GetType())) {
          GetErrorReporter()->Report(call->Position(), ErrorMessages::kNotASQLAggregate, args[idx]->GetType());
          return;
        }
      }
      // Init returns nil
      call->SetType(GetBuiltinType(ast::BuiltinType::Nil));
      break;
    }
    case ast::Builtin::AggAdvance: {
      if (!CheckArgCount(call, 2)) {
        return;
      }
      // First argument to @aggAdvance() must be a SQL aggregator, second must be a SQL value
      if (!IsPointerToAggregatorValue(args[0]->GetType())) {
        GetErrorReporter()->Report(call->Position(), ErrorMessages::kNotASQLAggregate, args[0]->GetType());
        return;
      }
      if (!IsPointerToSQLValue(args[1]->GetType())) {
        GetErrorReporter()->Report(call->Position(), ErrorMessages::kNotASQLAggregate, args[1]->GetType());
        return;
      }
      // Advance returns nil
      call->SetType(GetBuiltinType(ast::BuiltinType::Nil));
      break;
    }
    case ast::Builtin::AggMerge: {
      if (!CheckArgCount(call, 2)) {
        return;
      }
      // Both arguments must be SQL aggregators
      bool arg0_is_agg = IsPointerToAggregatorValue(args[0]->GetType());
      bool arg1_is_agg = IsPointerToAggregatorValue(args[1]->GetType());
      if (!arg0_is_agg || !arg1_is_agg) {
        GetErrorReporter()->Report(call->Position(), ErrorMessages::kNotASQLAggregate,
                                   (!arg0_is_agg ? args[0]->GetType() : args[1]->GetType()));
        return;
      }
      // Merge returns nil
      call->SetType(GetBuiltinType(ast::BuiltinType::Nil));
      break;
    }
    case ast::Builtin::AggResult: {
      if (!CheckArgCount(call, 1)) {
        return;
      }
      // Argument must be a SQL aggregator
      if (!IsPointerToAggregatorValue(args[0]->GetType())) {
        GetErrorReporter()->Report(call->Position(), ErrorMessages::kNotASQLAggregate, args[0]->GetType());
        return;
      }
      switch (args[0]->GetType()->GetPointeeType()->As<ast::BuiltinType>()->GetKind()) {
        case ast::BuiltinType::Kind::CountAggregate:
        case ast::BuiltinType::Kind::CountStarAggregate:
        case ast::BuiltinType::Kind::IntegerMaxAggregate:
        case ast::BuiltinType::Kind::IntegerMinAggregate:
        case ast::BuiltinType::Kind::IntegerSumAggregate:
          call->SetType(GetBuiltinType(ast::BuiltinType::Integer));
          break;
        case ast::BuiltinType::Kind::RealMaxAggregate:
        case ast::BuiltinType::Kind::RealMinAggregate:
        case ast::BuiltinType::Kind::RealSumAggregate:
        case ast::BuiltinType::Kind::AvgAggregate:
          call->SetType(GetBuiltinType(ast::BuiltinType::Real));
          break;
        default:
          UNREACHABLE("Impossible aggregate type!");
      }
      break;
    }
    default: {
      UNREACHABLE("Impossible aggregator call");
    }
  }
}

void Sema::CheckBuiltinJoinHashTableInit(ast::CallExpr *call) {
  if (!CheckArgCount(call, 4)) {
    return;
  }

  const auto &args = call->Arguments();

  // First argument must be a pointer to a JoinHashTable
  const auto jht_kind = ast::BuiltinType::JoinHashTable;
  if (!IsPointerToSpecificBuiltin(args[0]->GetType(), jht_kind)) {
    ReportIncorrectCallArg(call, 0, GetBuiltinType(jht_kind)->PointerTo());
    return;
  }

  // Second argument is the execution context.
  auto exec_ctx_kind = ast::BuiltinType::ExecutionContext;
  if (!IsPointerToSpecificBuiltin(call->Arguments()[1]->GetType(), exec_ctx_kind)) {
    ReportIncorrectCallArg(call, 1, GetBuiltinType(exec_ctx_kind)->PointerTo());
    return;
  }

  // Third argument must be a pointer to a MemoryPool
  const auto region_kind = ast::BuiltinType::MemoryPool;
  if (!IsPointerToSpecificBuiltin(args[2]->GetType(), region_kind)) {
    ReportIncorrectCallArg(call, 2, GetBuiltinType(region_kind)->PointerTo());
    return;
  }

  // Fourth and last argument must be a 32-bit number representing the tuple size
  if (!args[3]->GetType()->IsIntegerType()) {
    ReportIncorrectCallArg(call, 3, GetBuiltinType(ast::BuiltinType::Uint32));
    return;
  }

  // This call returns nothing
  call->SetType(GetBuiltinType(ast::BuiltinType::Nil));
}

void Sema::CheckBuiltinJoinHashTableInsert(ast::CallExpr *call) {
  if (!CheckArgCount(call, 2)) {
    return;
  }

  const auto &args = call->Arguments();

  // First argument is a pointer to a JoinHashTable
  const auto jht_kind = ast::BuiltinType::JoinHashTable;
  if (!IsPointerToSpecificBuiltin(args[0]->GetType(), jht_kind)) {
    ReportIncorrectCallArg(call, 0, GetBuiltinType(jht_kind)->PointerTo());
    return;
  }

  // Second argument is a 64-bit unsigned hash value
  if (!args[1]->GetType()->IsSpecificBuiltin(ast::BuiltinType::Uint64)) {
    ReportIncorrectCallArg(call, 1, GetBuiltinType(ast::BuiltinType::Uint64));
    return;
  }

  // This call returns a byte pointer
  const auto byte_kind = ast::BuiltinType::Uint8;
  call->SetType(GetBuiltinType(byte_kind)->PointerTo());
}

void Sema::CheckBuiltinJoinHashTableBuild(ast::CallExpr *call, ast::Builtin builtin) {
  if (!CheckArgCountAtLeast(call, 1)) {
    return;
  }

  const auto &call_args = call->Arguments();

  // The first and only argument must be a pointer to a JoinHashTable
  const auto jht_kind = ast::BuiltinType::JoinHashTable;
  if (!IsPointerToSpecificBuiltin(call_args[0]->GetType(), jht_kind)) {
    ReportIncorrectCallArg(call, 0, GetBuiltinType(jht_kind)->PointerTo());
    return;
  }

  switch (builtin) {
    case ast::Builtin::JoinHashTableBuild: {
      break;
    }
    case ast::Builtin::JoinHashTableBuildParallel: {
      if (!CheckArgCount(call, 3)) {
        return;
      }
      // Second argument must be a thread state container pointer
      const auto tls_kind = ast::BuiltinType::ThreadStateContainer;
      if (!IsPointerToSpecificBuiltin(call_args[1]->GetType(), tls_kind)) {
        ReportIncorrectCallArg(call, 1, GetBuiltinType(tls_kind)->PointerTo());
        return;
      }
      // Third argument must be a 32-bit integer representing the offset
      const auto uint32_kind = ast::BuiltinType::Uint32;
      if (!call_args[2]->GetType()->IsSpecificBuiltin(uint32_kind)) {
        ReportIncorrectCallArg(call, 2, GetBuiltinType(uint32_kind));
        return;
      }
      break;
    }
    default: {
      UNREACHABLE("Impossible join hash table build call");
    }
  }

  // This call returns nothing
  call->SetType(GetBuiltinType(ast::BuiltinType::Nil));
}

void Sema::CheckBuiltinJoinHashTableLookup(ast::CallExpr *call) {
  if (!CheckArgCount(call, 3)) {
    return;
  }

  const auto &args = call->Arguments();

  // First argument must be a pointer to a JoinHashTable
  const auto jht_kind = ast::BuiltinType::JoinHashTable;
  if (!IsPointerToSpecificBuiltin(args[0]->GetType(), jht_kind)) {
    ReportIncorrectCallArg(call, 0, GetBuiltinType(jht_kind)->PointerTo());
    return;
  }

  // Second argument is a HashTableEntryIterator
  auto iter_kind = ast::BuiltinType::HashTableEntryIterator;
  if (!IsPointerToSpecificBuiltin(call->Arguments()[1]->GetType(), iter_kind)) {
    ReportIncorrectCallArg(call, 1, GetBuiltinType(iter_kind)->PointerTo());
    return;
  }

  // Third argument is a 64-bit unsigned hash value
  if (!args[2]->GetType()->IsSpecificBuiltin(ast::BuiltinType::Uint64)) {
    ReportIncorrectCallArg(call, 2, GetBuiltinType(ast::BuiltinType::Uint64));
    return;
  }

  call->SetType(GetBuiltinType(ast::BuiltinType::HashTableEntryIterator));
}

void Sema::CheckBuiltinJoinHashTableFree(ast::CallExpr *call) {
  if (!CheckArgCount(call, 1)) {
    return;
  }

  const auto &args = call->Arguments();

  // The first and only argument must be a pointer to a JoinHashTable
  const auto jht_kind = ast::BuiltinType::JoinHashTable;
  if (!IsPointerToSpecificBuiltin(args[0]->GetType(), jht_kind)) {
    ReportIncorrectCallArg(call, 0, GetBuiltinType(jht_kind)->PointerTo());
    return;
  }

  // This call returns nothing
  call->SetType(GetBuiltinType(ast::BuiltinType::Nil));
}

void Sema::CheckBuiltinHashTableEntryIterCall(ast::CallExpr *call, ast::Builtin builtin) {
  if (!CheckArgCount(call, 1)) {
    return;
  }

  // First argument must be the hash table entry iterator
  auto iter_kind = ast::BuiltinType::HashTableEntryIterator;
  if (!IsPointerToSpecificBuiltin(call->Arguments()[0]->GetType(), iter_kind)) {
    ReportIncorrectCallArg(call, 0, GetBuiltinType(iter_kind)->PointerTo());
    return;
  }

  switch (builtin) {
    case ast::Builtin::HashTableEntryIterHasNext: {
      call->SetType(GetBuiltinType(ast::BuiltinType::Bool));
      break;
    }
    case ast::Builtin::HashTableEntryIterGetRow: {
      call->SetType(GetBuiltinType(ast::BuiltinType::Uint8)->PointerTo());
      break;
    }
    default: {
      UNREACHABLE("Impossible hash table entry iterator call");
    }
  }
}

void Sema::CheckBuiltinExecutionContextCall(ast::CallExpr *call, ast::Builtin builtin) {
  uint32_t expected_arg_count = 1;

  switch (builtin) {
    case ast::Builtin::ExecutionContextGetMemoryPool:
    case ast::Builtin::ExecutionContextGetTLS:
      expected_arg_count = 1;
      break;
    case ast::Builtin::ExecutionContextAddRowsAffected:
    case ast::Builtin::ExecutionContextStartResourceTracker:
    case ast::Builtin::ExecutionContextEndResourceTracker:
      expected_arg_count = 2;
      break;
    case ast::Builtin::ExecutionContextEndPipelineTracker:
      expected_arg_count = 3;
      break;
    default:
      UNREACHABLE("Impossible execution context call");
  }

  if (!CheckArgCount(call, expected_arg_count)) {
    return;
  }

  const auto &call_args = call->Arguments();

  // First argument should be the execution context
  auto exec_ctx_kind = ast::BuiltinType::ExecutionContext;
  if (!IsPointerToSpecificBuiltin(call_args[0]->GetType(), exec_ctx_kind)) {
    ReportIncorrectCallArg(call, 0, GetBuiltinType(exec_ctx_kind)->PointerTo());
    return;
  }

  switch (builtin) {
    case ast::Builtin::ExecutionContextAddRowsAffected: {
      if (!CheckArgCount(call, 2)) {
        return;
      }

      // Number of rows affected, can be negative.
      if (!call_args[1]->GetType()->IsIntegerType()) {
        ReportIncorrectCallArg(call, 1, "Second argument should be an integer type.");
        return;
      }

      call->SetType(GetBuiltinType(ast::BuiltinType::Nil));
      break;
    }
    case ast::Builtin::ExecutionContextGetMemoryPool: {
      call->SetType(GetBuiltinType(ast::BuiltinType::MemoryPool)->PointerTo());
      break;
    }
    case ast::Builtin::ExecutionContextGetTLS: {
      call->SetType(GetBuiltinType(ast::BuiltinType::ThreadStateContainer)->PointerTo());
      break;
    }
    case ast::Builtin::ExecutionContextEndResourceTracker: {
      // Second argument is a string name
      if (!call_args[1]->GetType()->IsSqlValueType()) {
        ReportIncorrectCallArg(call, 1, GetBuiltinType(ast::BuiltinType::StringVal));
        return;
      }
      call->SetType(GetBuiltinType(ast::BuiltinType::Nil));
      break;
    }
    case ast::Builtin::ExecutionContextEndPipelineTracker: {
      // query_id
      if (!call_args[1]->IsIntegerLiteral()) {
        ReportIncorrectCallArg(call, 1, GetBuiltinType(ast::BuiltinType::Uint64));
        return;
      }
      // pipeline_id
      if (!call_args[2]->IsIntegerLiteral()) {
        ReportIncorrectCallArg(call, 2, GetBuiltinType(ast::BuiltinType::Uint64));
        return;
      }
      call->SetType(GetBuiltinType(ast::BuiltinType::Nil));
      break;
    }
    case ast::Builtin::ExecutionContextStartResourceTracker: {
      // MetricsComponent
      if (!call_args[1]->IsIntegerLiteral()) {
        ReportIncorrectCallArg(call, 1, GetBuiltinType(ast::BuiltinType::Uint64));
        return;
      }
      // Init returns nil
      call->SetType(GetBuiltinType(ast::BuiltinType::Nil));
      break;
    }
    default: {
      UNREACHABLE("Impossible execution context call");
    }
  }
}

void Sema::CheckBuiltinThreadStateContainerCall(ast::CallExpr *call, ast::Builtin builtin) {
  if (!CheckArgCountAtLeast(call, 1)) {
    return;
  }

  const auto &call_args = call->Arguments();

  // First argument must be thread state container pointer
  auto tls_kind = ast::BuiltinType::ThreadStateContainer;
  if (!IsPointerToSpecificBuiltin(call_args[0]->GetType(), tls_kind)) {
    ReportIncorrectCallArg(call, 0, GetBuiltinType(tls_kind)->PointerTo());
    return;
  }

  switch (builtin) {
    case ast::Builtin::ThreadStateContainerClear: {
      call->SetType(GetBuiltinType(ast::BuiltinType::Nil));
      break;
    }
    case ast::Builtin::ThreadStateContainerGetState: {
      call->SetType(GetBuiltinType(ast::BuiltinType::Uint8)->PointerTo());
      break;
    }
    case ast::Builtin::ThreadStateContainerReset: {
      if (!CheckArgCount(call, 5)) {
        return;
      }
      // Second argument must be an integer size of the state
      const auto uint_kind = ast::BuiltinType::Uint32;
      if (!call_args[1]->GetType()->IsSpecificBuiltin(uint_kind)) {
        ReportIncorrectCallArg(call, 1, GetBuiltinType(uint_kind));
        return;
      }
      // Third and fourth arguments must be functions
      // TODO(pmenon): More thorough check
      if (!AreAllFunctions(call_args[2]->GetType(), call_args[3]->GetType())) {
        ReportIncorrectCallArg(call, 2, GetBuiltinType(ast::BuiltinType::Uint32));
        return;
      }
      // Fifth argument must be a pointer to something or nil
      if (!call_args[4]->GetType()->IsPointerType() && !call_args[4]->GetType()->IsNilType()) {
        ReportIncorrectCallArg(call, 4, GetBuiltinType(ast::BuiltinType::Uint32));
        return;
      }
      call->SetType(GetBuiltinType(ast::BuiltinType::Nil));
      break;
    }
    case ast::Builtin::ThreadStateContainerIterate: {
      if (!CheckArgCount(call, 3)) {
        return;
      }
      // Second argument is a pointer to some context
      if (!call_args[1]->GetType()->IsPointerType()) {
        ReportIncorrectCallArg(call, 1, GetBuiltinType(ast::BuiltinType::Uint32));
        return;
      }
      // Third argument is the iteration function callback
      if (!call_args[2]->GetType()->IsFunctionType()) {
        ReportIncorrectCallArg(call, 2, GetBuiltinType(ast::BuiltinType::Uint32));
        return;
      }
      call->SetType(GetBuiltinType(ast::BuiltinType::Nil));
      break;
    }
    default: {
      UNREACHABLE("Impossible table iteration call");
    }
  }
}

void Sema::CheckBuiltinTableIterCall(ast::CallExpr *call, ast::Builtin builtin) {
  const auto &call_args = call->Arguments();

  const auto tvi_kind = ast::BuiltinType::TableVectorIterator;
  if (!IsPointerToSpecificBuiltin(call_args[0]->GetType(), tvi_kind)) {
    ReportIncorrectCallArg(call, 0, GetBuiltinType(tvi_kind)->PointerTo());
    return;
  }

  switch (builtin) {
    case ast::Builtin::TableIterInit: {
      if (!CheckArgCount(call, 4)) {
        return;
      }
      // The second argument is the execution context
      auto exec_ctx_kind = ast::BuiltinType::ExecutionContext;
      if (!IsPointerToSpecificBuiltin(call_args[1]->GetType(), exec_ctx_kind)) {
        ReportIncorrectCallArg(call, 1, GetBuiltinType(exec_ctx_kind)->PointerTo());
        return;
      }
      // The third argument is a table oid
      if (!call_args[2]->GetType()->IsIntegerType()) {
        ReportIncorrectCallArg(call, 2, "Second argument should be an integer type.");
        return;
      }
      // The fourth argument is a uint32_t array
      if (!call_args[3]->GetType()->IsArrayType()) {
        ReportIncorrectCallArg(call, 3, "Fourth argument should be a fixed length uint32 array");
        return;
      }
      auto *arr_type = call_args[3]->GetType()->SafeAs<ast::ArrayType>();
      if (!arr_type->GetElementType()->IsSpecificBuiltin(ast::BuiltinType::Uint32) || !arr_type->HasKnownLength()) {
        ReportIncorrectCallArg(call, 3, "Fourth argument should be a fixed length uint32 array");
      }
      call->SetType(GetBuiltinType(ast::BuiltinType::Nil));
      break;
    }
    case ast::Builtin::TableIterAdvance: {
      // A single-arg builtin returning a boolean
      call->SetType(GetBuiltinType(ast::BuiltinType::Bool));
      break;
    }
    case ast::Builtin::TableIterGetVPI: {
      // A single-arg builtin return a pointer to the current VPI
      const auto vpi_kind = ast::BuiltinType::VectorProjectionIterator;
      call->SetType(GetBuiltinType(vpi_kind)->PointerTo());
      break;
    }
    case ast::Builtin::TableIterClose: {
      // A single-arg builtin returning void
      call->SetType(GetBuiltinType(ast::BuiltinType::Nil));
      break;
    }
    default: {
      UNREACHABLE("Impossible table iteration call");
    }
  }
}

void Sema::CheckBuiltinTableIterParCall(ast::CallExpr *call) {
  if (!CheckArgCount(call, 5)) {
    return;
  }

  const auto &call_args = call->Arguments();

  // The first argument is a table oid.
  if (!call_args[0]->GetType()->IsIntegerType()) {
    ReportIncorrectCallArg(call, 0, "First argument should be an integer type.");
    return;
  }

  // The second argument is a uint32_t array.
  if (!call_args[1]->GetType()->IsArrayType()) {
    ReportIncorrectCallArg(call, 1, "Second argument should be a fixed length uint32 array.");
    return;
  }
  auto *arr_type = call_args[1]->GetType()->SafeAs<ast::ArrayType>();
  if (!arr_type->GetElementType()->IsSpecificBuiltin(ast::BuiltinType::Uint32) || !arr_type->HasKnownLength()) {
    ReportIncorrectCallArg(call, 1, "Second argument should be a fixed length uint32 array");
  }

  // The third argument is an opaque query state. For now, check it's a pointer.
  const auto void_kind = ast::BuiltinType::Nil;
  if (!call_args[2]->GetType()->IsPointerType()) {
    ReportIncorrectCallArg(call, 2, GetBuiltinType(void_kind)->PointerTo());
    return;
  }

  // The fourth argument is the execution context.
  const auto exec_ctx_kind = ast::BuiltinType::ExecutionContext;
  if (!IsPointerToSpecificBuiltin(call_args[3]->GetType(), exec_ctx_kind)) {
    ReportIncorrectCallArg(call, 3, GetBuiltinType(exec_ctx_kind)->PointerTo());
    return;
  }

  // The fifth argument is the scanner function.
  auto *scan_fn_type = call_args[4]->GetType()->SafeAs<ast::FunctionType>();
  if (scan_fn_type == nullptr) {
    GetErrorReporter()->Report(call->Position(), ErrorMessages::kBadParallelScanFunction, call_args[4]->GetType());
    return;
  }
  // Check the type of the scanner function parameters. See TableVectorIterator::ScanFn.
  const auto tvi_kind = ast::BuiltinType::TableVectorIterator;
  const auto &params = scan_fn_type->GetParams();
  if (params.size() != 3                                         // Scan function has 3 arguments.
      || !params[0].type_->IsPointerType()                       // QueryState, must contain execCtx.
      || !params[1].type_->IsPointerType()                       // Thread state.
      || !IsPointerToSpecificBuiltin(params[2].type_, tvi_kind)  // TableVectorIterator.
  ) {
    GetErrorReporter()->Report(call->Position(), ErrorMessages::kBadParallelScanFunction, call_args[4]->GetType());
    return;
  }

  // This builtin does not return a value.
  call->SetType(GetBuiltinType(ast::BuiltinType::Nil));
}

void Sema::CheckBuiltinVPICall(ast::CallExpr *call, ast::Builtin builtin) {
  if (!CheckArgCountAtLeast(call, 1)) {
    return;
  }

  const auto &call_args = call->Arguments();

  // The first argument must be a *VPI
  const auto vpi_kind = ast::BuiltinType::VectorProjectionIterator;
  if (!IsPointerToSpecificBuiltin(call_args[0]->GetType(), vpi_kind)) {
    ReportIncorrectCallArg(call, 0, GetBuiltinType(vpi_kind)->PointerTo());
    return;
  }

  switch (builtin) {
    case ast::Builtin::VPIInit: {
      if (!CheckArgCountAtLeast(call, 2)) {
        return;
      }

      // The second argument must be a *VectorProjection
      const auto vp_kind = ast::BuiltinType::VectorProjection;
      if (!IsPointerToSpecificBuiltin(call_args[1]->GetType(), vp_kind)) {
        ReportIncorrectCallArg(call, 0, GetBuiltinType(vp_kind)->PointerTo());
        return;
      }

      // The third optional argument must be a *TupleIdList
      const auto tid_list_kind = ast::BuiltinType::TupleIdList;
      if (call_args.size() > 2 && !IsPointerToSpecificBuiltin(call_args[2]->GetType(), tid_list_kind)) {
        ReportIncorrectCallArg(call, 2, GetBuiltinType(tid_list_kind)->PointerTo());
        return;
      }

      call->SetType(GetBuiltinType(ast::BuiltinType::Nil));
      break;
    }
    case ast::Builtin::VPIFree: {
      if (!CheckArgCount(call, 1)) {
        return;
      }
      call->SetType(GetBuiltinType(ast::BuiltinType::Nil));
      break;
    }
    case ast::Builtin::VPIIsFiltered:
    case ast::Builtin::VPIHasNext:
    case ast::Builtin::VPIHasNextFiltered:
    case ast::Builtin::VPIAdvance:
    case ast::Builtin::VPIAdvanceFiltered:
    case ast::Builtin::VPIReset:
    case ast::Builtin::VPIResetFiltered: {
      call->SetType(GetBuiltinType(ast::BuiltinType::Bool));
      break;
    }
    case ast::Builtin::VPIGetSelectedRowCount: {
      call->SetType(GetBuiltinType(ast::BuiltinType::Uint32));
      break;
    }
    case ast::Builtin::VPIGetVectorProjection: {
      call->SetType(GetBuiltinType(ast::BuiltinType::VectorProjection)->PointerTo());
      break;
    }
    case ast::Builtin::VPISetPosition:
    case ast::Builtin::VPISetPositionFiltered: {
      if (!CheckArgCount(call, 2)) {
        return;
      }
      auto unsigned_kind = ast::BuiltinType::Uint32;
      if (!call_args[1]->GetType()->IsSpecificBuiltin(unsigned_kind)) {
        ReportIncorrectCallArg(call, 1, GetBuiltinType(unsigned_kind));
        return;
      }
      call->SetType(GetBuiltinType(ast::BuiltinType::Bool));
      break;
    }
    case ast::Builtin::VPIMatch: {
      if (!CheckArgCount(call, 2)) {
        return;
      }
      // If the match argument is a SQL boolean, implicitly cast to native
      ast::Expr *match_arg = call_args[1];
      if (match_arg->GetType()->IsSpecificBuiltin(ast::BuiltinType::Boolean)) {
        match_arg = ImplCastExprToType(match_arg, GetBuiltinType(ast::BuiltinType::Bool), ast::CastKind::SqlBoolToBool);
        call->SetArgument(1, match_arg);
      }
      // If the match argument isn't a native boolean , error
      if (!match_arg->GetType()->IsBoolType()) {
        ReportIncorrectCallArg(call, 1, GetBuiltinType(ast::BuiltinType::Bool));
        return;
      }
      call->SetType(GetBuiltinType(ast::BuiltinType::Nil));
      break;
    }
    case ast::Builtin::VPIGetSlot: {
      call->SetType(GetBuiltinType(ast::BuiltinType::TupleSlot));
      break;
    }
    case ast::Builtin::VPIGetBool:
    case ast::Builtin::VPIGetBoolNull: {
      if (!CheckArgCount(call, 2)) {
        return;
      }
      call->SetType(GetBuiltinType(ast::BuiltinType::Boolean));
      break;
    }
    case ast::Builtin::VPIGetTinyInt:
    case ast::Builtin::VPIGetTinyIntNull:
    case ast::Builtin::VPIGetSmallInt:
    case ast::Builtin::VPIGetSmallIntNull:
    case ast::Builtin::VPIGetInt:
    case ast::Builtin::VPIGetIntNull:
    case ast::Builtin::VPIGetBigInt:
    case ast::Builtin::VPIGetBigIntNull: {
      if (!CheckArgCount(call, 2)) {
        return;
      }
      call->SetType(GetBuiltinType(ast::BuiltinType::Integer));
      break;
    }
    case ast::Builtin::VPIGetReal:
    case ast::Builtin::VPIGetRealNull:
    case ast::Builtin::VPIGetDouble:
    case ast::Builtin::VPIGetDoubleNull: {
      if (!CheckArgCount(call, 2)) {
        return;
      }
      call->SetType(GetBuiltinType(ast::BuiltinType::Real));
      break;
    }
    case ast::Builtin::VPIGetDate:
    case ast::Builtin::VPIGetDateNull: {
      if (!CheckArgCount(call, 2)) {
        return;
      }
      call->SetType(GetBuiltinType(ast::BuiltinType::Date));
      break;
    }
    case ast::Builtin::VPIGetTimestamp:
    case ast::Builtin::VPIGetTimestampNull: {
      if (!CheckArgCount(call, 2)) {
        return;
      }
      call->SetType(GetBuiltinType(ast::BuiltinType::Timestamp));
      break;
    }
    case ast::Builtin::VPIGetString:
    case ast::Builtin::VPIGetStringNull: {
      if (!CheckArgCount(call, 2)) {
        return;
      }
      call->SetType(GetBuiltinType(ast::BuiltinType::StringVal));
      break;
    }
    case ast::Builtin::VPIGetPointer: {
      if (!CheckArgCount(call, 2)) {
        return;
      }
      call->SetType(GetBuiltinType(ast::BuiltinType::Uint8)->PointerTo());
      break;
    }
    case ast::Builtin::VPISetSmallInt:
    case ast::Builtin::VPISetSmallIntNull:
    case ast::Builtin::VPISetInt:
    case ast::Builtin::VPISetIntNull:
    case ast::Builtin::VPISetBigInt:
    case ast::Builtin::VPISetBigIntNull:
    case ast::Builtin::VPISetReal:
    case ast::Builtin::VPISetRealNull:
    case ast::Builtin::VPISetDouble:
    case ast::Builtin::VPISetDoubleNull:
    case ast::Builtin::VPISetDate:
    case ast::Builtin::VPISetDateNull:
    case ast::Builtin::VPISetTimestamp:
    case ast::Builtin::VPISetTimestampNull:
    case ast::Builtin::VPISetString:
    case ast::Builtin::VPISetStringNull: {
      if (!CheckArgCount(call, 3)) {
        return;
      }
      ast::BuiltinType::Kind sql_kind;
      switch (builtin) {
        case ast::Builtin::VPISetReal:
        case ast::Builtin::VPISetRealNull:
        case ast::Builtin::VPISetDouble:
        case ast::Builtin::VPISetDoubleNull: {
          sql_kind = ast::BuiltinType::Real;
          break;
        }
        case ast::Builtin::VPISetDate:
        case ast::Builtin::VPISetDateNull: {
          sql_kind = ast::BuiltinType::Date;
          break;
        }
        case ast::Builtin::VPISetTimestamp:
        case ast::Builtin::VPISetTimestampNull: {
          sql_kind = ast::BuiltinType::Timestamp;
          break;
        }
        default: {
          sql_kind = ast::BuiltinType::Integer;
          break;
        }
      }
      if (!call_args[1]->GetType()->IsSpecificBuiltin(sql_kind)) {
        ReportIncorrectCallArg(call, 1, GetBuiltinType(sql_kind));
        return;
      }
      // Third argument must be an integer
      const auto int32_kind = ast::BuiltinType::Int32;
      if (!call_args[2]->GetType()->IsSpecificBuiltin(int32_kind)) {
        ReportIncorrectCallArg(call, 2, GetBuiltinType(int32_kind));
        return;
      }
      break;
    }
    default: {
      UNREACHABLE("Impossible VPI call");
    }
  }
}

void Sema::CheckBuiltinHashCall(ast::CallExpr *call, UNUSED_ATTRIBUTE ast::Builtin builtin) {
  if (!CheckArgCountAtLeast(call, 1)) {
    return;
  }

  // All arguments must be SQL types
  for (const auto &arg : call->Arguments()) {
    if (!arg->GetType()->IsSqlValueType()) {
      GetErrorReporter()->Report(arg->Position(), ErrorMessages::kBadHashArg, arg->GetType());
      return;
    }
  }

  // Result is a hash value
  call->SetType(GetBuiltinType(ast::BuiltinType::Uint64));
}

void Sema::CheckBuiltinFilterManagerCall(ast::CallExpr *const call, const ast::Builtin builtin) {
  if (!CheckArgCountAtLeast(call, 1)) {
    return;
  }

  // The first argument must be a *FilterManagerBuilder
  const auto fm_kind = ast::BuiltinType::FilterManager;
  if (!IsPointerToSpecificBuiltin(call->Arguments()[0]->GetType(), fm_kind)) {
    ReportIncorrectCallArg(call, 0, GetBuiltinType(fm_kind)->PointerTo());
    return;
  }

  const auto exec_ctx_kind = ast::BuiltinType::ExecutionContext;
  switch (builtin) {
    case ast::Builtin::FilterManagerInit: {
      if (!CheckArgCount(call, 2)) {
        return;
      }
      // The second argument must be a pointer to the execution context.
      if (!IsPointerToSpecificBuiltin(call->Arguments()[1]->GetType(), exec_ctx_kind)) {
        ReportIncorrectCallArg(call, 1, GetBuiltinType(exec_ctx_kind)->PointerTo());
        return;
      }
      call->SetType(GetBuiltinType(ast::BuiltinType::Nil));
      break;
    }
    case ast::Builtin::FilterManagerFree: {
      call->SetType(GetBuiltinType(ast::BuiltinType::Nil));
      break;
    }
    case ast::Builtin::FilterManagerInsertFilter: {
      for (uint32_t arg_idx = 1; arg_idx < call->NumArgs(); arg_idx++) {
        const auto vector_proj_kind = ast::BuiltinType::VectorProjection;
        const auto tid_list_kind = ast::BuiltinType::TupleIdList;
        auto *arg_type = call->Arguments()[arg_idx]->GetType()->SafeAs<ast::FunctionType>();
        if (arg_type == nullptr || arg_type->GetNumParams() != 4 ||
            !IsPointerToSpecificBuiltin(arg_type->GetParams()[0].type_, exec_ctx_kind) ||
            !IsPointerToSpecificBuiltin(arg_type->GetParams()[1].type_, vector_proj_kind) ||
            !IsPointerToSpecificBuiltin(arg_type->GetParams()[2].type_, tid_list_kind) ||
            !arg_type->GetParams()[3].type_->IsPointerType()) {
          ReportIncorrectCallArg(call, arg_idx, "(*ExecutionContext, *VectorProjection, *TupleIdList, *uint8)->nil");
          return;
        }
      }
      call->SetType(GetBuiltinType(ast::BuiltinType::Nil));
      break;
    }
    case ast::Builtin::FilterManagerRunFilters: {
      if (!CheckArgCount(call, 3)) {
        return;
      }

      const auto vpi_kind = ast::BuiltinType::VectorProjectionIterator;
      if (!IsPointerToSpecificBuiltin(call->Arguments()[1]->GetType(), vpi_kind)) {
        ReportIncorrectCallArg(call, 1, GetBuiltinType(vpi_kind)->PointerTo());
        return;
      }
      if (!IsPointerToSpecificBuiltin(call->Arguments()[2]->GetType(), exec_ctx_kind)) {
        ReportIncorrectCallArg(call, 2, GetBuiltinType(exec_ctx_kind)->PointerTo());
        return;
      }
      call->SetType(GetBuiltinType(ast::BuiltinType::Nil));
      break;
    }
    default: {
      UNREACHABLE("Impossible FilterManager call");
    }
  }
}

void Sema::CheckBuiltinVectorFilterCall(ast::CallExpr *call) {
  if (!CheckArgCount(call, 5)) {
    return;
  }

  // The first argument must be a *ExecutionContext.
  const auto exec_ctx_kind = ast::BuiltinType::ExecutionContext;
  if (!IsPointerToSpecificBuiltin(call->Arguments()[0]->GetType(), exec_ctx_kind)) {
    ReportIncorrectCallArg(call, 0, GetBuiltinType(exec_ctx_kind)->PointerTo());
    return;
  }

  // The second argument must be a *VectorProjection.
  const auto vector_proj_kind = ast::BuiltinType::VectorProjection;
  if (!IsPointerToSpecificBuiltin(call->Arguments()[1]->GetType(), vector_proj_kind)) {
    ReportIncorrectCallArg(call, 1, GetBuiltinType(vector_proj_kind)->PointerTo());
    return;
  }

  // The third argument is the column index.
  const auto &call_args = call->Arguments();
  const auto int32_kind = ast::BuiltinType::Int32;
  const auto uint32_kind = ast::BuiltinType::Uint32;
  if (!call_args[2]->GetType()->IsSpecificBuiltin(int32_kind) &&
      !call_args[2]->GetType()->IsSpecificBuiltin(uint32_kind)) {
    ReportIncorrectCallArg(call, 2, GetBuiltinType(int32_kind));
    return;
  }

  // The fourth argument is either an integer or a pointer to a generic value.
  if (!call_args[3]->GetType()->IsSpecificBuiltin(int32_kind) && !call_args[3]->GetType()->IsSqlValueType()) {
    ReportIncorrectCallArg(call, 3, GetBuiltinType(int32_kind));
    return;
  }

  // The fifth and last argument is the *TupleIdList.
  const auto tid_list_kind = ast::BuiltinType::TupleIdList;
  if (!IsPointerToSpecificBuiltin(call_args[4]->GetType(), tid_list_kind)) {
    ReportIncorrectCallArg(call, 4, GetBuiltinType(tid_list_kind)->PointerTo());
    return;
  }

  // Done
  call->SetType(GetBuiltinType(ast::BuiltinType::Nil));
}

void Sema::CheckMathTrigCall(ast::CallExpr *call, ast::Builtin builtin) {
  const auto real_kind = ast::BuiltinType::Real;
  const auto int_kind = ast::BuiltinType::Integer;
  auto return_kind = real_kind;

  const auto &call_args = call->Arguments();
  switch (builtin) {
    case ast::Builtin::ATan2:
    case ast::Builtin::Pow: {
      if (!CheckArgCount(call, 2)) {
        return;
      }
      if (!call_args[0]->GetType()->IsSpecificBuiltin(real_kind) ||
          !call_args[1]->GetType()->IsSpecificBuiltin(real_kind)) {
        ReportIncorrectCallArg(call, 1, GetBuiltinType(real_kind));
        return;
      }
      break;
    }
    case ast::Builtin::Exp: {
      if (!CheckArgCount(call, 2)) {
        return;
      }
      if (!call_args[1]->GetType()->IsSpecificBuiltin(real_kind)) {
        ReportIncorrectCallArg(call, 0, GetBuiltinType(real_kind));
        return;
      }
      break;
    }
    case ast::Builtin::Cos:
    case ast::Builtin::Cot:
    case ast::Builtin::Sin:
    case ast::Builtin::Tan:
    case ast::Builtin::Cosh:
    case ast::Builtin::Sinh:
    case ast::Builtin::Tanh:
    case ast::Builtin::ACos:
    case ast::Builtin::ASin:
    case ast::Builtin::ATan:
    case ast::Builtin::Ceil:
    case ast::Builtin::Floor:
    case ast::Builtin::Truncate:
    case ast::Builtin::Log10:
    case ast::Builtin::Log2:
    case ast::Builtin::Sqrt:
    case ast::Builtin::Cbrt:
    case ast::Builtin::Round: {
      if (!CheckArgCount(call, 1)) {
        return;
      }
      if (!call_args[0]->GetType()->IsSpecificBuiltin(real_kind)) {
        ReportIncorrectCallArg(call, 0, GetBuiltinType(real_kind));
        return;
      }
      break;
    }
    case ast::Builtin::Abs: {
      if (!CheckArgCount(call, 1)) {
        return;
      }
      if (!call_args[0]->GetType()->IsArithmetic()) {
        // TODO(jkosh44): would be nice to be able to provide multiple types
        // to ReportIncorrectCallArg to indicate multiple valid types
        ReportIncorrectCallArg(call, 0, GetBuiltinType(real_kind));
        return;
      }
      if (call->Arguments()[0]->GetType()->IsSpecificBuiltin(ast::BuiltinType::Integer)) {
        return_kind = ast::BuiltinType::Integer;
      }
      break;
    }
    case ast::Builtin::Round2: {
      // input arguments may include decimal places
      if (!CheckArgCount(call, 2)) {
        return;
      }
      if (!call_args[0]->GetType()->IsSpecificBuiltin(real_kind)) {
        ReportIncorrectCallArg(call, 0, GetBuiltinType(real_kind));
        return;
      }
      // check to make sure the decimal_places argument is an integer
      if (!call_args[1]->GetType()->IsSpecificBuiltin(int_kind)) {
        ReportIncorrectCallArg(call, 1, GetBuiltinType(int_kind));
        return;
      }
      break;
    }
    case ast::Builtin::Mod: {
      if (!CheckArgCount(call, 2)) {
        return;
      }

      auto first_operand_type = call_args[0]->GetType();
      auto second_operand_type = call_args[1]->GetType();

      bool first_operand_type_correct = first_operand_type->IsArithmetic();
      bool second_operand_type_correct = second_operand_type->IsArithmetic();

      // TODO(jkosh44): would be nice to be able to report real or int as expected type
      if (!first_operand_type_correct && !second_operand_type_correct) {
        ReportIncorrectCallArg(call, 0, GetBuiltinType(real_kind));
        ReportIncorrectCallArg(call, 1, GetBuiltinType(real_kind));
        return;
      }

      if (!first_operand_type_correct) {
        ReportIncorrectCallArg(call, 0, GetBuiltinType(real_kind));
        return;
      }

      if (!second_operand_type_correct) {
        ReportIncorrectCallArg(call, 1, GetBuiltinType(real_kind));
        return;
      }

      // If both operands are ints then we return an int, otherwise we return a real
      if (first_operand_type->IsSpecificBuiltin(ast::BuiltinType::Integer) &&
          second_operand_type->IsSpecificBuiltin(ast::BuiltinType::Integer)) {
        return_kind = int_kind;
      }

      break;
    }

    default: {
      UNREACHABLE("Impossible math trig function call");
    }
  }

  call->SetType(GetBuiltinType(return_kind));
}

void Sema::CheckResultBufferCall(ast::CallExpr *call, ast::Builtin builtin) {
  if (!CheckArgCount(call, 1)) {
    return;
  }

  const auto exec_ctx_kind = ast::BuiltinType::ExecutionContext;
  if (!IsPointerToSpecificBuiltin(call->Arguments()[0]->GetType(), exec_ctx_kind)) {
    ReportIncorrectCallArg(call, 0, GetBuiltinType(exec_ctx_kind)->PointerTo());
    return;
  }

  if (builtin == ast::Builtin::ResultBufferAllocOutRow) {
    call->SetType(ast::BuiltinType::Get(GetContext(), ast::BuiltinType::Uint8)->PointerTo());
  } else {
    call->SetType(GetBuiltinType(ast::BuiltinType::Nil));
  }
}

/*
void Sema::CheckCSVReaderCall(ast::CallExpr *call, ast::Builtin builtin) {
  if (!CheckArgCountAtLeast(call, 1)) {
    return;
  }

  const auto &call_args = call->Arguments();

  // First argument must be a *CSVReader.
  const auto csv_reader = ast::BuiltinType::CSVReader;
  if (!IsPointerToSpecificBuiltin(call_args[0]->GetType(), csv_reader)) {
    ReportIncorrectCallArg(call, 0, GetBuiltinType(csv_reader));
    return;
  }

  switch (builtin) {
    case ast::Builtin::CSVReaderInit: {
      if (!CheckArgCount(call, 2)) {
        return;
      }

      // Second argument is either a raw string, or a string representing the
      // name of the CSV file to read. At this stage, we don't care. It just
      // needs to be a string.
      if (!call_args[1]->GetType()->IsStringType()) {
        ReportIncorrectCallArg(call, 1, GetBuiltinType(csv_reader));
        return;
      }

      // Third, fourth, and fifth must be characters.

      // Returns boolean indicating if initialization succeeded.
      call->SetType(GetBuiltinType(ast::BuiltinType::Bool));
      break;
    }
    case ast::Builtin::CSVReaderAdvance: {
      // Returns a boolean indicating if there's more data.
      call->SetType(GetBuiltinType(ast::BuiltinType::Bool));
      break;
    }
    case ast::Builtin::CSVReaderGetField: {
      if (!CheckArgCount(call, 3)) {
        return;
      }
      // Second argument must be the index, third is a pointer to a SQL string.
      if (!call_args[1]->GetType()->IsIntegerType()) {
        ReportIncorrectCallArg(call, 1, GetBuiltinType(ast::BuiltinType::Uint32));
      }
      // Second argument must be the index, third is a pointer to a SQL string.
      const auto string_kind = ast::BuiltinType::StringVal;
      if (!IsPointerToSpecificBuiltin(call_args[2]->GetType(), string_kind)) {
        ReportIncorrectCallArg(call, 2, GetBuiltinType(string_kind)->PointerTo());
      }
      // Returns nothing.
      call->SetType(GetBuiltinType(ast::BuiltinType::Nil));
      break;
    }
    case ast::Builtin::CSVReaderGetRecordNumber: {
      // Returns a 32-bit number indicating the current record number.
      call->SetType(GetBuiltinType(ast::BuiltinType::Uint32));
      break;
    }
    case ast::Builtin::CSVReaderClose: {
      // Returns nothing.
      call->SetType(GetBuiltinType(ast::BuiltinType::Nil));
      break;
    }
    default:
      UNREACHABLE("Impossible math trig function call");
  }
}
 */

void Sema::CheckBuiltinSizeOfCall(ast::CallExpr *call) {
  if (!CheckArgCount(call, 1)) {
    return;
  }

  // This call returns an unsigned 32-bit value for the size of the type
  call->SetType(GetBuiltinType(ast::BuiltinType::Uint32));
}

void Sema::CheckBuiltinOffsetOfCall(ast::CallExpr *call) {
  if (!CheckArgCount(call, 2)) {
    return;
  }

  // First argument must be a resolved composite type
  auto *type = Resolve(call->Arguments()[0]);
  if (type == nullptr || !type->IsStructType()) {
    ReportIncorrectCallArg(call, 0, "composite");
    return;
  }

  // Second argument must be an identifier expression
  auto field = call->Arguments()[1]->SafeAs<ast::IdentifierExpr>();
  if (field == nullptr) {
    ReportIncorrectCallArg(call, 1, "identifier expression");
    return;
  }

  // Field with the given name must exist in the composite type
  if (type->As<ast::StructType>()->LookupFieldByName(field->Name()) == nullptr) {
    GetErrorReporter()->Report(call->Position(), ErrorMessages::kFieldObjectDoesNotExist, field->Name(), type);
    return;
  }

  // Returns a 32-bit value for the offset of the type
  call->SetType(GetBuiltinType(ast::BuiltinType::Uint32));
}

void Sema::CheckBuiltinPtrCastCall(ast::CallExpr *call) {
  if (!CheckArgCount(call, 2)) {
    return;
  }

  // The first argument will be a UnaryOpExpr with the '*' (star) op. This is
  // because parsing function calls assumes expression arguments, not types. So,
  // something like '*Type', which would be the first argument to @ptrCast, will
  // get parsed as a dereference expression before a type expression.
  // TODO(pmenon): Fix the above to parse correctly

  auto unary_op = call->Arguments()[0]->SafeAs<ast::UnaryOpExpr>();
  if (unary_op == nullptr || unary_op->Op() != parsing::Token::Type::STAR) {
    GetErrorReporter()->Report(call->Position(), ErrorMessages::kBadArgToPtrCast, call->Arguments()[0]->GetType(), 1);
    return;
  }

  // Replace the unary with a PointerTypeRepr node and resolve it
  call->SetArgument(
      0, GetContext()->GetNodeFactory()->NewPointerType(call->Arguments()[0]->Position(), unary_op->Input()));

  for (auto *arg : call->Arguments()) {
    auto *resolved_type = Resolve(arg);
    if (resolved_type == nullptr) {
      return;
    }
  }

  // Both arguments must be pointer types
  if (!call->Arguments()[0]->GetType()->IsPointerType() || !call->Arguments()[1]->GetType()->IsPointerType()) {
    GetErrorReporter()->Report(call->Position(), ErrorMessages::kBadArgToPtrCast, call->Arguments()[0]->GetType(), 1);
    return;
  }

  // Apply the cast
  call->SetType(call->Arguments()[0]->GetType());
}

void Sema::CheckBuiltinSorterInit(ast::CallExpr *call) {
  if (!CheckArgCount(call, 4)) {
    return;
  }

  const auto &args = call->Arguments();

  // First argument must be a pointer to a Sorter
  const auto sorter_kind = ast::BuiltinType::Sorter;
  if (!IsPointerToSpecificBuiltin(args[0]->GetType(), sorter_kind)) {
    ReportIncorrectCallArg(call, 0, GetBuiltinType(sorter_kind)->PointerTo());
    return;
  }

  // Second argument must be a pointer to a MemoryPool
  const auto mem_kind = ast::BuiltinType::MemoryPool;
  if (!IsPointerToSpecificBuiltin(args[1]->GetType(), mem_kind)) {
    ReportIncorrectCallArg(call, 1, GetBuiltinType(mem_kind)->PointerTo());
    return;
  }

  // Second argument must be a function
  auto *const cmp_func_type = args[2]->GetType()->SafeAs<ast::FunctionType>();
  if (cmp_func_type == nullptr || cmp_func_type->GetNumParams() != 2 ||
      !cmp_func_type->GetReturnType()->IsSpecificBuiltin(ast::BuiltinType::Int32) ||
      !cmp_func_type->GetParams()[0].type_->IsPointerType() || !cmp_func_type->GetParams()[1].type_->IsPointerType()) {
    GetErrorReporter()->Report(call->Position(), ErrorMessages::kBadComparisonFunctionForSorter, args[2]->GetType());
    return;
  }

  // Third and last argument must be a 32-bit number representing the tuple size
  const auto uint_kind = ast::BuiltinType::Uint32;
  if (!args[3]->GetType()->IsSpecificBuiltin(uint_kind)) {
    ReportIncorrectCallArg(call, 3, GetBuiltinType(uint_kind));
    return;
  }

  // This call returns nothing
  call->SetType(GetBuiltinType(ast::BuiltinType::Nil));
}

void Sema::CheckBuiltinSorterInsert(ast::CallExpr *call, ast::Builtin builtin) {
  if (!CheckArgCountAtLeast(call, 1)) {
    return;
  }

  // First argument must be a pointer to a Sorter
  const auto sorter_kind = ast::BuiltinType::Sorter;
  if (!IsPointerToSpecificBuiltin(call->Arguments()[0]->GetType(), sorter_kind)) {
    ReportIncorrectCallArg(call, 0, GetBuiltinType(sorter_kind)->PointerTo());
    return;
  }

  // If it's an insertion for Top-K, the second argument must be an unsigned integer.
  if (builtin == ast::Builtin::SorterInsertTopK || builtin == ast::Builtin::SorterInsertTopKFinish) {
    if (!CheckArgCount(call, 2)) {
      return;
    }

    // Error if the top-k argument isn't an integer
    ast::Type *uint_type = GetBuiltinType(ast::BuiltinType::Uint32);
    if (!call->Arguments()[1]->GetType()->IsIntegerType()) {
      ReportIncorrectCallArg(call, 1, uint_type);
      return;
    }
    if (call->Arguments()[1]->GetType() != uint_type) {
      call->SetArgument(1, ImplCastExprToType(call->Arguments()[1], uint_type, ast::CastKind::IntegralCast));
    }
  } else {
    // Regular sorter insert, expect one argument.
    if (!CheckArgCount(call, 1)) {
      return;
    }
  }

  // This call returns a pointer to the allocated tuple
  call->SetType(GetBuiltinType(ast::BuiltinType::Uint8)->PointerTo());
}

void Sema::CheckBuiltinSorterSort(ast::CallExpr *call, ast::Builtin builtin) {
  if (!CheckArgCountAtLeast(call, 1)) {
    return;
  }

  const auto &call_args = call->Arguments();

  // First argument must be a pointer to a Sorter
  const auto sorter_kind = ast::BuiltinType::Sorter;
  if (!IsPointerToSpecificBuiltin(call_args[0]->GetType(), sorter_kind)) {
    ReportIncorrectCallArg(call, 0, GetBuiltinType(sorter_kind)->PointerTo());
    return;
  }

  switch (builtin) {
    case ast::Builtin::SorterSort: {
      if (!CheckArgCount(call, 1)) {
        return;
      }
      break;
    }
    case ast::Builtin::SorterSortParallel:
    case ast::Builtin::SorterSortTopKParallel: {
      // Second argument is the *ThreadStateContainer.
      const auto tls_kind = ast::BuiltinType::ThreadStateContainer;
      if (!IsPointerToSpecificBuiltin(call_args[1]->GetType(), tls_kind)) {
        ReportIncorrectCallArg(call, 1, GetBuiltinType(tls_kind)->PointerTo());
        return;
      }

      // Third argument must be a 32-bit integer representing the offset.
      ast::Type *uint_type = GetBuiltinType(ast::BuiltinType::Uint32);
      if (call_args[2]->GetType() != uint_type) {
        ReportIncorrectCallArg(call, 2, uint_type);
        return;
      }

      // If it's for top-k, the last argument must be the top-k value
      if (builtin == ast::Builtin::SorterSortParallel) {
        if (!CheckArgCount(call, 3)) {
          return;
        }
      } else {
        if (!CheckArgCount(call, 4)) {
          return;
        }
        if (!call_args[3]->GetType()->IsIntegerType()) {
          ReportIncorrectCallArg(call, 3, uint_type);
          return;
        }
        if (call_args[3]->GetType() != uint_type) {
          call->SetArgument(3, ImplCastExprToType(call_args[3], uint_type, ast::CastKind::IntegralCast));
        }
      }
      break;
    }
    default: {
      UNREACHABLE("Impossible sorter sort call");
    }
  }

  // This call returns nothing
  call->SetType(GetBuiltinType(ast::BuiltinType::Nil));
}

void Sema::CheckBuiltinSorterFree(ast::CallExpr *call) {
  if (!CheckArgCount(call, 1)) {
    return;
  }

  // First argument must be a pointer to a Sorter
  const auto sorter_kind = ast::BuiltinType::Sorter;
  if (!IsPointerToSpecificBuiltin(call->Arguments()[0]->GetType(), sorter_kind)) {
    ReportIncorrectCallArg(call, 0, GetBuiltinType(sorter_kind)->PointerTo());
    return;
  }

  // This call returns nothing
  call->SetType(GetBuiltinType(ast::BuiltinType::Nil));
}

void Sema::CheckBuiltinSorterIterCall(ast::CallExpr *call, ast::Builtin builtin) {
  if (!CheckArgCountAtLeast(call, 1)) {
    return;
  }

  const auto &args = call->Arguments();

  const auto sorter_iter_kind = ast::BuiltinType::SorterIterator;
  if (!IsPointerToSpecificBuiltin(args[0]->GetType(), sorter_iter_kind)) {
    ReportIncorrectCallArg(call, 0, GetBuiltinType(sorter_iter_kind)->PointerTo());
    return;
  }

  switch (builtin) {
    case ast::Builtin::SorterIterInit: {
      if (!CheckArgCount(call, 2)) {
        return;
      }

      // The second argument is the sorter instance to iterate over
      const auto sorter_kind = ast::BuiltinType::Sorter;
      if (!IsPointerToSpecificBuiltin(args[1]->GetType(), sorter_kind)) {
        ReportIncorrectCallArg(call, 1, GetBuiltinType(sorter_kind)->PointerTo());
        return;
      }
      call->SetType(GetBuiltinType(ast::BuiltinType::Nil));
      break;
    }
    case ast::Builtin::SorterIterHasNext: {
      call->SetType(GetBuiltinType(ast::BuiltinType::Bool));
      break;
    }
    case ast::Builtin::SorterIterNext: {
      call->SetType(GetBuiltinType(ast::BuiltinType::Nil));
      break;
    }
    case ast::Builtin::SorterIterSkipRows: {
      if (!CheckArgCount(call, 2)) {
        return;
      }
      const auto uint_kind = ast::BuiltinType::Kind::Uint32;
      if (!args[1]->GetType()->IsIntegerType()) {
        ReportIncorrectCallArg(call, 1, GetBuiltinType(uint_kind));
        return;
      }
      call->SetType(GetBuiltinType(ast::BuiltinType::Nil));
      break;
    }
    case ast::Builtin::SorterIterGetRow: {
      call->SetType(GetBuiltinType(ast::BuiltinType::Uint8)->PointerTo());
      break;
    }
    case ast::Builtin::SorterIterClose: {
      call->SetType(GetBuiltinType(ast::BuiltinType::Nil));
      break;
    }
    default: {
      UNREACHABLE("Impossible table iteration call");
    }
  }
}

void Sema::CheckBuiltinIndexIteratorInit(execution::ast::CallExpr *call, ast::Builtin builtin) {
  // First argument must be a pointer to a IndexIterator
  const auto index_kind = ast::BuiltinType::IndexIterator;
  if (!IsPointerToSpecificBuiltin(call->Arguments()[0]->GetType(), index_kind)) {
    ReportIncorrectCallArg(call, 0, GetBuiltinType(index_kind)->PointerTo());
    return;
  }
  switch (builtin) {
    case ast::Builtin::IndexIteratorInit: {
      if (!CheckArgCount(call, 6)) {
        return;
      }
      // The second argument is an execution context
      auto exec_ctx_kind = ast::BuiltinType::ExecutionContext;
      if (!IsPointerToSpecificBuiltin(call->Arguments()[1]->GetType(), exec_ctx_kind)) {
        ReportIncorrectCallArg(call, 1, GetBuiltinType(exec_ctx_kind)->PointerTo());
        return;
      }
      // The third argument is num_attrs
      if (!call->Arguments()[2]->GetType()->IsIntegerType()) {
        ReportIncorrectCallArg(call, 2, GetBuiltinType(ast::BuiltinType::Int32));
        return;
      }
      // The fourth argument is a table oid
      if (!call->Arguments()[3]->GetType()->IsIntegerType()) {
        ReportIncorrectCallArg(call, 3, GetBuiltinType(ast::BuiltinType::Int32));
        return;
      }
      // The fifth argument is an index oid
      if (!call->Arguments()[4]->GetType()->IsIntegerType()) {
        ReportIncorrectCallArg(call, 4, GetBuiltinType(ast::BuiltinType::Int32));
        return;
      }
      // The sixth argument is a uint32_t array
      if (!call->Arguments()[5]->GetType()->IsArrayType()) {
        ReportIncorrectCallArg(call, 5, "Sixth argument should be a fixed length uint32 array");
        return;
      }
      auto *arr_type = call->Arguments()[5]->GetType()->SafeAs<ast::ArrayType>();
      auto uint32_t_kind = ast::BuiltinType::Uint32;
      if (!arr_type->GetElementType()->IsSpecificBuiltin(uint32_t_kind) || !arr_type->HasKnownLength()) {
        ReportIncorrectCallArg(call, 5, "Sixth argument should be a fixed length uint32 array");
      }
      break;
    }
    default:
      UNREACHABLE("Unreachable index iterator in builtin");
  }

  // Return nothing
  call->SetType(GetBuiltinType(ast::BuiltinType::Nil));
}

void Sema::CheckBuiltinIndexIteratorScan(execution::ast::CallExpr *call, ast::Builtin builtin) {
  if (!CheckArgCountAtLeast(call, 1)) {
    return;
  }
  // First argument must be a pointer to a IndexIterator
  auto index_kind = ast::BuiltinType::IndexIterator;
  if (!IsPointerToSpecificBuiltin(call->Arguments()[0]->GetType(), index_kind)) {
    ReportIncorrectCallArg(call, 0, GetBuiltinType(index_kind)->PointerTo());
    return;
  }

  switch (builtin) {
    case ast::Builtin::IndexIteratorScanKey:
    case ast::Builtin::IndexIteratorScanDescending: {
      if (!CheckArgCount(call, 1)) return;
      break;
    }
    case ast::Builtin::IndexIteratorScanAscending: {
      if (!CheckArgCount(call, 3)) return;
      break;
    }
    case ast::Builtin::IndexIteratorScanLimitDescending: {
      if (!CheckArgCount(call, 2)) return;
      auto uint32_kind = ast::BuiltinType::Uint32;
      // Second argument is an integer
      if (!call->Arguments()[1]->GetType()->IsIntegerType()) {
        ReportIncorrectCallArg(call, 1, GetBuiltinType(uint32_kind));
        return;
      }
      break;
    }
    default:
      UNREACHABLE("Impossible Scan call!");
  }
  // Return nothing
  call->SetType(GetBuiltinType(ast::BuiltinType::Nil));
}

void Sema::CheckBuiltinIndexIteratorAdvance(execution::ast::CallExpr *call) {
  if (!CheckArgCount(call, 1)) {
    return;
  }
  // First argument must be a pointer to a IndexIterator
  auto index_kind = ast::BuiltinType::IndexIterator;
  if (!IsPointerToSpecificBuiltin(call->Arguments()[0]->GetType(), index_kind)) {
    ReportIncorrectCallArg(call, 0, GetBuiltinType(index_kind)->PointerTo());
    return;
  }

  // Return boolean
  call->SetType(ast::BuiltinType::Get(GetContext(), ast::BuiltinType::Bool));
}

void Sema::CheckBuiltinIndexIteratorFree(execution::ast::CallExpr *call) {
  if (!CheckArgCount(call, 1)) {
    return;
  }
  // First argument must be a pointer to a IndexIterator
  auto *index_type = call->Arguments()[0]->GetType()->GetPointeeType();
  if (index_type == nullptr || !index_type->IsSpecificBuiltin(ast::BuiltinType::IndexIterator)) {
    GetErrorReporter()->Report(call->Position(), ErrorMessages::kBadArgToIndexIteratorFree,
                               call->Arguments()[0]->GetType(), 0);
    return;
  }
  // Return nothing
  call->SetType(GetBuiltinType(ast::BuiltinType::Nil));
}

void Sema::CheckBuiltinIndexIteratorPRCall(ast::CallExpr *call, ast::Builtin builtin) {
  if (!CheckArgCount(call, 1)) {
    return;
  }
  // First argument must be a pointer to a IndexIterator
  auto *index_type = call->Arguments()[0]->GetType()->GetPointeeType();
  if (index_type == nullptr || !index_type->IsSpecificBuiltin(ast::BuiltinType::IndexIterator)) {
    ReportIncorrectCallArg(call, 0, GetBuiltinType(ast::BuiltinType::IndexIterator)->PointerTo());
    return;
  }
  switch (builtin) {
    case ast::Builtin::IndexIteratorGetPR:
    case ast::Builtin::IndexIteratorGetLoPR:
    case ast::Builtin::IndexIteratorGetHiPR:
    case ast::Builtin::IndexIteratorGetTablePR:
      call->SetType(GetBuiltinType(ast::BuiltinType::ProjectedRow)->PointerTo());
      break;
    case ast::Builtin::IndexIteratorGetSlot:
      call->SetType(GetBuiltinType(ast::BuiltinType::TupleSlot));
      break;
    default:
      UNREACHABLE("Impossible Index PR call!");
  }
}

void Sema::CheckBuiltinPRCall(ast::CallExpr *call, ast::Builtin builtin) {
  if (!CheckArgCountAtLeast(call, 2)) {
    return;
  }
  // Calls to set varlen take an extra boolean to indicate ownership.
  bool is_set_varlen = false;
  bool is_set_call = false;
  // Type of the input or output sql value
  ast::BuiltinType::Kind sql_type;
  switch (builtin) {
    case ast::Builtin::PRSetBool:
    case ast::Builtin::PRSetBoolNull: {
      is_set_call = true;
      sql_type = ast::BuiltinType::Boolean;
      break;
    }
    case ast::Builtin::PRSetTinyInt:
    case ast::Builtin::PRSetSmallInt:
    case ast::Builtin::PRSetInt:
    case ast::Builtin::PRSetBigInt:
    case ast::Builtin::PRSetTinyIntNull:
    case ast::Builtin::PRSetSmallIntNull:
    case ast::Builtin::PRSetIntNull:
    case ast::Builtin::PRSetBigIntNull: {
      is_set_call = true;
      sql_type = ast::BuiltinType::Integer;
      break;
    }
    case ast::Builtin::PRSetReal:
    case ast::Builtin::PRSetDouble:
    case ast::Builtin::PRSetRealNull:
    case ast::Builtin::PRSetDoubleNull: {
      is_set_call = true;
      sql_type = ast::BuiltinType::Real;
      break;
    }
    case ast::Builtin::PRSetDate:
    case ast::Builtin::PRSetDateNull: {
      is_set_call = true;
      sql_type = ast::BuiltinType::Date;
      break;
    }
    case ast::Builtin::PRSetTimestamp:
    case ast::Builtin::PRSetTimestampNull: {
      is_set_call = true;
      sql_type = ast::BuiltinType::Timestamp;
      break;
    }
    case ast::Builtin::PRSetVarlen:
    case ast::Builtin::PRSetVarlenNull: {
      is_set_call = true;
      is_set_varlen = true;
      sql_type = ast::BuiltinType::StringVal;
      break;
    }
    case ast::Builtin::PRGetBool:
    case ast::Builtin::PRGetBoolNull: {
      sql_type = ast::BuiltinType::Boolean;
      break;
    }
    case ast::Builtin::PRGetTinyInt:
    case ast::Builtin::PRGetSmallInt:
    case ast::Builtin::PRGetInt:
    case ast::Builtin::PRGetBigInt:
    case ast::Builtin::PRGetTinyIntNull:
    case ast::Builtin::PRGetSmallIntNull:
    case ast::Builtin::PRGetIntNull:
    case ast::Builtin::PRGetBigIntNull: {
      sql_type = ast::BuiltinType::Integer;
      break;
    }
    case ast::Builtin::PRGetReal:
    case ast::Builtin::PRGetDouble:
    case ast::Builtin::PRGetRealNull:
    case ast::Builtin::PRGetDoubleNull: {
      sql_type = ast::BuiltinType::Real;
      break;
    }
    case ast::Builtin::PRGetDate:
    case ast::Builtin::PRGetDateNull: {
      sql_type = ast::BuiltinType::Date;
      break;
    }
    case ast::Builtin::PRGetTimestamp:
    case ast::Builtin::PRGetTimestampNull: {
      sql_type = ast::BuiltinType::Timestamp;
      break;
    }
    case ast::Builtin::PRGetVarlen:
    case ast::Builtin::PRGetVarlenNull: {
      sql_type = ast::BuiltinType::StringVal;
      break;
    }
    default:
      UNREACHABLE("Undefined projected row call!!");
  }

  // First argument must be a pointer to a ProjectedRow
  auto pr_kind = ast::BuiltinType::ProjectedRow;
  if (!IsPointerToSpecificBuiltin(call->Arguments()[0]->GetType(), pr_kind)) {
    ReportIncorrectCallArg(call, 0, GetBuiltinType(pr_kind)->PointerTo());
    return;
  }
  // Second argument must be an integer literal
  if (!call->Arguments()[1]->GetType()->IsIntegerType()) {
    ReportIncorrectCallArg(call, 1, GetBuiltinType(ast::BuiltinType::Int32));
    return;
  }
  if (is_set_call) {
    if (!CheckArgCount(call, is_set_varlen ? 4 : 3)) {
      return;
    }
    // Third argument depends of call
    if (GetBuiltinType(sql_type) != call->Arguments()[2]->GetType()) {
      ReportIncorrectCallArg(call, 2, GetBuiltinType(sql_type));
      return;
    }
    // For varlens, there is a fourth boolean argument.
    if (is_set_varlen) {
      auto bool_kind = ast::BuiltinType::Bool;
      if (!call->Arguments()[3]->GetType()->IsSpecificBuiltin(bool_kind)) {
        ReportIncorrectCallArg(call, 3, GetBuiltinType(bool_kind));
        return;
      }
    }
    // Return nothing
    call->SetType(GetBuiltinType(ast::BuiltinType::Nil));
  } else {
    if (!CheckArgCount(call, 2)) {
      return;
    }
    // Return sql type
    call->SetType(ast::BuiltinType::Get(GetContext(), sql_type));
  }
}

void Sema::CheckBuiltinStorageInterfaceCall(ast::CallExpr *call, ast::Builtin builtin) {
  const auto &call_args = call->Arguments();

  const auto storage_interface_kind = ast::BuiltinType::StorageInterface;
  const auto int32_kind = ast::BuiltinType::Int32;

  if (!CheckArgCountAtLeast(call, 1)) {
    return;
  }
  if (!IsPointerToSpecificBuiltin(call_args[0]->GetType(), storage_interface_kind)) {
    ReportIncorrectCallArg(call, 0, GetBuiltinType(storage_interface_kind)->PointerTo());
    return;
  }

  switch (builtin) {
    case ast::Builtin::StorageInterfaceInit: {
      if (!CheckArgCount(call, 5)) {
        return;
      }

      // exec_ctx
      auto exec_ctx_kind = ast::BuiltinType::ExecutionContext;
      if (!IsPointerToSpecificBuiltin(call_args[1]->GetType(), exec_ctx_kind)) {
        ReportIncorrectCallArg(call, 1, GetBuiltinType(exec_ctx_kind)->PointerTo());
        return;
      }

      // table_oid
      if (!call_args[2]->GetType()->IsIntegerType()) {
        ReportIncorrectCallArg(call, 2, GetBuiltinType(int32_kind));
        return;
      }

      // uint32_t *col_oids
      if (!call_args[3]->GetType()->IsArrayType()) {
        ReportIncorrectCallArg(call, 3, "Third argument should be a fixed length uint32 array");
        return;
      }
      auto *arr_type = call_args[3]->GetType()->SafeAs<ast::ArrayType>();
      auto uint32_t_kind = ast::BuiltinType::Uint32;
      if (!arr_type->GetElementType()->IsSpecificBuiltin(uint32_t_kind)) {
        ReportIncorrectCallArg(call, 3, "Third argument should be a fixed length uint32 array");
      }

      // needs_indexes for non-indexed updates
      if (!call_args[4]->GetType()->IsBoolType()) {
        ReportIncorrectCallArg(call, 4, GetBuiltinType(ast::BuiltinType::Bool));
        return;
      }

      // void
      call->SetType(GetBuiltinType(ast::BuiltinType::Nil));
      break;
    }
    case ast::Builtin::GetTablePR: {
      if (!CheckArgCount(call, 1)) {
        return;
      }
      call->SetType(GetBuiltinType(ast::BuiltinType::ProjectedRow)->PointerTo());
      break;
    }
    case ast::Builtin::TableInsert: {
      if (!CheckArgCount(call, 1)) {
        return;
      }

      auto tuple_slot_type = ast::BuiltinType::TupleSlot;
      call->SetType(GetBuiltinType(tuple_slot_type));
      break;
    }
    case ast::Builtin::TableDelete: {
      if (!CheckArgCount(call, 2)) {
        return;
      }

      auto tuple_slot_type = ast::BuiltinType::TupleSlot;
      if (!IsPointerToSpecificBuiltin(call_args[1]->GetType(), tuple_slot_type)) {
        ReportIncorrectCallArg(call, 1, GetBuiltinType(tuple_slot_type)->PointerTo());
        return;
      }

      call->SetType(GetBuiltinType(ast::BuiltinType::Bool));
      break;
    }
    case ast::Builtin::TableUpdate: {
      if (!CheckArgCount(call, 2)) {
        return;
      }

      auto tuple_slot_type = ast::BuiltinType::TupleSlot;
      if (!IsPointerToSpecificBuiltin(call_args[1]->GetType(), tuple_slot_type)) {
        ReportIncorrectCallArg(call, 1, GetBuiltinType(tuple_slot_type)->PointerTo());
        return;
      }

      call->SetType(GetBuiltinType(ast::BuiltinType::Bool));
      break;
    }
    case ast::Builtin::GetIndexPR: {
      if (!CheckArgCount(call, 2)) {
        return;
      }

      if (!call_args[1]->GetType()->IsIntegerType()) {
        ReportIncorrectCallArg(call, 1, GetBuiltinType(int32_kind));
        return;
      }

      call->SetType(GetBuiltinType(ast::BuiltinType::ProjectedRow)->PointerTo());
      break;
    }
    case ast::Builtin::IndexInsert: {
      if (!CheckArgCount(call, 1)) {
        return;
      }
      call->SetType(GetBuiltinType(ast::BuiltinType::Bool));
      break;
    }
    case ast::Builtin::IndexInsertUnique: {
      if (!CheckArgCount(call, 1)) {
        return;
      }
      call->SetType(GetBuiltinType(ast::BuiltinType::Bool));
      break;
    }
    case ast::Builtin::IndexInsertWithSlot: {
      if (!CheckArgCount(call, 3)) {
        return;
      }
      // Second argument is a tuple slot
      auto tuple_slot_type = ast::BuiltinType::TupleSlot;
      if (!IsPointerToSpecificBuiltin(call_args[1]->GetType(), tuple_slot_type)) {
        ReportIncorrectCallArg(call, 1, GetBuiltinType(tuple_slot_type)->PointerTo());
        return;
      }
      // Third argument is a bool
      if (!call_args[2]->GetType()->IsSpecificBuiltin(ast::BuiltinType::Bool)) {
        ReportIncorrectCallArg(call, 2, "boolean literal");
        return;
      }
      call->SetType(GetBuiltinType(ast::BuiltinType::Bool));
      break;
    }
    case ast::Builtin::IndexDelete: {
      if (!CheckArgCount(call, 2)) {
        return;
      }
      // Second argument is a tuple slot
      auto tuple_slot_type = ast::BuiltinType::TupleSlot;
      if (!IsPointerToSpecificBuiltin(call_args[1]->GetType(), tuple_slot_type)) {
        ReportIncorrectCallArg(call, 1, GetBuiltinType(tuple_slot_type)->PointerTo());
        return;
      }
      call->SetType(GetBuiltinType(ast::BuiltinType::Nil));
      break;
    }
    case ast::Builtin::StorageInterfaceFree: {
      if (!CheckArgCount(call, 1)) {
        return;
      }
      // Return nothing
      call->SetType(GetBuiltinType(ast::BuiltinType::Nil));
      break;
    }
    default:
      UNREACHABLE("Undefined updater call!");
  }
}
<<<<<<< HEAD

void Sema::CheckBuiltinAbortCall(ast::CallExpr *call) {
  if (!CheckArgCount(call, 1)) {
    return;
  }

  if (!IsPointerToSpecificBuiltin(call->Arguments()[0]->GetType(), ast::BuiltinType::ExecutionContext)) {
    ReportIncorrectCallArg(call, 0, GetBuiltinType(ast::BuiltinType::ExecutionContext)->PointerTo());
    return;
  }

  call->SetType(GetBuiltinType(ast::BuiltinType::Nil));
}

void Sema::CheckBuiltinParamCall(ast::CallExpr *call, ast::Builtin builtin) {
  if (!CheckArgCount(call, 2)) {
    return;
  }

  // first argument is an exec ctx
  auto exec_ctx_kind = ast::BuiltinType::ExecutionContext;
  if (!IsPointerToSpecificBuiltin(call->Arguments()[0]->GetType(), exec_ctx_kind)) {
    ReportIncorrectCallArg(call, 0, GetBuiltinType(exec_ctx_kind)->PointerTo());
    return;
  }

  // second argument is the index of the parameter
  if (!call->Arguments()[1]->GetType()->IsIntegerType()) {
    ReportIncorrectCallArg(call, 0, GetBuiltinType(ast::BuiltinType::Kind::Uint32));
    return;
  }

  // Type output sql value
  ast::BuiltinType::Kind sql_type;
  switch (builtin) {
    case ast::Builtin::GetParamBool: {
      sql_type = ast::BuiltinType::Boolean;
      break;
    }
    case ast::Builtin::GetParamTinyInt:
    case ast::Builtin::GetParamSmallInt:
    case ast::Builtin::GetParamInt:
    case ast::Builtin::GetParamBigInt: {
      sql_type = ast::BuiltinType::Integer;
      break;
    }
    case ast::Builtin::GetParamReal:
    case ast::Builtin::GetParamDouble: {
      sql_type = ast::BuiltinType::Real;
      break;
    }
    case ast::Builtin::GetParamDate: {
      sql_type = ast::BuiltinType::Date;
      break;
    }
    case ast::Builtin::GetParamTimestamp: {
      sql_type = ast::BuiltinType::Timestamp;
      break;
    }
    case ast::Builtin::GetParamString: {
      sql_type = ast::BuiltinType::StringVal;
      break;
    }
    default:
      UNREACHABLE("Undefined parameter call!!");
  }

  // Return sql type
  call->SetType(ast::BuiltinType::Get(GetContext(), sql_type));
}

void Sema::CheckBuiltinStringCall(ast::CallExpr *call, ast::Builtin builtin) {
  ast::BuiltinType::Kind sql_type;

  // Checking to see if the first argument is an execution context
  // All string functions have the execution context as their first argument
  auto exec_ctx_kind = ast::BuiltinType::ExecutionContext;
  if (!IsPointerToSpecificBuiltin(call->Arguments()[0]->GetType(), exec_ctx_kind)) {
    ReportIncorrectCallArg(call, 0, GetBuiltinType(exec_ctx_kind)->PointerTo());
    return;
  }

  switch (builtin) {
    case ast::Builtin::SplitPart: {
      // check to make sure this function has four arguments
      if (!CheckArgCount(call, 4)) {
        return;
      }

      // checking to see if the second argument is a string
      if (!call->Arguments()[1]->GetType()->IsSpecificBuiltin(ast::BuiltinType::StringVal)) {
        ReportIncorrectCallArg(call, 1, ast::StringType::Get(GetContext()));
        return;
      }

      // checking to see if the third argument is a string
      if (!call->Arguments()[2]->GetType()->IsSpecificBuiltin(ast::BuiltinType::StringVal)) {
        ReportIncorrectCallArg(call, 2, ast::StringType::Get(GetContext()));
        return;
      }

      // checking to see if the forth argument is an integer
      if (!call->Arguments()[3]->GetType()->IsSpecificBuiltin(ast::BuiltinType::Integer)) {
        ReportIncorrectCallArg(call, 3, GetBuiltinType(ast::BuiltinType::Int32));
        return;
      }

      // this function returns a string
      sql_type = ast::BuiltinType::StringVal;
      break;
    }
    case ast::Builtin::Chr: {
=======

void Sema::CheckBuiltinAbortCall(ast::CallExpr *call) {
  if (!CheckArgCount(call, 1)) {
    return;
  }

  if (!IsPointerToSpecificBuiltin(call->Arguments()[0]->GetType(), ast::BuiltinType::ExecutionContext)) {
    ReportIncorrectCallArg(call, 0, GetBuiltinType(ast::BuiltinType::ExecutionContext)->PointerTo());
    return;
  }

  call->SetType(GetBuiltinType(ast::BuiltinType::Nil));
}

void Sema::CheckBuiltinParamCall(ast::CallExpr *call, ast::Builtin builtin) {
  if (!CheckArgCount(call, 2)) {
    return;
  }

  // first argument is an exec ctx
  auto exec_ctx_kind = ast::BuiltinType::ExecutionContext;
  if (!IsPointerToSpecificBuiltin(call->Arguments()[0]->GetType(), exec_ctx_kind)) {
    ReportIncorrectCallArg(call, 0, GetBuiltinType(exec_ctx_kind)->PointerTo());
    return;
  }

  // second argument is the index of the parameter
  if (!call->Arguments()[1]->GetType()->IsIntegerType()) {
    ReportIncorrectCallArg(call, 0, GetBuiltinType(ast::BuiltinType::Kind::Uint32));
    return;
  }

  // Type output sql value
  ast::BuiltinType::Kind sql_type;
  switch (builtin) {
    case ast::Builtin::GetParamBool: {
      sql_type = ast::BuiltinType::Boolean;
      break;
    }
    case ast::Builtin::GetParamTinyInt:
    case ast::Builtin::GetParamSmallInt:
    case ast::Builtin::GetParamInt:
    case ast::Builtin::GetParamBigInt: {
      sql_type = ast::BuiltinType::Integer;
      break;
    }
    case ast::Builtin::GetParamReal:
    case ast::Builtin::GetParamDouble: {
      sql_type = ast::BuiltinType::Real;
      break;
    }
    case ast::Builtin::GetParamDate: {
      sql_type = ast::BuiltinType::Date;
      break;
    }
    case ast::Builtin::GetParamTimestamp: {
      sql_type = ast::BuiltinType::Timestamp;
      break;
    }
    case ast::Builtin::GetParamString: {
      sql_type = ast::BuiltinType::StringVal;
      break;
    }
    default:
      UNREACHABLE("Undefined parameter call!!");
  }

  // Return sql type
  call->SetType(ast::BuiltinType::Get(GetContext(), sql_type));
}

void Sema::CheckBuiltinStringCall(ast::CallExpr *call, ast::Builtin builtin) {
  ast::BuiltinType::Kind sql_type;

  // Checking to see if the first argument is an execution context
  // All string functions have the execution context as their first argument
  auto exec_ctx_kind = ast::BuiltinType::ExecutionContext;
  if (!IsPointerToSpecificBuiltin(call->Arguments()[0]->GetType(), exec_ctx_kind)) {
    ReportIncorrectCallArg(call, 0, GetBuiltinType(exec_ctx_kind)->PointerTo());
    return;
  }

  switch (builtin) {
    case ast::Builtin::SplitPart: {
      // check to make sure this function has four arguments
      if (!CheckArgCount(call, 4)) {
        return;
      }

      // checking to see if the second argument is a string
      if (!call->Arguments()[1]->GetType()->IsSpecificBuiltin(ast::BuiltinType::StringVal)) {
        ReportIncorrectCallArg(call, 1, ast::StringType::Get(GetContext()));
        return;
      }

      // checking to see if the third argument is a string
      if (!call->Arguments()[2]->GetType()->IsSpecificBuiltin(ast::BuiltinType::StringVal)) {
        ReportIncorrectCallArg(call, 2, ast::StringType::Get(GetContext()));
        return;
      }

      // checking to see if the forth argument is an integer
      if (!call->Arguments()[3]->GetType()->IsSpecificBuiltin(ast::BuiltinType::Integer)) {
        ReportIncorrectCallArg(call, 3, GetBuiltinType(ast::BuiltinType::Int32));
        return;
      }

      // this function returns a string
      sql_type = ast::BuiltinType::StringVal;
      break;
    }
    case ast::Builtin::Chr: {
      // check to make sure this function has two arguments
      if (!CheckArgCount(call, 2)) {
        return;
      }

      // checking to see if the second argument is a number
      auto *resolved_type = call->Arguments()[1]->GetType();
      if (!resolved_type->IsSpecificBuiltin(ast::BuiltinType::Integer)) {
        ReportIncorrectCallArg(call, 1, ast::StringType::Get(GetContext()));
        return;
      }

      // this function returns a string
      sql_type = ast::BuiltinType::StringVal;
      break;
    }
    case ast::Builtin::ASCII:
    case ast::Builtin::CharLength: {
      // check to make sure this function has two arguments
      if (!CheckArgCount(call, 2)) {
        return;
      }

      // checking to see if the second argument is a string
      auto *resolved_type = call->Arguments()[1]->GetType();
      if (!resolved_type->IsSpecificBuiltin(ast::BuiltinType::StringVal)) {
        ReportIncorrectCallArg(call, 1, ast::StringType::Get(GetContext()));
        return;
      }

      // this function returns an Integer
      sql_type = ast::BuiltinType::Integer;
      break;
    }
    case ast::Builtin::Trim2: {
      // check to make sure this function has three arguments
      if (!CheckArgCount(call, 3)) {
        return;
      }

      // checking to see if the second argument is a string
      auto *resolved_type = call->Arguments()[1]->GetType();
      if (!resolved_type->IsSpecificBuiltin(ast::BuiltinType::StringVal)) {
        ReportIncorrectCallArg(call, 1, ast::StringType::Get(GetContext()));
        return;
      }

      // checking to see if the third argument is a string
      if (!call->Arguments()[2]->GetType()->IsSpecificBuiltin(ast::BuiltinType::StringVal)) {
        ReportIncorrectCallArg(call, 2, ast::StringType::Get(GetContext()));
        return;
      }

      // this function returns a string
      sql_type = ast::BuiltinType::StringVal;
      break;
    }
    case ast::Builtin::Trim:
    case ast::Builtin::Lower:
    case ast::Builtin::Upper:
    case ast::Builtin::Reverse:
    case ast::Builtin::InitCap: {
      // check to make sure this function has two arguments
      if (!CheckArgCount(call, 2)) {
        return;
      }

      // checking to see if the second argument is a string
      auto *resolved_type = call->Arguments()[1]->GetType();
      if (!resolved_type->IsSpecificBuiltin(ast::BuiltinType::StringVal)) {
        ReportIncorrectCallArg(call, 1, ast::StringType::Get(GetContext()));
        return;
      }

      // this function returns a string
      sql_type = ast::BuiltinType::StringVal;
      break;
    }
    case ast::Builtin::Left:
    case ast::Builtin::Right:
    case ast::Builtin::Repeat: {
      // check to make sure this function has three arguments
      if (!CheckArgCount(call, 3)) {
        return;
      }

      // checking to see if the second argument is a string
      auto *resolved_type = call->Arguments()[1]->GetType();
      if (!resolved_type->IsSpecificBuiltin(ast::BuiltinType::StringVal)) {
        ReportIncorrectCallArg(call, 1, ast::StringType::Get(GetContext()));
        return;
      }

      resolved_type = call->Arguments()[2]->GetType();
      if (!resolved_type->IsSpecificBuiltin(ast::BuiltinType::Integer)) {
        ReportIncorrectCallArg(call, 2, GetBuiltinType(ast::BuiltinType::Integer));
        return;
      }

      // this function returns a string
      sql_type = ast::BuiltinType::StringVal;
      break;
    }
    case ast::Builtin::Substring: {
      // check to make sure this function has four arguments
      if (!CheckArgCount(call, 4)) {
        return;
      }

      // checking to see if the second argument is a string
      auto *resolved_type = call->Arguments()[1]->GetType();
      if (!resolved_type->IsSpecificBuiltin(ast::BuiltinType::StringVal)) {
        ReportIncorrectCallArg(call, 1, ast::StringType::Get(GetContext()));
        return;
      }

      auto int_t_kind = ast::BuiltinType::Integer;
      // checking to see if the third argument is an Integer
      if (call->Arguments()[2]->GetType() != GetBuiltinType(int_t_kind)) {
        ReportIncorrectCallArg(call, 2, GetBuiltinType(int_t_kind));
        return;
      }

      // checking to see if the fourth argument is an Integer
      if (call->Arguments()[3]->GetType() != GetBuiltinType(int_t_kind)) {
        ReportIncorrectCallArg(call, 3, GetBuiltinType(int_t_kind));
        return;
      }

      // this function returns a string
      sql_type = ast::BuiltinType::StringVal;
      break;
    }
    case ast::Builtin::Version: {
      // check to make sure this function has one arguments
      if (!CheckArgCount(call, 1)) {
        return;
      }

      // this function returns a string
      sql_type = ast::BuiltinType::StringVal;
      break;
    }
    case ast::Builtin::Position: {
      // check to make sure this function has three arguments
      if (!CheckArgCount(call, 3)) {
        return;
      }

      // checking to see if the second argument is a string
      auto *resolved_type = call->Arguments()[1]->GetType();
      if (!resolved_type->IsSpecificBuiltin(ast::BuiltinType::StringVal)) {
        ReportIncorrectCallArg(call, 1, ast::StringType::Get(GetContext()));
        return;
      }

      // checking to see if the third argument is a string
      resolved_type = call->Arguments()[2]->GetType();
      if (!resolved_type->IsSpecificBuiltin(ast::BuiltinType::StringVal)) {
        ReportIncorrectCallArg(call, 2, ast::StringType::Get(GetContext()));
        return;
      }

      // this function returns an Integer
      sql_type = ast::BuiltinType::Integer;
      break;
    }
    case ast::Builtin::Length: {
>>>>>>> d60db2a5
      // check to make sure this function has two arguments
      if (!CheckArgCount(call, 2)) {
        return;
      }

<<<<<<< HEAD
      // checking to see if the second argument is a number
      auto *resolved_type = call->Arguments()[1]->GetType();
      if (!resolved_type->IsSpecificBuiltin(ast::BuiltinType::Integer)) {
        ReportIncorrectCallArg(call, 1, ast::StringType::Get(GetContext()));
        return;
      }

      // this function returns a string
      sql_type = ast::BuiltinType::StringVal;
      break;
    }
    case ast::Builtin::ASCII:
    case ast::Builtin::CharLength: {
      // check to make sure this function has two arguments
      if (!CheckArgCount(call, 2)) {
        return;
      }

      // checking to see if the second argument is a string
      auto *resolved_type = call->Arguments()[1]->GetType();
      if (!resolved_type->IsSpecificBuiltin(ast::BuiltinType::StringVal)) {
        ReportIncorrectCallArg(call, 1, ast::StringType::Get(GetContext()));
        return;
      }

      // this function returns an Integer
      sql_type = ast::BuiltinType::Integer;
      break;
    }
    case ast::Builtin::Trim2: {
      // check to make sure this function has three arguments
      if (!CheckArgCount(call, 3)) {
        return;
      }

      // checking to see if the second argument is a string
      auto *resolved_type = call->Arguments()[1]->GetType();
      if (!resolved_type->IsSpecificBuiltin(ast::BuiltinType::StringVal)) {
        ReportIncorrectCallArg(call, 1, ast::StringType::Get(GetContext()));
        return;
      }

      // checking to see if the third argument is a string
      if (!call->Arguments()[2]->GetType()->IsSpecificBuiltin(ast::BuiltinType::StringVal)) {
        ReportIncorrectCallArg(call, 2, ast::StringType::Get(GetContext()));
        return;
      }

      // this function returns a string
      sql_type = ast::BuiltinType::StringVal;
      break;
    }
    case ast::Builtin::Trim:
    case ast::Builtin::Lower:
    case ast::Builtin::Upper:
    case ast::Builtin::Reverse:
    case ast::Builtin::InitCap: {
      // check to make sure this function has two arguments
      if (!CheckArgCount(call, 2)) {
        return;
      }

      // checking to see if the second argument is a string
      auto *resolved_type = call->Arguments()[1]->GetType();
      if (!resolved_type->IsSpecificBuiltin(ast::BuiltinType::StringVal)) {
        ReportIncorrectCallArg(call, 1, ast::StringType::Get(GetContext()));
        return;
      }

      // this function returns a string
      sql_type = ast::BuiltinType::StringVal;
      break;
    }
    case ast::Builtin::Left:
    case ast::Builtin::Right:
    case ast::Builtin::Repeat: {
      // check to make sure this function has three arguments
      if (!CheckArgCount(call, 3)) {
        return;
      }

      // checking to see if the second argument is a string
      auto *resolved_type = call->Arguments()[1]->GetType();
      if (!resolved_type->IsSpecificBuiltin(ast::BuiltinType::StringVal)) {
        ReportIncorrectCallArg(call, 1, ast::StringType::Get(GetContext()));
        return;
      }

      resolved_type = call->Arguments()[2]->GetType();
      if (!resolved_type->IsSpecificBuiltin(ast::BuiltinType::Integer)) {
        ReportIncorrectCallArg(call, 2, GetBuiltinType(ast::BuiltinType::Integer));
        return;
      }

      // this function returns a string
      sql_type = ast::BuiltinType::StringVal;
      break;
    }
    case ast::Builtin::Substring: {
      // check to make sure this function has four arguments
      if (!CheckArgCount(call, 4)) {
        return;
      }

      // checking to see if the second argument is a string
      auto *resolved_type = call->Arguments()[1]->GetType();
      if (!resolved_type->IsSpecificBuiltin(ast::BuiltinType::StringVal)) {
=======
      // checking to see if the second argument is a string
      if (!call->Arguments()[1]->GetType()->IsSpecificBuiltin(ast::BuiltinType::StringVal)) {
>>>>>>> d60db2a5
        ReportIncorrectCallArg(call, 1, ast::StringType::Get(GetContext()));
        return;
      }

<<<<<<< HEAD
      auto int_t_kind = ast::BuiltinType::Integer;
      // checking to see if the third argument is an Integer
      if (call->Arguments()[2]->GetType() != GetBuiltinType(int_t_kind)) {
        ReportIncorrectCallArg(call, 2, GetBuiltinType(int_t_kind));
        return;
      }

      // checking to see if the fourth argument is an Integer
      if (call->Arguments()[3]->GetType() != GetBuiltinType(int_t_kind)) {
        ReportIncorrectCallArg(call, 3, GetBuiltinType(int_t_kind));
        return;
      }

      // this function returns a string
      sql_type = ast::BuiltinType::StringVal;
      break;
    }
    case ast::Builtin::Version: {
      // check to make sure this function has one arguments
      if (!CheckArgCount(call, 1)) {
        return;
      }

      // this function returns a string
      sql_type = ast::BuiltinType::StringVal;
      break;
    }
    case ast::Builtin::Position: {
      // check to make sure this function has three arguments
      if (!CheckArgCount(call, 3)) {
=======
      // this function returns an integer
      sql_type = ast::BuiltinType::Integer;
      break;
    }
    case ast::Builtin::StartsWith: {
      // check to make sure this function has two arguments
      if (!CheckArgCount(call, 3)) {
        return;
      }

      // checking to see if the second argument is a string
      auto *resolved_type = call->Arguments()[1]->GetType();
      if (!resolved_type->IsSpecificBuiltin(ast::BuiltinType::StringVal)) {
        ReportIncorrectCallArg(call, 1, ast::StringType::Get(GetContext()));
        return;
      }

      // checking to see if the third argument is a string
      resolved_type = call->Arguments()[2]->GetType();
      if (!resolved_type->IsSpecificBuiltin(ast::BuiltinType::StringVal)) {
        ReportIncorrectCallArg(call, 2, ast::StringType::Get(GetContext()));
        return;
      }

      // this function returns a boolean
      sql_type = ast::BuiltinType::Boolean;
      break;
    }
    case ast::Builtin::Lpad:
    case ast::Builtin::Rpad: {
      if (!CheckArgCountBetween(call, 3, 4)) {
>>>>>>> d60db2a5
        return;
      }

      // checking to see if the second argument is a string
<<<<<<< HEAD
      auto *resolved_type = call->Arguments()[1]->GetType();
      if (!resolved_type->IsSpecificBuiltin(ast::BuiltinType::StringVal)) {
=======
      if (!call->Arguments()[1]->GetType()->IsSpecificBuiltin(ast::BuiltinType::StringVal)) {
>>>>>>> d60db2a5
        ReportIncorrectCallArg(call, 1, ast::StringType::Get(GetContext()));
        return;
      }

<<<<<<< HEAD
      // checking to see if the third argument is a string
      resolved_type = call->Arguments()[2]->GetType();
      if (!resolved_type->IsSpecificBuiltin(ast::BuiltinType::StringVal)) {
        ReportIncorrectCallArg(call, 2, ast::StringType::Get(GetContext()));
        return;
      }

      // this function returns an Integer
      sql_type = ast::BuiltinType::Integer;
      break;
    }
    case ast::Builtin::Length: {
      // check to make sure this function has two arguments
      if (!CheckArgCount(call, 2)) {
        return;
      }

      // checking to see if the second argument is a string
      if (!call->Arguments()[1]->GetType()->IsSpecificBuiltin(ast::BuiltinType::StringVal)) {
        ReportIncorrectCallArg(call, 1, ast::StringType::Get(GetContext()));
        return;
      }

      // this function returns an integer
      sql_type = ast::BuiltinType::Integer;
      break;
    }
    case ast::Builtin::StartsWith: {
      // check to make sure this function has two arguments
      if (!CheckArgCount(call, 3)) {
=======
      // checking to see if the third argument is an integer
      if (!call->Arguments()[2]->GetType()->IsSpecificBuiltin(ast::BuiltinType::Integer)) {
        ReportIncorrectCallArg(call, 2, GetBuiltinType(ast::BuiltinType::Integer));
        return;
      }

      if (call->NumArgs() == 4 && !call->Arguments()[3]->GetType()->IsSpecificBuiltin(ast::BuiltinType::StringVal)) {
        ReportIncorrectCallArg(call, 3, ast::StringType::Get(GetContext()));
        return;
      }

      // this function returns a string
      sql_type = ast::BuiltinType::StringVal;
      break;
    }
    case ast::Builtin::Ltrim:
    case ast::Builtin::Rtrim: {
      if (!CheckArgCountBetween(call, 2, 3)) {
>>>>>>> d60db2a5
        return;
      }

      // checking to see if the second argument is a string
<<<<<<< HEAD
      auto *resolved_type = call->Arguments()[1]->GetType();
      if (!resolved_type->IsSpecificBuiltin(ast::BuiltinType::StringVal)) {
=======
      if (!call->Arguments()[1]->GetType()->IsSpecificBuiltin(ast::BuiltinType::StringVal)) {
>>>>>>> d60db2a5
        ReportIncorrectCallArg(call, 1, ast::StringType::Get(GetContext()));
        return;
      }

      // checking to see if the third argument is a string
<<<<<<< HEAD
      resolved_type = call->Arguments()[2]->GetType();
      if (!resolved_type->IsSpecificBuiltin(ast::BuiltinType::StringVal)) {
=======
      if (call->NumArgs() == 3 && !call->Arguments()[2]->GetType()->IsSpecificBuiltin(ast::BuiltinType::StringVal)) {
>>>>>>> d60db2a5
        ReportIncorrectCallArg(call, 2, ast::StringType::Get(GetContext()));
        return;
      }

      // this function returns a boolean
      sql_type = ast::BuiltinType::Boolean;
      break;
    }
    default:
      UNREACHABLE("Unimplemented string call!!");
  }
  call->SetType(ast::BuiltinType::Get(GetContext(), sql_type));
}

void Sema::CheckBuiltinTestCatalogLookup(ast::CallExpr *call) {
  if (!CheckArgCount(call, 3)) {
    return;
  }
  if (!IsPointerToSpecificBuiltin(call->Arguments()[0]->GetType(), ast::BuiltinType::ExecutionContext)) {
    ReportIncorrectCallArg(call, 0, GetBuiltinType(ast::BuiltinType::ExecutionContext)->PointerTo());
    return;
  }
  if (!call->Arguments()[1]->GetType()->IsStringType() || !call->Arguments()[1]->IsLitExpr()) {
    ReportIncorrectCallArg(call, 1, "string literal");
    return;
  }
  if (!call->Arguments()[2]->GetType()->IsStringType() || !call->Arguments()[2]->IsLitExpr()) {
    ReportIncorrectCallArg(call, 2, "string literal");
    return;
  }
  call->SetType(GetBuiltinType(ast::BuiltinType::Uint32));
}

void Sema::CheckBuiltinTestCatalogIndexLookup(ast::CallExpr *call) {
  if (!CheckArgCount(call, 2)) {
    return;
  }
  if (!IsPointerToSpecificBuiltin(call->Arguments()[0]->GetType(), ast::BuiltinType::ExecutionContext)) {
    ReportIncorrectCallArg(call, 0, GetBuiltinType(ast::BuiltinType::ExecutionContext)->PointerTo());
    return;
  }
  if (!call->Arguments()[1]->GetType()->IsStringType() || !call->Arguments()[1]->IsLitExpr()) {
    ReportIncorrectCallArg(call, 1, "string literal");
    return;
  }
  call->SetType(GetBuiltinType(ast::BuiltinType::Uint32));
}

void Sema::CheckBuiltinCall(ast::CallExpr *call) {
  ast::Builtin builtin;
  if (!GetContext()->IsBuiltinFunction(call->GetFuncName(), &builtin)) {
    GetErrorReporter()->Report(call->Function()->Position(), ErrorMessages::kInvalidBuiltinFunction,
                               call->GetFuncName());
    return;
  }

  if (builtin == ast::Builtin::PtrCast) {
    CheckBuiltinPtrCastCall(call);
    return;
  }

  if (builtin == ast::Builtin::OffsetOf) {
    CheckBuiltinOffsetOfCall(call);
    return;
  }

  // First, resolve all call arguments. If any fail, exit immediately.
  for (auto *arg : call->Arguments()) {
    auto *resolved_type = Resolve(arg);
    if (resolved_type == nullptr) {
      return;
    }
  }

  switch (builtin) {
    case ast::Builtin::BoolToSql:
    case ast::Builtin::IntToSql:
    case ast::Builtin::FloatToSql:
    case ast::Builtin::DateToSql:
    case ast::Builtin::TimestampToSql:
    case ast::Builtin::TimestampToSqlYMDHMSMU:
    case ast::Builtin::StringToSql:
    case ast::Builtin::SqlToBool:
    case ast::Builtin::ConvertBoolToInteger:
    case ast::Builtin::ConvertIntegerToReal:
    case ast::Builtin::ConvertDateToTimestamp:
    case ast::Builtin::ConvertStringToBool:
    case ast::Builtin::ConvertStringToInt:
    case ast::Builtin::ConvertStringToReal:
    case ast::Builtin::ConvertStringToDate:
    case ast::Builtin::ConvertStringToTime: {
      CheckSqlConversionCall(call, builtin);
      break;
    }
    case ast::Builtin::IsValNull:
    case ast::Builtin::InitSqlNull: {
      CheckNullValueCall(call, builtin);
      break;
    }
    case ast::Builtin::Like: {
      CheckBuiltinStringLikeCall(call);
      break;
    }
    case ast::Builtin::DatePart: {
      CheckBuiltinDateFunctionCall(call, builtin);
      break;
    }
    case ast::Builtin::ExecutionContextAddRowsAffected:
    case ast::Builtin::ExecutionContextGetMemoryPool:
    case ast::Builtin::ExecutionContextGetTLS:
    case ast::Builtin::ExecutionContextStartResourceTracker:
    case ast::Builtin::ExecutionContextEndResourceTracker:
    case ast::Builtin::ExecutionContextEndPipelineTracker: {
      CheckBuiltinExecutionContextCall(call, builtin);
      break;
    }
    case ast::Builtin::ThreadStateContainerReset:
    case ast::Builtin::ThreadStateContainerGetState:
    case ast::Builtin::ThreadStateContainerIterate:
    case ast::Builtin::ThreadStateContainerClear: {
      CheckBuiltinThreadStateContainerCall(call, builtin);
      break;
    }
    case ast::Builtin::TableIterInit:
    case ast::Builtin::TableIterAdvance:
    case ast::Builtin::TableIterGetVPI:
    case ast::Builtin::TableIterClose: {
      CheckBuiltinTableIterCall(call, builtin);
      break;
    }
    case ast::Builtin::TableIterParallel: {
      CheckBuiltinTableIterParCall(call);
      break;
    }
    case ast::Builtin::VPIInit:
    case ast::Builtin::VPIFree:
    case ast::Builtin::VPIIsFiltered:
    case ast::Builtin::VPIGetSelectedRowCount:
    case ast::Builtin::VPIGetVectorProjection:
    case ast::Builtin::VPIHasNext:
    case ast::Builtin::VPIHasNextFiltered:
    case ast::Builtin::VPIAdvance:
    case ast::Builtin::VPIAdvanceFiltered:
    case ast::Builtin::VPISetPosition:
    case ast::Builtin::VPISetPositionFiltered:
    case ast::Builtin::VPIMatch:
    case ast::Builtin::VPIReset:
    case ast::Builtin::VPIResetFiltered:
    case ast::Builtin::VPIGetSlot:
    case ast::Builtin::VPIGetBool:
    case ast::Builtin::VPIGetBoolNull:
    case ast::Builtin::VPIGetTinyInt:
    case ast::Builtin::VPIGetTinyIntNull:
    case ast::Builtin::VPIGetSmallInt:
    case ast::Builtin::VPIGetSmallIntNull:
    case ast::Builtin::VPIGetInt:
    case ast::Builtin::VPIGetIntNull:
    case ast::Builtin::VPIGetBigInt:
    case ast::Builtin::VPIGetBigIntNull:
    case ast::Builtin::VPIGetReal:
    case ast::Builtin::VPIGetRealNull:
    case ast::Builtin::VPIGetDouble:
    case ast::Builtin::VPIGetDoubleNull:
    case ast::Builtin::VPIGetDate:
    case ast::Builtin::VPIGetDateNull:
    case ast::Builtin::VPIGetTimestamp:
    case ast::Builtin::VPIGetTimestampNull:
    case ast::Builtin::VPIGetString:
    case ast::Builtin::VPIGetStringNull:
    case ast::Builtin::VPIGetPointer:
    case ast::Builtin::VPISetBool:
    case ast::Builtin::VPISetBoolNull:
    case ast::Builtin::VPISetTinyInt:
    case ast::Builtin::VPISetTinyIntNull:
    case ast::Builtin::VPISetSmallInt:
    case ast::Builtin::VPISetSmallIntNull:
    case ast::Builtin::VPISetInt:
    case ast::Builtin::VPISetIntNull:
    case ast::Builtin::VPISetBigInt:
    case ast::Builtin::VPISetBigIntNull:
    case ast::Builtin::VPISetReal:
    case ast::Builtin::VPISetRealNull:
    case ast::Builtin::VPISetDouble:
    case ast::Builtin::VPISetDoubleNull:
    case ast::Builtin::VPISetDate:
    case ast::Builtin::VPISetDateNull:
    case ast::Builtin::VPISetTimestamp:
    case ast::Builtin::VPISetTimestampNull:
    case ast::Builtin::VPISetString:
    case ast::Builtin::VPISetStringNull: {
      CheckBuiltinVPICall(call, builtin);
      break;
    }
    case ast::Builtin::Hash: {
      CheckBuiltinHashCall(call, builtin);
      break;
    }
    case ast::Builtin::FilterManagerInit:
    case ast::Builtin::FilterManagerInsertFilter:
    case ast::Builtin::FilterManagerRunFilters:
    case ast::Builtin::FilterManagerFree: {
      CheckBuiltinFilterManagerCall(call, builtin);
      break;
    }
    case ast::Builtin::VectorFilterEqual:
    case ast::Builtin::VectorFilterGreaterThan:
    case ast::Builtin::VectorFilterGreaterThanEqual:
    case ast::Builtin::VectorFilterLessThan:
    case ast::Builtin::VectorFilterLessThanEqual:
    case ast::Builtin::VectorFilterNotEqual:
    case ast::Builtin::VectorFilterLike:
    case ast::Builtin::VectorFilterNotLike: {
      CheckBuiltinVectorFilterCall(call);
      break;
    }
    case ast::Builtin::AggHashTableInit:
    case ast::Builtin::AggHashTableInsert:
    case ast::Builtin::AggHashTableLinkEntry:
    case ast::Builtin::AggHashTableLookup:
    case ast::Builtin::AggHashTableProcessBatch:
    case ast::Builtin::AggHashTableMovePartitions:
    case ast::Builtin::AggHashTableParallelPartitionedScan:
    case ast::Builtin::AggHashTableFree: {
      CheckBuiltinAggHashTableCall(call, builtin);
      break;
    }
    case ast::Builtin::AggHashTableIterInit:
    case ast::Builtin::AggHashTableIterHasNext:
    case ast::Builtin::AggHashTableIterNext:
    case ast::Builtin::AggHashTableIterGetRow:
    case ast::Builtin::AggHashTableIterClose: {
      CheckBuiltinAggHashTableIterCall(call, builtin);
      break;
    }
    case ast::Builtin::AggPartIterHasNext:
    case ast::Builtin::AggPartIterNext:
    case ast::Builtin::AggPartIterGetRow:
    case ast::Builtin::AggPartIterGetRowEntry:
    case ast::Builtin::AggPartIterGetHash: {
      CheckBuiltinAggPartIterCall(call, builtin);
      break;
    }
    case ast::Builtin::AggInit:
    case ast::Builtin::AggAdvance:
    case ast::Builtin::AggMerge:
    case ast::Builtin::AggReset:
    case ast::Builtin::AggResult: {
      CheckBuiltinAggregatorCall(call, builtin);
      break;
    }
    case ast::Builtin::JoinHashTableInit: {
      CheckBuiltinJoinHashTableInit(call);
      break;
    }
    case ast::Builtin::JoinHashTableInsert: {
      CheckBuiltinJoinHashTableInsert(call);
      break;
    }
    case ast::Builtin::JoinHashTableBuild:
    case ast::Builtin::JoinHashTableBuildParallel: {
      CheckBuiltinJoinHashTableBuild(call, builtin);
      break;
    }
    case ast::Builtin::JoinHashTableLookup: {
      CheckBuiltinJoinHashTableLookup(call);
      break;
    }
    case ast::Builtin::JoinHashTableFree: {
      CheckBuiltinJoinHashTableFree(call);
      break;
    }
    case ast::Builtin::HashTableEntryIterHasNext:
    case ast::Builtin::HashTableEntryIterGetRow: {
      CheckBuiltinHashTableEntryIterCall(call, builtin);
      break;
    }
    case ast::Builtin::SorterInit: {
      CheckBuiltinSorterInit(call);
      break;
    }
    case ast::Builtin::SorterInsert:
    case ast::Builtin::SorterInsertTopK:
    case ast::Builtin::SorterInsertTopKFinish: {
      CheckBuiltinSorterInsert(call, builtin);
      break;
    }
    case ast::Builtin::SorterSort:
    case ast::Builtin::SorterSortParallel:
    case ast::Builtin::SorterSortTopKParallel: {
      CheckBuiltinSorterSort(call, builtin);
      break;
    }
    case ast::Builtin::SorterFree: {
      CheckBuiltinSorterFree(call);
      break;
    }
    case ast::Builtin::SorterIterInit:
    case ast::Builtin::SorterIterHasNext:
    case ast::Builtin::SorterIterNext:
    case ast::Builtin::SorterIterSkipRows:
    case ast::Builtin::SorterIterGetRow:
    case ast::Builtin::SorterIterClose: {
      CheckBuiltinSorterIterCall(call, builtin);
      break;
    }
    case ast::Builtin::ResultBufferAllocOutRow:
    case ast::Builtin::ResultBufferFinalize: {
      CheckResultBufferCall(call, builtin);
      break;
    }
    case ast::Builtin::IndexIteratorInit: {
      CheckBuiltinIndexIteratorInit(call, builtin);
      break;
    }
    case ast::Builtin::IndexIteratorScanKey:
    case ast::Builtin::IndexIteratorScanAscending:
    case ast::Builtin::IndexIteratorScanDescending:
    case ast::Builtin::IndexIteratorScanLimitDescending: {
      CheckBuiltinIndexIteratorScan(call, builtin);
      break;
    }
    case ast::Builtin::IndexIteratorAdvance: {
      CheckBuiltinIndexIteratorAdvance(call);
      break;
    }
    case ast::Builtin::IndexIteratorGetPR:
    case ast::Builtin::IndexIteratorGetLoPR:
    case ast::Builtin::IndexIteratorGetHiPR:
    case ast::Builtin::IndexIteratorGetSlot:
    case ast::Builtin::IndexIteratorGetTablePR: {
      CheckBuiltinIndexIteratorPRCall(call, builtin);
      break;
    }
    case ast::Builtin::IndexIteratorFree: {
      CheckBuiltinIndexIteratorFree(call);
      break;
    }
      /*
    case ast::Builtin::CSVReaderInit:
    case ast::Builtin::CSVReaderAdvance:
    case ast::Builtin::CSVReaderGetField:
    case ast::Builtin::CSVReaderGetRecordNumber:
    case ast::Builtin::CSVReaderClose: {
      CheckCSVReaderCall(call, builtin);
      break;
    }
       */
    case ast::Builtin::PRSetBool:
    case ast::Builtin::PRSetTinyInt:
    case ast::Builtin::PRSetSmallInt:
    case ast::Builtin::PRSetInt:
    case ast::Builtin::PRSetBigInt:
    case ast::Builtin::PRSetReal:
    case ast::Builtin::PRSetDouble:
    case ast::Builtin::PRSetDate:
    case ast::Builtin::PRSetTimestamp:
    case ast::Builtin::PRSetVarlen:
    case ast::Builtin::PRSetBoolNull:
    case ast::Builtin::PRSetTinyIntNull:
    case ast::Builtin::PRSetSmallIntNull:
    case ast::Builtin::PRSetIntNull:
    case ast::Builtin::PRSetBigIntNull:
    case ast::Builtin::PRSetRealNull:
    case ast::Builtin::PRSetDoubleNull:
    case ast::Builtin::PRSetDateNull:
    case ast::Builtin::PRSetTimestampNull:
    case ast::Builtin::PRSetVarlenNull:
    case ast::Builtin::PRGetBool:
    case ast::Builtin::PRGetTinyInt:
    case ast::Builtin::PRGetSmallInt:
    case ast::Builtin::PRGetInt:
    case ast::Builtin::PRGetBigInt:
    case ast::Builtin::PRGetReal:
    case ast::Builtin::PRGetDouble:
    case ast::Builtin::PRGetDate:
    case ast::Builtin::PRGetTimestamp:
    case ast::Builtin::PRGetVarlen:
    case ast::Builtin::PRGetBoolNull:
    case ast::Builtin::PRGetTinyIntNull:
    case ast::Builtin::PRGetSmallIntNull:
    case ast::Builtin::PRGetIntNull:
    case ast::Builtin::PRGetBigIntNull:
    case ast::Builtin::PRGetRealNull:
    case ast::Builtin::PRGetDoubleNull:
    case ast::Builtin::PRGetDateNull:
    case ast::Builtin::PRGetTimestampNull:
    case ast::Builtin::PRGetVarlenNull: {
      CheckBuiltinPRCall(call, builtin);
      break;
    }
    case ast::Builtin::StorageInterfaceInit:
    case ast::Builtin::GetTablePR:
    case ast::Builtin::TableInsert:
    case ast::Builtin::TableDelete:
    case ast::Builtin::TableUpdate:
    case ast::Builtin::GetIndexPR:
    case ast::Builtin::IndexInsert:
    case ast::Builtin::IndexInsertUnique:
    case ast::Builtin::IndexInsertWithSlot:
    case ast::Builtin::IndexDelete:
    case ast::Builtin::StorageInterfaceFree: {
      CheckBuiltinStorageInterfaceCall(call, builtin);
      break;
    }
    case ast::Builtin::Mod:
    case ast::Builtin::Exp:
    case ast::Builtin::ACos:
    case ast::Builtin::ASin:
    case ast::Builtin::ATan:
    case ast::Builtin::ATan2:
    case ast::Builtin::Cosh:
    case ast::Builtin::Sinh:
    case ast::Builtin::Tanh:
    case ast::Builtin::Cos:
    case ast::Builtin::Cot:
    case ast::Builtin::Sin:
    case ast::Builtin::Tan:
    case ast::Builtin::Ceil:
    case ast::Builtin::Floor:
    case ast::Builtin::Truncate:
    case ast::Builtin::Log10:
    case ast::Builtin::Log2:
    case ast::Builtin::Abs:
    case ast::Builtin::Sqrt:
    case ast::Builtin::Cbrt:
    case ast::Builtin::Round:
    case ast::Builtin::Round2:
    case ast::Builtin::Pow: {
      CheckMathTrigCall(call, builtin);
      break;
    }
    case ast::Builtin::SizeOf: {
      CheckBuiltinSizeOfCall(call);
      break;
    }
    case ast::Builtin::OffsetOf: {
      CheckBuiltinOffsetOfCall(call);
      break;
    }
    case ast::Builtin::PtrCast: {
      UNREACHABLE("Pointer cast should be handled outside switch ...");
    }
    case ast::Builtin::AbortTxn: {
      CheckBuiltinAbortCall(call);
      break;
    }
    case ast::Builtin::GetParamBool:
    case ast::Builtin::GetParamTinyInt:
    case ast::Builtin::GetParamSmallInt:
    case ast::Builtin::GetParamInt:
    case ast::Builtin::GetParamBigInt:
    case ast::Builtin::GetParamReal:
    case ast::Builtin::GetParamDouble:
    case ast::Builtin::GetParamDate:
    case ast::Builtin::GetParamTimestamp:
    case ast::Builtin::GetParamString: {
      CheckBuiltinParamCall(call, builtin);
      break;
    }
    case ast::Builtin::SplitPart:
    case ast::Builtin::Chr:
    case ast::Builtin::CharLength:
    case ast::Builtin::ASCII:
    case ast::Builtin::Trim:
    case ast::Builtin::Trim2:
    case ast::Builtin::Lower:
    case ast::Builtin::Upper:
    case ast::Builtin::Version:
    case ast::Builtin::StartsWith:
    case ast::Builtin::Substring:
    case ast::Builtin::Reverse:
    case ast::Builtin::Right:
    case ast::Builtin::Left:
    case ast::Builtin::Repeat:
    case ast::Builtin::Position:
    case ast::Builtin::Length:
<<<<<<< HEAD
    case ast::Builtin::InitCap: {
=======
    case ast::Builtin::InitCap:
    case ast::Builtin::Lpad:
    case ast::Builtin::Rpad:
    case ast::Builtin::Ltrim:
    case ast::Builtin::Rtrim: {
>>>>>>> d60db2a5
      CheckBuiltinStringCall(call, builtin);
      break;
    }
    case ast::Builtin::NpRunnersEmitInt:
    case ast::Builtin::NpRunnersEmitReal: {
      if (!CheckArgCount(call, 5)) {
        return;
      }

      // checking to see if the first argument is an execution context
      auto exec_ctx_kind = ast::BuiltinType::ExecutionContext;
      if (!IsPointerToSpecificBuiltin(call->Arguments()[0]->GetType(), exec_ctx_kind)) {
        ReportIncorrectCallArg(call, 0, GetBuiltinType(exec_ctx_kind)->PointerTo());
        return;
      }

      const auto &call_args = call->Arguments();
      if (!call_args[1]->GetType()->IsSpecificBuiltin(ast::BuiltinType::Integer)) {
        ReportIncorrectCallArg(call, 1, GetBuiltinType(ast::BuiltinType::Integer));
        return;
      }

      if (!call_args[2]->GetType()->IsSpecificBuiltin(ast::BuiltinType::Integer)) {
        ReportIncorrectCallArg(call, 2, GetBuiltinType(ast::BuiltinType::Integer));
        return;
      }

      if (!call_args[3]->GetType()->IsSpecificBuiltin(ast::BuiltinType::Integer)) {
        ReportIncorrectCallArg(call, 3, GetBuiltinType(ast::BuiltinType::Integer));
        return;
      }

      if (!call_args[4]->GetType()->IsSpecificBuiltin(ast::BuiltinType::Integer)) {
        ReportIncorrectCallArg(call, 4, GetBuiltinType(ast::BuiltinType::Integer));
        return;
      }

      auto builtin_type = GetBuiltinType(ast::BuiltinType::Integer);
      if (builtin == ast::Builtin::NpRunnersEmitReal) builtin_type = GetBuiltinType(ast::BuiltinType::Real);
      call->SetType(builtin_type);
      break;
    }
    case ast::Builtin::NpRunnersDummyInt:
    case ast::Builtin::NpRunnersDummyReal: {
      if (!CheckArgCount(call, 1)) {
        return;
      }

      // checking to see if the first argument is an execution context
      auto exec_ctx_kind = ast::BuiltinType::ExecutionContext;
      if (!IsPointerToSpecificBuiltin(call->Arguments()[0]->GetType(), exec_ctx_kind)) {
        ReportIncorrectCallArg(call, 0, GetBuiltinType(exec_ctx_kind)->PointerTo());
        return;
      }

      auto builtin_type = GetBuiltinType(ast::BuiltinType::Integer);
      if (builtin == ast::Builtin::NpRunnersDummyReal) builtin_type = GetBuiltinType(ast::BuiltinType::Real);
      call->SetType(builtin_type);
      break;
    }
    case ast::Builtin::TestCatalogLookup: {
      CheckBuiltinTestCatalogLookup(call);
      break;
    }
    case ast::Builtin::TestCatalogIndexLookup: {
      CheckBuiltinTestCatalogIndexLookup(call);
      break;
    }
    default:
      UNREACHABLE("Unhandled builtin!");
  }
}

}  // namespace terrier::execution::sema<|MERGE_RESOLUTION|>--- conflicted
+++ resolved
@@ -2422,120 +2422,6 @@
       UNREACHABLE("Undefined updater call!");
   }
 }
-<<<<<<< HEAD
-
-void Sema::CheckBuiltinAbortCall(ast::CallExpr *call) {
-  if (!CheckArgCount(call, 1)) {
-    return;
-  }
-
-  if (!IsPointerToSpecificBuiltin(call->Arguments()[0]->GetType(), ast::BuiltinType::ExecutionContext)) {
-    ReportIncorrectCallArg(call, 0, GetBuiltinType(ast::BuiltinType::ExecutionContext)->PointerTo());
-    return;
-  }
-
-  call->SetType(GetBuiltinType(ast::BuiltinType::Nil));
-}
-
-void Sema::CheckBuiltinParamCall(ast::CallExpr *call, ast::Builtin builtin) {
-  if (!CheckArgCount(call, 2)) {
-    return;
-  }
-
-  // first argument is an exec ctx
-  auto exec_ctx_kind = ast::BuiltinType::ExecutionContext;
-  if (!IsPointerToSpecificBuiltin(call->Arguments()[0]->GetType(), exec_ctx_kind)) {
-    ReportIncorrectCallArg(call, 0, GetBuiltinType(exec_ctx_kind)->PointerTo());
-    return;
-  }
-
-  // second argument is the index of the parameter
-  if (!call->Arguments()[1]->GetType()->IsIntegerType()) {
-    ReportIncorrectCallArg(call, 0, GetBuiltinType(ast::BuiltinType::Kind::Uint32));
-    return;
-  }
-
-  // Type output sql value
-  ast::BuiltinType::Kind sql_type;
-  switch (builtin) {
-    case ast::Builtin::GetParamBool: {
-      sql_type = ast::BuiltinType::Boolean;
-      break;
-    }
-    case ast::Builtin::GetParamTinyInt:
-    case ast::Builtin::GetParamSmallInt:
-    case ast::Builtin::GetParamInt:
-    case ast::Builtin::GetParamBigInt: {
-      sql_type = ast::BuiltinType::Integer;
-      break;
-    }
-    case ast::Builtin::GetParamReal:
-    case ast::Builtin::GetParamDouble: {
-      sql_type = ast::BuiltinType::Real;
-      break;
-    }
-    case ast::Builtin::GetParamDate: {
-      sql_type = ast::BuiltinType::Date;
-      break;
-    }
-    case ast::Builtin::GetParamTimestamp: {
-      sql_type = ast::BuiltinType::Timestamp;
-      break;
-    }
-    case ast::Builtin::GetParamString: {
-      sql_type = ast::BuiltinType::StringVal;
-      break;
-    }
-    default:
-      UNREACHABLE("Undefined parameter call!!");
-  }
-
-  // Return sql type
-  call->SetType(ast::BuiltinType::Get(GetContext(), sql_type));
-}
-
-void Sema::CheckBuiltinStringCall(ast::CallExpr *call, ast::Builtin builtin) {
-  ast::BuiltinType::Kind sql_type;
-
-  // Checking to see if the first argument is an execution context
-  // All string functions have the execution context as their first argument
-  auto exec_ctx_kind = ast::BuiltinType::ExecutionContext;
-  if (!IsPointerToSpecificBuiltin(call->Arguments()[0]->GetType(), exec_ctx_kind)) {
-    ReportIncorrectCallArg(call, 0, GetBuiltinType(exec_ctx_kind)->PointerTo());
-    return;
-  }
-
-  switch (builtin) {
-    case ast::Builtin::SplitPart: {
-      // check to make sure this function has four arguments
-      if (!CheckArgCount(call, 4)) {
-        return;
-      }
-
-      // checking to see if the second argument is a string
-      if (!call->Arguments()[1]->GetType()->IsSpecificBuiltin(ast::BuiltinType::StringVal)) {
-        ReportIncorrectCallArg(call, 1, ast::StringType::Get(GetContext()));
-        return;
-      }
-
-      // checking to see if the third argument is a string
-      if (!call->Arguments()[2]->GetType()->IsSpecificBuiltin(ast::BuiltinType::StringVal)) {
-        ReportIncorrectCallArg(call, 2, ast::StringType::Get(GetContext()));
-        return;
-      }
-
-      // checking to see if the forth argument is an integer
-      if (!call->Arguments()[3]->GetType()->IsSpecificBuiltin(ast::BuiltinType::Integer)) {
-        ReportIncorrectCallArg(call, 3, GetBuiltinType(ast::BuiltinType::Int32));
-        return;
-      }
-
-      // this function returns a string
-      sql_type = ast::BuiltinType::StringVal;
-      break;
-    }
-    case ast::Builtin::Chr: {
-=======
 
 void Sema::CheckBuiltinAbortCall(ast::CallExpr *call) {
   if (!CheckArgCount(call, 1)) {
@@ -2816,28 +2702,24 @@
       break;
     }
     case ast::Builtin::Length: {
->>>>>>> d60db2a5
       // check to make sure this function has two arguments
       if (!CheckArgCount(call, 2)) {
         return;
       }
 
-<<<<<<< HEAD
-      // checking to see if the second argument is a number
-      auto *resolved_type = call->Arguments()[1]->GetType();
-      if (!resolved_type->IsSpecificBuiltin(ast::BuiltinType::Integer)) {
+      // checking to see if the second argument is a string
+      if (!call->Arguments()[1]->GetType()->IsSpecificBuiltin(ast::BuiltinType::StringVal)) {
         ReportIncorrectCallArg(call, 1, ast::StringType::Get(GetContext()));
         return;
       }
 
-      // this function returns a string
-      sql_type = ast::BuiltinType::StringVal;
-      break;
-    }
-    case ast::Builtin::ASCII:
-    case ast::Builtin::CharLength: {
+      // this function returns an integer
+      sql_type = ast::BuiltinType::Integer;
+      break;
+    }
+    case ast::Builtin::StartsWith: {
       // check to make sure this function has two arguments
-      if (!CheckArgCount(call, 2)) {
+      if (!CheckArgCount(call, 3)) {
         return;
       }
 
@@ -2848,145 +2730,6 @@
         return;
       }
 
-      // this function returns an Integer
-      sql_type = ast::BuiltinType::Integer;
-      break;
-    }
-    case ast::Builtin::Trim2: {
-      // check to make sure this function has three arguments
-      if (!CheckArgCount(call, 3)) {
-        return;
-      }
-
-      // checking to see if the second argument is a string
-      auto *resolved_type = call->Arguments()[1]->GetType();
-      if (!resolved_type->IsSpecificBuiltin(ast::BuiltinType::StringVal)) {
-        ReportIncorrectCallArg(call, 1, ast::StringType::Get(GetContext()));
-        return;
-      }
-
-      // checking to see if the third argument is a string
-      if (!call->Arguments()[2]->GetType()->IsSpecificBuiltin(ast::BuiltinType::StringVal)) {
-        ReportIncorrectCallArg(call, 2, ast::StringType::Get(GetContext()));
-        return;
-      }
-
-      // this function returns a string
-      sql_type = ast::BuiltinType::StringVal;
-      break;
-    }
-    case ast::Builtin::Trim:
-    case ast::Builtin::Lower:
-    case ast::Builtin::Upper:
-    case ast::Builtin::Reverse:
-    case ast::Builtin::InitCap: {
-      // check to make sure this function has two arguments
-      if (!CheckArgCount(call, 2)) {
-        return;
-      }
-
-      // checking to see if the second argument is a string
-      auto *resolved_type = call->Arguments()[1]->GetType();
-      if (!resolved_type->IsSpecificBuiltin(ast::BuiltinType::StringVal)) {
-        ReportIncorrectCallArg(call, 1, ast::StringType::Get(GetContext()));
-        return;
-      }
-
-      // this function returns a string
-      sql_type = ast::BuiltinType::StringVal;
-      break;
-    }
-    case ast::Builtin::Left:
-    case ast::Builtin::Right:
-    case ast::Builtin::Repeat: {
-      // check to make sure this function has three arguments
-      if (!CheckArgCount(call, 3)) {
-        return;
-      }
-
-      // checking to see if the second argument is a string
-      auto *resolved_type = call->Arguments()[1]->GetType();
-      if (!resolved_type->IsSpecificBuiltin(ast::BuiltinType::StringVal)) {
-        ReportIncorrectCallArg(call, 1, ast::StringType::Get(GetContext()));
-        return;
-      }
-
-      resolved_type = call->Arguments()[2]->GetType();
-      if (!resolved_type->IsSpecificBuiltin(ast::BuiltinType::Integer)) {
-        ReportIncorrectCallArg(call, 2, GetBuiltinType(ast::BuiltinType::Integer));
-        return;
-      }
-
-      // this function returns a string
-      sql_type = ast::BuiltinType::StringVal;
-      break;
-    }
-    case ast::Builtin::Substring: {
-      // check to make sure this function has four arguments
-      if (!CheckArgCount(call, 4)) {
-        return;
-      }
-
-      // checking to see if the second argument is a string
-      auto *resolved_type = call->Arguments()[1]->GetType();
-      if (!resolved_type->IsSpecificBuiltin(ast::BuiltinType::StringVal)) {
-=======
-      // checking to see if the second argument is a string
-      if (!call->Arguments()[1]->GetType()->IsSpecificBuiltin(ast::BuiltinType::StringVal)) {
->>>>>>> d60db2a5
-        ReportIncorrectCallArg(call, 1, ast::StringType::Get(GetContext()));
-        return;
-      }
-
-<<<<<<< HEAD
-      auto int_t_kind = ast::BuiltinType::Integer;
-      // checking to see if the third argument is an Integer
-      if (call->Arguments()[2]->GetType() != GetBuiltinType(int_t_kind)) {
-        ReportIncorrectCallArg(call, 2, GetBuiltinType(int_t_kind));
-        return;
-      }
-
-      // checking to see if the fourth argument is an Integer
-      if (call->Arguments()[3]->GetType() != GetBuiltinType(int_t_kind)) {
-        ReportIncorrectCallArg(call, 3, GetBuiltinType(int_t_kind));
-        return;
-      }
-
-      // this function returns a string
-      sql_type = ast::BuiltinType::StringVal;
-      break;
-    }
-    case ast::Builtin::Version: {
-      // check to make sure this function has one arguments
-      if (!CheckArgCount(call, 1)) {
-        return;
-      }
-
-      // this function returns a string
-      sql_type = ast::BuiltinType::StringVal;
-      break;
-    }
-    case ast::Builtin::Position: {
-      // check to make sure this function has three arguments
-      if (!CheckArgCount(call, 3)) {
-=======
-      // this function returns an integer
-      sql_type = ast::BuiltinType::Integer;
-      break;
-    }
-    case ast::Builtin::StartsWith: {
-      // check to make sure this function has two arguments
-      if (!CheckArgCount(call, 3)) {
-        return;
-      }
-
-      // checking to see if the second argument is a string
-      auto *resolved_type = call->Arguments()[1]->GetType();
-      if (!resolved_type->IsSpecificBuiltin(ast::BuiltinType::StringVal)) {
-        ReportIncorrectCallArg(call, 1, ast::StringType::Get(GetContext()));
-        return;
-      }
-
       // checking to see if the third argument is a string
       resolved_type = call->Arguments()[2]->GetType();
       if (!resolved_type->IsSpecificBuiltin(ast::BuiltinType::StringVal)) {
@@ -3001,36 +2744,6 @@
     case ast::Builtin::Lpad:
     case ast::Builtin::Rpad: {
       if (!CheckArgCountBetween(call, 3, 4)) {
->>>>>>> d60db2a5
-        return;
-      }
-
-      // checking to see if the second argument is a string
-<<<<<<< HEAD
-      auto *resolved_type = call->Arguments()[1]->GetType();
-      if (!resolved_type->IsSpecificBuiltin(ast::BuiltinType::StringVal)) {
-=======
-      if (!call->Arguments()[1]->GetType()->IsSpecificBuiltin(ast::BuiltinType::StringVal)) {
->>>>>>> d60db2a5
-        ReportIncorrectCallArg(call, 1, ast::StringType::Get(GetContext()));
-        return;
-      }
-
-<<<<<<< HEAD
-      // checking to see if the third argument is a string
-      resolved_type = call->Arguments()[2]->GetType();
-      if (!resolved_type->IsSpecificBuiltin(ast::BuiltinType::StringVal)) {
-        ReportIncorrectCallArg(call, 2, ast::StringType::Get(GetContext()));
-        return;
-      }
-
-      // this function returns an Integer
-      sql_type = ast::BuiltinType::Integer;
-      break;
-    }
-    case ast::Builtin::Length: {
-      // check to make sure this function has two arguments
-      if (!CheckArgCount(call, 2)) {
         return;
       }
 
@@ -3040,14 +2753,6 @@
         return;
       }
 
-      // this function returns an integer
-      sql_type = ast::BuiltinType::Integer;
-      break;
-    }
-    case ast::Builtin::StartsWith: {
-      // check to make sure this function has two arguments
-      if (!CheckArgCount(call, 3)) {
-=======
       // checking to see if the third argument is an integer
       if (!call->Arguments()[2]->GetType()->IsSpecificBuiltin(ast::BuiltinType::Integer)) {
         ReportIncorrectCallArg(call, 2, GetBuiltinType(ast::BuiltinType::Integer));
@@ -3066,34 +2771,23 @@
     case ast::Builtin::Ltrim:
     case ast::Builtin::Rtrim: {
       if (!CheckArgCountBetween(call, 2, 3)) {
->>>>>>> d60db2a5
         return;
       }
 
       // checking to see if the second argument is a string
-<<<<<<< HEAD
-      auto *resolved_type = call->Arguments()[1]->GetType();
-      if (!resolved_type->IsSpecificBuiltin(ast::BuiltinType::StringVal)) {
-=======
       if (!call->Arguments()[1]->GetType()->IsSpecificBuiltin(ast::BuiltinType::StringVal)) {
->>>>>>> d60db2a5
         ReportIncorrectCallArg(call, 1, ast::StringType::Get(GetContext()));
         return;
       }
 
       // checking to see if the third argument is a string
-<<<<<<< HEAD
-      resolved_type = call->Arguments()[2]->GetType();
-      if (!resolved_type->IsSpecificBuiltin(ast::BuiltinType::StringVal)) {
-=======
       if (call->NumArgs() == 3 && !call->Arguments()[2]->GetType()->IsSpecificBuiltin(ast::BuiltinType::StringVal)) {
->>>>>>> d60db2a5
         ReportIncorrectCallArg(call, 2, ast::StringType::Get(GetContext()));
         return;
       }
 
-      // this function returns a boolean
-      sql_type = ast::BuiltinType::Boolean;
+      // this function returns a string
+      sql_type = ast::BuiltinType::StringVal;
       break;
     }
     default:
@@ -3564,15 +3258,11 @@
     case ast::Builtin::Repeat:
     case ast::Builtin::Position:
     case ast::Builtin::Length:
-<<<<<<< HEAD
-    case ast::Builtin::InitCap: {
-=======
     case ast::Builtin::InitCap:
     case ast::Builtin::Lpad:
     case ast::Builtin::Rpad:
     case ast::Builtin::Ltrim:
     case ast::Builtin::Rtrim: {
->>>>>>> d60db2a5
       CheckBuiltinStringCall(call, builtin);
       break;
     }
