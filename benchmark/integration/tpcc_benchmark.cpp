#include <random>
#include <string>
#include <vector>

#include "benchmark/benchmark.h"
#include "benchmark_util/benchmark_config.h"
#include "catalog/catalog.h"
#include "common/dedicated_thread_registry.h"
#include "common/macros.h"
#include "common/scoped_timer.h"
#include "common/worker_pool.h"
#include "metrics/logging_metric.h"
#include "metrics/metrics_thread.h"
#include "storage/garbage_collector_thread.h"
#include "storage/storage_defs.h"
#include "test_util/tpcc/builder.h"
#include "test_util/tpcc/database.h"
#include "test_util/tpcc/loader.h"
#include "test_util/tpcc/worker.h"
#include "test_util/tpcc/workload.h"
#include "transaction/deferred_action_manager.h"
#include "transaction/transaction_manager.h"

namespace noisepage::tpcc {
/**
 * The behavior in these benchmarks mimics that of /test/integration/tpcc_test.cpp. If something changes here, it should
 * probably change there as well.
 */
class TPCCBenchmark : public benchmark::Fixture {
 public:
  /**
   * May need to increase this if num_threads_ or num_precomputed_txns_per_worker_ are greatly increased
   * (table sizes grow with a bigger workload)
   */
  const uint64_t blockstore_size_limit_ = 1000;
  const uint64_t blockstore_reuse_limit_ = 1000;
  const uint64_t buffersegment_size_limit_ = 1000000;
  const uint64_t buffersegment_reuse_limit_ = 1000000;
  storage::BlockStore block_store_{blockstore_size_limit_, blockstore_reuse_limit_};
  storage::RecordBufferSegmentPool buffer_pool_{buffersegment_size_limit_, buffersegment_reuse_limit_};
  std::default_random_engine generator_;
  storage::LogManager *log_manager_ = DISABLED;  // logging enabled will override this value

  // Settings for log manager
  const uint64_t num_log_buffers_ = 100;
  const std::chrono::microseconds log_serialization_interval_{100};
  const std::chrono::microseconds log_persist_interval_{100};
  const uint64_t log_persist_threshold_ = (1U << 20U);  // 1MB

  /**
   * TPC-C specification is to only measure throughput for New Order in final
   * result, but most academic papers use all txn types
   */
  const bool only_count_new_order_ = false;

  /**
   * Number of txns to run per terminal (worker thread)
   * default txn_weights. See definition for values
   */
  const uint32_t num_precomputed_txns_per_worker_ = 100000;
  TransactionWeights txn_weights_;
  common::DedicatedThreadRegistry *thread_registry_ = nullptr;

  storage::GarbageCollector *gc_ = nullptr;
  storage::GarbageCollectorThread *gc_thread_ = nullptr;
  const std::chrono::microseconds gc_period_{1000};
  const std::chrono::microseconds metrics_period_{10000};
};

// NOLINTNEXTLINE
BENCHMARK_DEFINE_F(TPCCBenchmark, ScaleFactor4WithoutLogging)(benchmark::State &state) {
  // one TPCC worker = one TPCC terminal = one thread
  common::WorkerPool thread_pool(BenchmarkConfig::num_threads, {});
  std::vector<Worker> workers;
  workers.reserve(noisepage::BenchmarkConfig::num_threads);

  // Precompute all of the input arguments for every txn to be run. We want to avoid the overhead at benchmark time
  const auto precomputed_args = PrecomputeArgs(&generator_, txn_weights_, noisepage::BenchmarkConfig::num_threads,
                                               num_precomputed_txns_per_worker_);

  // NOLINTNEXTLINE
  for (auto _ : state) {
    thread_pool.Startup();
    unlink(noisepage::BenchmarkConfig::logfile_path.data());
    // we need transactions, TPCC database, and GC
    transaction::TimestampManager timestamp_manager;
    transaction::DeferredActionManager deferred_action_manager{common::ManagedPointer(&timestamp_manager)};
    transaction::TransactionManager txn_manager{
        common::ManagedPointer(&timestamp_manager), common::ManagedPointer(&deferred_action_manager),
        common::ManagedPointer(&buffer_pool_), true, common::ManagedPointer(log_manager_)};
    gc_ = new storage::GarbageCollector(common::ManagedPointer(&deferred_action_manager),
                                        common::ManagedPointer(&txn_manager));
    catalog::Catalog catalog{common::ManagedPointer(&txn_manager), common::ManagedPointer(&block_store_),
                             common::ManagedPointer(gc_)};
    Builder tpcc_builder{common::ManagedPointer(&block_store_), common::ManagedPointer(&catalog),
                         common::ManagedPointer(&txn_manager)};

    // build the TPCC database using HashMaps where possible
    auto *const tpcc_db = tpcc_builder.Build(storage::index::IndexType::HASHMAP);

    // prepare the workers
    workers.clear();
    for (uint32_t i = 0; i < noisepage::BenchmarkConfig::num_threads; i++) {
      workers.emplace_back(tpcc_db);
    }

    // populate the tables and indexes
    Loader::PopulateDatabase(common::ManagedPointer(&txn_manager), tpcc_db, &workers, &thread_pool);

    // Let GC clean up
    gc_thread_ = new storage::GarbageCollectorThread(common::ManagedPointer(gc_), gc_period_, nullptr);
    gc_thread_->StopGC();
    std::this_thread::sleep_for(std::chrono::seconds(2));  // Let GC clean up
    bool shut_down UNUSED_ATTRIBUTE = false;

    // run the TPCC workload to completion, timing the execution
    uint64_t elapsed_ms;
    {
      common::ScopedTimer<std::chrono::milliseconds> timer(&elapsed_ms);
<<<<<<< HEAD
      for (uint32_t i = 0; i < terrier::BenchmarkConfig::num_threads; i++) {
        thread_pool.SubmitTask([i, tpcc_db, &txn_manager, &precomputed_args, &workers, &shut_down] {
          Workload(i, tpcc_db, &txn_manager, precomputed_args, &workers, shut_down);
=======
      for (uint32_t i = 0; i < noisepage::BenchmarkConfig::num_threads; i++) {
        thread_pool.SubmitTask([i, tpcc_db, &txn_manager, &precomputed_args, &workers] {
          Workload(i, tpcc_db, &txn_manager, precomputed_args, &workers);
>>>>>>> 8cf1a2a6
        });
      }
      thread_pool.WaitUntilAllFinished();
    }

    state.SetIterationTime(static_cast<double>(elapsed_ms) / 1000.0);

    // cleanup
    catalog.TearDown();
    delete gc_thread_;
    deferred_action_manager.FullyPerformGC(common::ManagedPointer(gc_), DISABLED);
    thread_pool.Shutdown();
    delete gc_;
    delete tpcc_db;
    unlink(noisepage::BenchmarkConfig::logfile_path.data());
  }

  CleanUpVarlensInPrecomputedArgs(&precomputed_args);

  // Count the number of txns processed
  if (only_count_new_order_) {
    uint64_t num_new_orders = 0;
    for (const auto &worker_txns : precomputed_args) {
      for (const auto &txn : worker_txns) {
        if (txn.type_ == TransactionType::NewOrder) num_new_orders++;
      }
    }
    state.SetItemsProcessed(state.iterations() * num_new_orders);
  } else {
    state.SetItemsProcessed(state.iterations() * num_precomputed_txns_per_worker_ *
                            noisepage::BenchmarkConfig::num_threads);
  }
}

// NOLINTNEXTLINE
BENCHMARK_DEFINE_F(TPCCBenchmark, ScaleFactor4WithLogging)(benchmark::State &state) {
  // one TPCC worker = one TPCC terminal = one thread
  common::WorkerPool thread_pool(BenchmarkConfig::num_threads, {});
  std::vector<Worker> workers;
  workers.reserve(noisepage::BenchmarkConfig::num_threads);

  // Precompute all of the input arguments for every txn to be run. We want to avoid the overhead at benchmark time
  const auto precomputed_args = PrecomputeArgs(&generator_, txn_weights_, noisepage::BenchmarkConfig::num_threads,
                                               num_precomputed_txns_per_worker_);

  // NOLINTNEXTLINE
  for (auto _ : state) {
    thread_pool.Startup();
    unlink(noisepage::BenchmarkConfig::logfile_path.data());
    thread_registry_ = new common::DedicatedThreadRegistry(DISABLED);
    // we need transactions, TPCC database, and GC
    log_manager_ =
        new storage::LogManager(noisepage::BenchmarkConfig::logfile_path.data(), num_log_buffers_,
                                log_serialization_interval_, log_persist_interval_, log_persist_threshold_,
                                common::ManagedPointer(&buffer_pool_), common::ManagedPointer(thread_registry_));
    log_manager_->Start();
    transaction::TimestampManager timestamp_manager;
    transaction::DeferredActionManager deferred_action_manager{common::ManagedPointer(&timestamp_manager)};
    transaction::TransactionManager txn_manager{
        common::ManagedPointer(&timestamp_manager), common::ManagedPointer(&deferred_action_manager),
        common::ManagedPointer(&buffer_pool_), true, common::ManagedPointer(log_manager_)};
    gc_ = new storage::GarbageCollector(common::ManagedPointer(&deferred_action_manager),
                                        common::ManagedPointer(&txn_manager));
    catalog::Catalog catalog{common::ManagedPointer(&txn_manager), common::ManagedPointer(&block_store_),
                             common::ManagedPointer(gc_)};
    Builder tpcc_builder{common::ManagedPointer(&block_store_), common::ManagedPointer(&catalog),
                         common::ManagedPointer(&txn_manager)};

    // build the TPCC database
    auto *const tpcc_db = tpcc_builder.Build(storage::index::IndexType::HASHMAP);

    // prepare the workers
    workers.clear();
    for (uint32_t i = 0; i < noisepage::BenchmarkConfig::num_threads; i++) {
      workers.emplace_back(tpcc_db);
    }

    // populate the tables and indexes
    Loader::PopulateDatabase(common::ManagedPointer(&txn_manager), tpcc_db, &workers, &thread_pool);
    log_manager_->ForceFlush();
    gc_thread_ = new storage::GarbageCollectorThread(common::ManagedPointer(gc_), gc_period_, nullptr);
    gc_thread_->StopGC();
    std::this_thread::sleep_for(std::chrono::seconds(2));  // Let GC clean up
    bool shut_down UNUSED_ATTRIBUTE = false;

    // run the TPCC workload to completion, timing the execution
    uint64_t elapsed_ms;
    {
      common::ScopedTimer<std::chrono::milliseconds> timer(&elapsed_ms);
<<<<<<< HEAD
      for (uint32_t i = 0; i < terrier::BenchmarkConfig::num_threads; i++) {
        thread_pool.SubmitTask([i, tpcc_db, &txn_manager, &precomputed_args, &workers, &shut_down] {
          Workload(i, tpcc_db, &txn_manager, precomputed_args, &workers, shut_down);
=======
      for (uint32_t i = 0; i < noisepage::BenchmarkConfig::num_threads; i++) {
        thread_pool.SubmitTask([i, tpcc_db, &txn_manager, &precomputed_args, &workers] {
          Workload(i, tpcc_db, &txn_manager, precomputed_args, &workers);
>>>>>>> 8cf1a2a6
        });
      }
      thread_pool.WaitUntilAllFinished();
      log_manager_->ForceFlush();
    }

    state.SetIterationTime(static_cast<double>(elapsed_ms) / 1000.0);

    // cleanup
    catalog.TearDown();
    delete gc_thread_;
    deferred_action_manager.FullyPerformGC(common::ManagedPointer(gc_), common::ManagedPointer(log_manager_));
    thread_pool.Shutdown();
    log_manager_->PersistAndStop();
    delete log_manager_;
    delete gc_;
    delete thread_registry_;
    delete tpcc_db;
  }

  CleanUpVarlensInPrecomputedArgs(&precomputed_args);

  // Count the number of txns processed
  if (only_count_new_order_) {
    uint64_t num_new_orders = 0;
    for (const auto &worker_txns : precomputed_args) {
      for (const auto &txn : worker_txns) {
        if (txn.type_ == TransactionType::NewOrder) num_new_orders++;
      }
    }
    state.SetItemsProcessed(state.iterations() * num_new_orders);
  } else {
    state.SetItemsProcessed(state.iterations() * num_precomputed_txns_per_worker_ *
                            noisepage::BenchmarkConfig::num_threads);
  }
}

// NOLINTNEXTLINE
BENCHMARK_DEFINE_F(TPCCBenchmark, ScaleFactor4WithLoggingAndMetrics)(benchmark::State &state) {
  // one TPCC worker = one TPCC terminal = one thread
  common::WorkerPool thread_pool(BenchmarkConfig::num_threads, {});
  std::vector<Worker> workers;
  workers.reserve(noisepage::BenchmarkConfig::num_threads);

  // Precompute all of the input arguments for every txn to be run. We want to avoid the overhead at benchmark time
  const auto precomputed_args = PrecomputeArgs(&generator_, txn_weights_, noisepage::BenchmarkConfig::num_threads,
                                               num_precomputed_txns_per_worker_);

  // NOLINTNEXTLINE
  for (auto _ : state) {
    thread_pool.Startup();
    unlink(noisepage::BenchmarkConfig::logfile_path.data());
    for (const auto &file : metrics::LoggingMetricRawData::FILES) unlink(std::string(file).c_str());
    auto *const metrics_manager = new metrics::MetricsManager;
    auto *const metrics_thread = new metrics::MetricsThread(common::ManagedPointer(metrics_manager), metrics_period_);
    metrics_manager->SetMetricSampleInterval(metrics::MetricsComponent::LOGGING, 0);
    metrics_manager->EnableMetric(metrics::MetricsComponent::LOGGING);
    thread_registry_ = new common::DedicatedThreadRegistry{common::ManagedPointer(metrics_manager)};
    // we need transactions, TPCC database, and GC
    log_manager_ =
        new storage::LogManager(noisepage::BenchmarkConfig::logfile_path.data(), num_log_buffers_,
                                log_serialization_interval_, log_persist_interval_, log_persist_threshold_,
                                common::ManagedPointer(&buffer_pool_), common::ManagedPointer(thread_registry_));
    log_manager_->Start();
    transaction::TimestampManager timestamp_manager;
    transaction::DeferredActionManager deferred_action_manager{common::ManagedPointer(&timestamp_manager)};
    transaction::TransactionManager txn_manager{
        common::ManagedPointer(&timestamp_manager), common::ManagedPointer(&deferred_action_manager),
        common::ManagedPointer(&buffer_pool_), true, common::ManagedPointer(log_manager_)};
    gc_ = new storage::GarbageCollector(common::ManagedPointer(&deferred_action_manager),
                                        common::ManagedPointer(&txn_manager));
    catalog::Catalog catalog{common::ManagedPointer(&txn_manager), common::ManagedPointer(&block_store_),
                             common::ManagedPointer(gc_)};
    Builder tpcc_builder{common::ManagedPointer(&block_store_), common::ManagedPointer(&catalog),
                         common::ManagedPointer(&txn_manager)};

    // build the TPCC database using HashMaps where possible
    auto *const tpcc_db = tpcc_builder.Build(storage::index::IndexType::HASHMAP);

    // prepare the workers
    workers.clear();
    for (uint32_t i = 0; i < noisepage::BenchmarkConfig::num_threads; i++) {
      workers.emplace_back(tpcc_db);
    }

    // populate the tables and indexes
    Loader::PopulateDatabase(common::ManagedPointer(&txn_manager), tpcc_db, &workers, &thread_pool);
    log_manager_->ForceFlush();

    // Let GC clean up
    gc_thread_ = new storage::GarbageCollectorThread(common::ManagedPointer(gc_), gc_period_, nullptr);
    gc_thread_->StopGC();
    std::this_thread::sleep_for(std::chrono::seconds(2));  // Let GC clean up
    bool shut_down UNUSED_ATTRIBUTE = false;

    // run the TPCC workload to completion, timing the execution
    uint64_t elapsed_ms;
    {
      common::ScopedTimer<std::chrono::milliseconds> timer(&elapsed_ms);
<<<<<<< HEAD
      for (uint32_t i = 0; i < terrier::BenchmarkConfig::num_threads; i++) {
        thread_pool.SubmitTask([i, tpcc_db, &txn_manager, &precomputed_args, &workers, &shut_down] {
          Workload(i, tpcc_db, &txn_manager, precomputed_args, &workers, shut_down);
=======
      for (uint32_t i = 0; i < noisepage::BenchmarkConfig::num_threads; i++) {
        thread_pool.SubmitTask([i, tpcc_db, &txn_manager, &precomputed_args, &workers] {
          Workload(i, tpcc_db, &txn_manager, precomputed_args, &workers);
>>>>>>> 8cf1a2a6
        });
      }
      thread_pool.WaitUntilAllFinished();
      log_manager_->ForceFlush();
    }

    state.SetIterationTime(static_cast<double>(elapsed_ms) / 1000.0);

    // cleanup
    catalog.TearDown();
    delete gc_thread_;
    deferred_action_manager.FullyPerformGC(common::ManagedPointer(gc_), common::ManagedPointer(log_manager_));
    thread_pool.Shutdown();
    log_manager_->PersistAndStop();
    delete log_manager_;
    delete gc_;
    delete thread_registry_;
    delete metrics_thread;
    delete metrics_manager;
    delete tpcc_db;
  }

  CleanUpVarlensInPrecomputedArgs(&precomputed_args);

  // Count the number of txns processed
  if (only_count_new_order_) {
    uint64_t num_new_orders = 0;
    for (const auto &worker_txns : precomputed_args) {
      for (const auto &txn : worker_txns) {
        if (txn.type_ == TransactionType::NewOrder) num_new_orders++;
      }
    }
    state.SetItemsProcessed(state.iterations() * num_new_orders);
  } else {
    state.SetItemsProcessed(state.iterations() * num_precomputed_txns_per_worker_ *
                            noisepage::BenchmarkConfig::num_threads);
  }
}

// NOLINTNEXTLINE
BENCHMARK_DEFINE_F(TPCCBenchmark, ScaleFactor4WithMetrics)(benchmark::State &state) {
  // one TPCC worker = one TPCC terminal = one thread
  common::WorkerPool thread_pool(BenchmarkConfig::num_threads, {});
  std::vector<Worker> workers;
  workers.reserve(noisepage::BenchmarkConfig::num_threads);

  // Precompute all of the input arguments for every txn to be run. We want to avoid the overhead at benchmark time
  const auto precomputed_args = PrecomputeArgs(&generator_, txn_weights_, noisepage::BenchmarkConfig::num_threads,
                                               num_precomputed_txns_per_worker_);

  // NOLINTNEXTLINE
  for (auto _ : state) {
    thread_pool.Startup();
    unlink(noisepage::BenchmarkConfig::logfile_path.data());
    for (const auto &file : metrics::TransactionMetricRawData::FILES) unlink(std::string(file).c_str());
    auto *const metrics_manager = new metrics::MetricsManager;
    auto *const metrics_thread = new metrics::MetricsThread(common::ManagedPointer(metrics_manager), metrics_period_);
    metrics_manager->SetMetricSampleInterval(metrics::MetricsComponent::TRANSACTION, 0);
    metrics_manager->EnableMetric(metrics::MetricsComponent::TRANSACTION);
    // we need transactions, TPCC database, and GC
    transaction::TimestampManager timestamp_manager;
    transaction::DeferredActionManager deferred_action_manager{common::ManagedPointer(&timestamp_manager)};
    transaction::TransactionManager txn_manager{
        common::ManagedPointer(&timestamp_manager), common::ManagedPointer(&deferred_action_manager),
        common::ManagedPointer(&buffer_pool_), true, common::ManagedPointer(log_manager_)};
    gc_ = new storage::GarbageCollector(common::ManagedPointer(&deferred_action_manager),
                                        common::ManagedPointer(&txn_manager));
    catalog::Catalog catalog{common::ManagedPointer(&txn_manager), common::ManagedPointer(&block_store_),
                             common::ManagedPointer(gc_)};
    Builder tpcc_builder{common::ManagedPointer(&block_store_), common::ManagedPointer(&catalog),
                         common::ManagedPointer(&txn_manager)};

    // build the TPCC database
    auto *const tpcc_db = tpcc_builder.Build(storage::index::IndexType::HASHMAP);

    // prepare the workers
    workers.clear();
    for (uint32_t i = 0; i < noisepage::BenchmarkConfig::num_threads; i++) {
      workers.emplace_back(tpcc_db);
    }

    // populate the tables and indexes
    Loader::PopulateDatabase(common::ManagedPointer(&txn_manager), tpcc_db, &workers, &thread_pool);
    gc_thread_ = new storage::GarbageCollectorThread(common::ManagedPointer(gc_), gc_period_, nullptr);
    gc_thread_->StopGC();
    std::this_thread::sleep_for(std::chrono::seconds(2));  // Let GC clean up
    bool shut_down UNUSED_ATTRIBUTE = false;

    // run the TPCC workload to completion, timing the execution
    uint64_t elapsed_ms;
    {
      common::ScopedTimer<std::chrono::milliseconds> timer(&elapsed_ms);
<<<<<<< HEAD
      for (uint32_t i = 0; i < terrier::BenchmarkConfig::num_threads; i++) {
        thread_pool.SubmitTask([i, tpcc_db, &txn_manager, &precomputed_args, &workers, metrics_manager, &shut_down] {
=======
      for (uint32_t i = 0; i < noisepage::BenchmarkConfig::num_threads; i++) {
        thread_pool.SubmitTask([i, tpcc_db, &txn_manager, &precomputed_args, &workers, metrics_manager] {
>>>>>>> 8cf1a2a6
          metrics_manager->RegisterThread();
          Workload(i, tpcc_db, &txn_manager, precomputed_args, &workers, shut_down);
        });
      }
      thread_pool.WaitUntilAllFinished();
    }

    state.SetIterationTime(static_cast<double>(elapsed_ms) / 1000.0);

    // cleanup
    catalog.TearDown();
    delete gc_thread_;
    deferred_action_manager.FullyPerformGC(common::ManagedPointer(gc_), common::ManagedPointer(log_manager_));
    thread_pool.Shutdown();
    delete gc_;
    delete metrics_thread;
    delete metrics_manager;
    delete tpcc_db;
  }

  CleanUpVarlensInPrecomputedArgs(&precomputed_args);

  // Count the number of txns processed
  if (only_count_new_order_) {
    uint64_t num_new_orders = 0;
    for (const auto &worker_txns : precomputed_args) {
      for (const auto &txn : worker_txns) {
        if (txn.type_ == TransactionType::NewOrder) num_new_orders++;
      }
    }
    state.SetItemsProcessed(state.iterations() * num_new_orders);
  } else {
    state.SetItemsProcessed(state.iterations() * num_precomputed_txns_per_worker_ *
                            noisepage::BenchmarkConfig::num_threads);
  }
}

// NOLINTNEXTLINE
BENCHMARK_DEFINE_F(TPCCBenchmark, ScaleFactor4WithGCMetrics)(benchmark::State &state) {
  // one TPCC worker = one TPCC terminal = one thread
  common::WorkerPool thread_pool(BenchmarkConfig::num_threads, {});
  std::vector<Worker> workers;
  workers.reserve(terrier::BenchmarkConfig::num_threads);

  // Precompute all of the input arguments for every txn to be run. We want to avoid the overhead at benchmark time
  const auto precomputed_args = PrecomputeArgs(&generator_, txn_weights_, terrier::BenchmarkConfig::num_threads,
                                               num_precomputed_txns_per_worker_);

  // record actual number of txns processed
  uint32_t num_txns_processed = 0;

  // NOLINTNEXTLINE
  for (auto _ : state) {
    thread_pool.Startup();
    unlink(terrier::BenchmarkConfig::logfile_path.data());
    for (const auto &file : metrics::TransactionMetricRawData::FILES) unlink(std::string(file).c_str());
    for (const auto &file : metrics::GarbageCollectionMetricRawData::FILES) unlink(std::string(file).c_str());
    auto *const metrics_manager = new metrics::MetricsManager;
    auto *const metrics_thread = new metrics::MetricsThread(common::ManagedPointer(metrics_manager), metrics_period_);
    // we need transactions, TPCC database, and GC
    transaction::TimestampManager timestamp_manager;
    transaction::DeferredActionManager deferred_action_manager{common::ManagedPointer(&timestamp_manager)};
    transaction::TransactionManager txn_manager{
        common::ManagedPointer(&timestamp_manager), common::ManagedPointer(&deferred_action_manager),
        common::ManagedPointer(&buffer_pool_), true, common::ManagedPointer(log_manager_)};
    gc_ = new storage::GarbageCollector(common::ManagedPointer(&deferred_action_manager),
                                        common::ManagedPointer(&txn_manager));
    catalog::Catalog catalog{common::ManagedPointer(&txn_manager), common::ManagedPointer(&block_store_),
                             common::ManagedPointer(gc_)};
    Builder tpcc_builder{common::ManagedPointer(&block_store_), common::ManagedPointer(&catalog),
                         common::ManagedPointer(&txn_manager)};

    // build the TPCC database
    auto *const tpcc_db = tpcc_builder.Build(storage::index::IndexType::BWTREE);

    // prepare the workers
    workers.clear();
    for (uint32_t i = 0; i < terrier::BenchmarkConfig::num_threads; i++) {
      workers.emplace_back(tpcc_db);
    }

    // populate the tables and indexes
    Loader::PopulateDatabase(common::ManagedPointer(&txn_manager), tpcc_db, &workers, &thread_pool);
    gc_thread_ = new storage::GarbageCollectorThread(common::ManagedPointer(gc_), gc_period_,
                                                     common::ManagedPointer(metrics_manager));

    gc_thread_->StopGC();
    std::this_thread::sleep_for(std::chrono::seconds(10));  // Let GC clean up

    // run the TPCC workload to completion, timing the execution
    metrics_manager->EnableMetric(metrics::MetricsComponent::GARBAGECOLLECTION, 0);
    uint64_t elapsed_ms;

    std::atomic<uint32_t> num_actual_processed = 0;
    bool shut_down = false;
    {
      common::ScopedTimer<std::chrono::milliseconds> timer(&elapsed_ms);
      for (uint32_t i = 0; i < terrier::BenchmarkConfig::num_threads; i++) {
        thread_pool.SubmitTask([i, tpcc_db, &txn_manager, &precomputed_args, &workers, metrics_manager, &shut_down,
                                &num_actual_processed] {
          metrics_manager->RegisterThread();
          num_actual_processed += Workload(i, tpcc_db, &txn_manager, precomputed_args, &workers, shut_down);
        });
      }
      std::this_thread::sleep_for(std::chrono::seconds(200));
      shut_down = true;
      thread_pool.WaitUntilAllFinished();
    }

    state.SetIterationTime(static_cast<double>(elapsed_ms) / 1000.0);
    std::this_thread::sleep_for(std::chrono::seconds(10));  // Let MetricThread clean up

    // cleanup
    catalog.TearDown();
    delete gc_thread_;
    deferred_action_manager.FullyPerformGC(common::ManagedPointer(gc_), common::ManagedPointer(log_manager_));
    thread_pool.Shutdown();
    delete gc_;
    delete metrics_thread;
    delete metrics_manager;
    delete tpcc_db;
  }

  CleanUpVarlensInPrecomputedArgs(&precomputed_args);

  // Count the number of txns processed
  if (only_count_new_order_) {
    uint64_t num_new_orders = 0;
    for (const auto &worker_txns : precomputed_args) {
      for (const auto &txn : worker_txns) {
        if (txn.type_ == TransactionType::NewOrder) num_new_orders++;
      }
    }
    state.SetItemsProcessed(state.iterations() * num_new_orders);
  } else {
    state.SetItemsProcessed(num_txns_processed);
  }
}

// NOLINTNEXTLINE
BENCHMARK_DEFINE_F(TPCCBenchmark, ScaleFactor4WithLoggingAndGCMetrics)(benchmark::State &state) {
  // one TPCC worker = one TPCC terminal = one thread
  common::WorkerPool thread_pool(BenchmarkConfig::num_threads, {});
  std::vector<Worker> workers;
  workers.reserve(terrier::BenchmarkConfig::num_threads);

  // Precompute all of the input arguments for every txn to be run. We want to avoid the overhead at benchmark time
  const auto precomputed_args = PrecomputeArgs(&generator_, txn_weights_, terrier::BenchmarkConfig::num_threads,
                                               num_precomputed_txns_per_worker_);

  // record actual number of txns processed
  uint32_t num_txns_processed = 0;

  // NOLINTNEXTLINE
  for (auto _ : state) {
    thread_pool.Startup();
    unlink(terrier::BenchmarkConfig::logfile_path.data());
    for (const auto &file : metrics::TransactionMetricRawData::FILES) unlink(std::string(file).c_str());
    for (const auto &file : metrics::GarbageCollectionMetricRawData::FILES) unlink(std::string(file).c_str());
    auto *const metrics_manager = new metrics::MetricsManager;
    auto *const metrics_thread = new metrics::MetricsThread(common::ManagedPointer(metrics_manager), metrics_period_);
    // we need transactions, TPCC database, and GC
    thread_registry_ = new common::DedicatedThreadRegistry{common::ManagedPointer(metrics_manager)};
    // we need transactions, TPCC database, and GC
    log_manager_ =
        new storage::LogManager(terrier::BenchmarkConfig::logfile_path.data(), num_log_buffers_,
                                log_serialization_interval_, log_persist_interval_, log_persist_threshold_,
                                common::ManagedPointer(&buffer_pool_), common::ManagedPointer(thread_registry_));
    log_manager_->Start();
    transaction::TimestampManager timestamp_manager;
    transaction::DeferredActionManager deferred_action_manager{common::ManagedPointer(&timestamp_manager)};
    transaction::TransactionManager txn_manager{
        common::ManagedPointer(&timestamp_manager), common::ManagedPointer(&deferred_action_manager),
        common::ManagedPointer(&buffer_pool_), true, common::ManagedPointer(log_manager_)};
    gc_ = new storage::GarbageCollector(common::ManagedPointer(&deferred_action_manager),
                                        common::ManagedPointer(&txn_manager));
    catalog::Catalog catalog{common::ManagedPointer(&txn_manager), common::ManagedPointer(&block_store_),
                             common::ManagedPointer(gc_)};
    Builder tpcc_builder{common::ManagedPointer(&block_store_), common::ManagedPointer(&catalog),
                         common::ManagedPointer(&txn_manager)};

    // build the TPCC database
    auto *const tpcc_db = tpcc_builder.Build(storage::index::IndexType::BWTREE);

    // prepare the workers
    workers.clear();
    for (uint32_t i = 0; i < terrier::BenchmarkConfig::num_threads; i++) {
      workers.emplace_back(tpcc_db);
    }

    // populate the tables and indexes
    Loader::PopulateDatabase(common::ManagedPointer(&txn_manager), tpcc_db, &workers, &thread_pool);
    log_manager_->ForceFlush();

    // Let GC clean up
    gc_thread_ = new storage::GarbageCollectorThread(common::ManagedPointer(gc_), gc_period_,
                                                     common::ManagedPointer(metrics_manager));
    gc_thread_->StopGC();

    // run the TPCC workload to completion, timing the execution
    metrics_manager->EnableMetric(metrics::MetricsComponent::GARBAGECOLLECTION, 0);
    uint64_t elapsed_ms;

    std::atomic<uint32_t> num_actual_processed = 0;
    bool shut_down = false;
    {
      common::ScopedTimer<std::chrono::milliseconds> timer(&elapsed_ms);
      for (uint32_t i = 0; i < terrier::BenchmarkConfig::num_threads; i++) {
        thread_pool.SubmitTask([i, tpcc_db, &txn_manager, &precomputed_args, &workers, metrics_manager, &shut_down] {
          metrics_manager->RegisterThread();
          Workload(i, tpcc_db, &txn_manager, precomputed_args, &workers, shut_down);
        });
      }
      std::this_thread::sleep_for(std::chrono::seconds(200));
      shut_down = true;
      thread_pool.WaitUntilAllFinished();
      log_manager_->ForceFlush();
    }

    state.SetIterationTime(static_cast<double>(elapsed_ms) / 1000.0);
    std::this_thread::sleep_for(std::chrono::seconds(10));  // Let MetricThread clean up

    num_txns_processed += num_actual_processed.load();

    // cleanup
    catalog.TearDown();
    delete gc_thread_;
    deferred_action_manager.FullyPerformGC(common::ManagedPointer(gc_), common::ManagedPointer(log_manager_));
    thread_pool.Shutdown();
    log_manager_->PersistAndStop();
    delete log_manager_;
    delete gc_;
    delete thread_registry_;
    delete metrics_thread;
    delete metrics_manager;
    delete tpcc_db;
  }

  CleanUpVarlensInPrecomputedArgs(&precomputed_args);

  // Count the number of txns processed
  if (only_count_new_order_) {
    uint64_t num_new_orders = 0;
    for (const auto &worker_txns : precomputed_args) {
      for (const auto &txn : worker_txns) {
        if (txn.type_ == TransactionType::NewOrder) num_new_orders++;
      }
    }
    state.SetItemsProcessed(state.iterations() * num_new_orders);
  } else {
    state.SetItemsProcessed(num_txns_processed);
  }
}

// ----------------------------------------------------------------------------
// BENCHMARK REGISTRATION
// ----------------------------------------------------------------------------
// clang-format off
BENCHMARK_REGISTER_F(TPCCBenchmark, ScaleFactor4WithoutLogging)
    ->Unit(benchmark::kMillisecond)
    ->UseManualTime()
    ->MinTime(20);
BENCHMARK_REGISTER_F(TPCCBenchmark, ScaleFactor4WithLogging)
    ->Unit(benchmark::kMillisecond)
    ->UseManualTime()
    ->MinTime(20);
BENCHMARK_REGISTER_F(TPCCBenchmark, ScaleFactor4WithLoggingAndMetrics)
    ->Unit(benchmark::kMillisecond)
    ->UseManualTime()
    ->MinTime(20);
BENCHMARK_REGISTER_F(TPCCBenchmark, ScaleFactor4WithMetrics)
    ->Unit(benchmark::kMillisecond)
    ->UseManualTime()
    ->MinTime(20);
// BENCHMARK_REGISTER_F(TPCCBenchmark, ScaleFactor4WithGCMetrics)
//     ->Unit(benchmark::kMillisecond)
//     ->UseManualTime()
//     ->MinTime(20);
// BENCHMARK_REGISTER_F(TPCCBenchmark, ScaleFactor4WithLoggingAndGCMetrics)
//     ->Unit(benchmark::kMillisecond)
//     ->UseManualTime()
//     ->MinTime(20);
// clang-format on

}  // namespace noisepage::tpcc<|MERGE_RESOLUTION|>--- conflicted
+++ resolved
@@ -117,15 +117,9 @@
     uint64_t elapsed_ms;
     {
       common::ScopedTimer<std::chrono::milliseconds> timer(&elapsed_ms);
-<<<<<<< HEAD
-      for (uint32_t i = 0; i < terrier::BenchmarkConfig::num_threads; i++) {
+      for (uint32_t i = 0; i < noisepage::BenchmarkConfig::num_threads; i++) {
         thread_pool.SubmitTask([i, tpcc_db, &txn_manager, &precomputed_args, &workers, &shut_down] {
           Workload(i, tpcc_db, &txn_manager, precomputed_args, &workers, shut_down);
-=======
-      for (uint32_t i = 0; i < noisepage::BenchmarkConfig::num_threads; i++) {
-        thread_pool.SubmitTask([i, tpcc_db, &txn_manager, &precomputed_args, &workers] {
-          Workload(i, tpcc_db, &txn_manager, precomputed_args, &workers);
->>>>>>> 8cf1a2a6
         });
       }
       thread_pool.WaitUntilAllFinished();
@@ -215,15 +209,9 @@
     uint64_t elapsed_ms;
     {
       common::ScopedTimer<std::chrono::milliseconds> timer(&elapsed_ms);
-<<<<<<< HEAD
-      for (uint32_t i = 0; i < terrier::BenchmarkConfig::num_threads; i++) {
+      for (uint32_t i = 0; i < noisepage::BenchmarkConfig::num_threads; i++) {
         thread_pool.SubmitTask([i, tpcc_db, &txn_manager, &precomputed_args, &workers, &shut_down] {
           Workload(i, tpcc_db, &txn_manager, precomputed_args, &workers, shut_down);
-=======
-      for (uint32_t i = 0; i < noisepage::BenchmarkConfig::num_threads; i++) {
-        thread_pool.SubmitTask([i, tpcc_db, &txn_manager, &precomputed_args, &workers] {
-          Workload(i, tpcc_db, &txn_manager, precomputed_args, &workers);
->>>>>>> 8cf1a2a6
         });
       }
       thread_pool.WaitUntilAllFinished();
@@ -323,15 +311,9 @@
     uint64_t elapsed_ms;
     {
       common::ScopedTimer<std::chrono::milliseconds> timer(&elapsed_ms);
-<<<<<<< HEAD
-      for (uint32_t i = 0; i < terrier::BenchmarkConfig::num_threads; i++) {
+      for (uint32_t i = 0; i < noisepage::BenchmarkConfig::num_threads; i++) {
         thread_pool.SubmitTask([i, tpcc_db, &txn_manager, &precomputed_args, &workers, &shut_down] {
           Workload(i, tpcc_db, &txn_manager, precomputed_args, &workers, shut_down);
-=======
-      for (uint32_t i = 0; i < noisepage::BenchmarkConfig::num_threads; i++) {
-        thread_pool.SubmitTask([i, tpcc_db, &txn_manager, &precomputed_args, &workers] {
-          Workload(i, tpcc_db, &txn_manager, precomputed_args, &workers);
->>>>>>> 8cf1a2a6
         });
       }
       thread_pool.WaitUntilAllFinished();
@@ -424,13 +406,8 @@
     uint64_t elapsed_ms;
     {
       common::ScopedTimer<std::chrono::milliseconds> timer(&elapsed_ms);
-<<<<<<< HEAD
-      for (uint32_t i = 0; i < terrier::BenchmarkConfig::num_threads; i++) {
+      for (uint32_t i = 0; i < noisepage::BenchmarkConfig::num_threads; i++) {
         thread_pool.SubmitTask([i, tpcc_db, &txn_manager, &precomputed_args, &workers, metrics_manager, &shut_down] {
-=======
-      for (uint32_t i = 0; i < noisepage::BenchmarkConfig::num_threads; i++) {
-        thread_pool.SubmitTask([i, tpcc_db, &txn_manager, &precomputed_args, &workers, metrics_manager] {
->>>>>>> 8cf1a2a6
           metrics_manager->RegisterThread();
           Workload(i, tpcc_db, &txn_manager, precomputed_args, &workers, shut_down);
         });
@@ -473,10 +450,10 @@
   // one TPCC worker = one TPCC terminal = one thread
   common::WorkerPool thread_pool(BenchmarkConfig::num_threads, {});
   std::vector<Worker> workers;
-  workers.reserve(terrier::BenchmarkConfig::num_threads);
+  workers.reserve(noisepage::BenchmarkConfig::num_threads);
 
   // Precompute all of the input arguments for every txn to be run. We want to avoid the overhead at benchmark time
-  const auto precomputed_args = PrecomputeArgs(&generator_, txn_weights_, terrier::BenchmarkConfig::num_threads,
+  const auto precomputed_args = PrecomputeArgs(&generator_, txn_weights_, noisepage::BenchmarkConfig::num_threads,
                                                num_precomputed_txns_per_worker_);
 
   // record actual number of txns processed
@@ -485,7 +462,7 @@
   // NOLINTNEXTLINE
   for (auto _ : state) {
     thread_pool.Startup();
-    unlink(terrier::BenchmarkConfig::logfile_path.data());
+    unlink(noisepage::BenchmarkConfig::logfile_path.data());
     for (const auto &file : metrics::TransactionMetricRawData::FILES) unlink(std::string(file).c_str());
     for (const auto &file : metrics::GarbageCollectionMetricRawData::FILES) unlink(std::string(file).c_str());
     auto *const metrics_manager = new metrics::MetricsManager;
@@ -508,7 +485,7 @@
 
     // prepare the workers
     workers.clear();
-    for (uint32_t i = 0; i < terrier::BenchmarkConfig::num_threads; i++) {
+    for (uint32_t i = 0; i < noisepage::BenchmarkConfig::num_threads; i++) {
       workers.emplace_back(tpcc_db);
     }
 
@@ -528,7 +505,7 @@
     bool shut_down = false;
     {
       common::ScopedTimer<std::chrono::milliseconds> timer(&elapsed_ms);
-      for (uint32_t i = 0; i < terrier::BenchmarkConfig::num_threads; i++) {
+      for (uint32_t i = 0; i < noisepage::BenchmarkConfig::num_threads; i++) {
         thread_pool.SubmitTask([i, tpcc_db, &txn_manager, &precomputed_args, &workers, metrics_manager, &shut_down,
                                 &num_actual_processed] {
           metrics_manager->RegisterThread();
@@ -575,10 +552,10 @@
   // one TPCC worker = one TPCC terminal = one thread
   common::WorkerPool thread_pool(BenchmarkConfig::num_threads, {});
   std::vector<Worker> workers;
-  workers.reserve(terrier::BenchmarkConfig::num_threads);
+  workers.reserve(noisepage::BenchmarkConfig::num_threads);
 
   // Precompute all of the input arguments for every txn to be run. We want to avoid the overhead at benchmark time
-  const auto precomputed_args = PrecomputeArgs(&generator_, txn_weights_, terrier::BenchmarkConfig::num_threads,
+  const auto precomputed_args = PrecomputeArgs(&generator_, txn_weights_, noisepage::BenchmarkConfig::num_threads,
                                                num_precomputed_txns_per_worker_);
 
   // record actual number of txns processed
@@ -587,7 +564,7 @@
   // NOLINTNEXTLINE
   for (auto _ : state) {
     thread_pool.Startup();
-    unlink(terrier::BenchmarkConfig::logfile_path.data());
+    unlink(noisepage::BenchmarkConfig::logfile_path.data());
     for (const auto &file : metrics::TransactionMetricRawData::FILES) unlink(std::string(file).c_str());
     for (const auto &file : metrics::GarbageCollectionMetricRawData::FILES) unlink(std::string(file).c_str());
     auto *const metrics_manager = new metrics::MetricsManager;
@@ -596,7 +573,7 @@
     thread_registry_ = new common::DedicatedThreadRegistry{common::ManagedPointer(metrics_manager)};
     // we need transactions, TPCC database, and GC
     log_manager_ =
-        new storage::LogManager(terrier::BenchmarkConfig::logfile_path.data(), num_log_buffers_,
+        new storage::LogManager(noisepage::BenchmarkConfig::logfile_path.data(), num_log_buffers_,
                                 log_serialization_interval_, log_persist_interval_, log_persist_threshold_,
                                 common::ManagedPointer(&buffer_pool_), common::ManagedPointer(thread_registry_));
     log_manager_->Start();
@@ -617,7 +594,7 @@
 
     // prepare the workers
     workers.clear();
-    for (uint32_t i = 0; i < terrier::BenchmarkConfig::num_threads; i++) {
+    for (uint32_t i = 0; i < noisepage::BenchmarkConfig::num_threads; i++) {
       workers.emplace_back(tpcc_db);
     }
 
@@ -638,7 +615,7 @@
     bool shut_down = false;
     {
       common::ScopedTimer<std::chrono::milliseconds> timer(&elapsed_ms);
-      for (uint32_t i = 0; i < terrier::BenchmarkConfig::num_threads; i++) {
+      for (uint32_t i = 0; i < noisepage::BenchmarkConfig::num_threads; i++) {
         thread_pool.SubmitTask([i, tpcc_db, &txn_manager, &precomputed_args, &workers, metrics_manager, &shut_down] {
           metrics_manager->RegisterThread();
           Workload(i, tpcc_db, &txn_manager, precomputed_args, &workers, shut_down);
