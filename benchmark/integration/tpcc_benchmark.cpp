#include <random>
#include <string>
#include <vector>

#include "benchmark/benchmark.h"
#include "benchmark_util/benchmark_config.h"
#include "catalog/catalog.h"
#include "common/dedicated_thread_registry.h"
#include "common/macros.h"
#include "common/scoped_timer.h"
#include "common/worker_pool.h"
#include "metrics/logging_metric.h"
#include "metrics/metrics_thread.h"
#include "storage/garbage_collector_thread.h"
#include "storage/storage_defs.h"
#include "test_util/tpcc/builder.h"
#include "test_util/tpcc/database.h"
#include "test_util/tpcc/loader.h"
#include "test_util/tpcc/worker.h"
#include "test_util/tpcc/workload.h"
#include "transaction/deferred_action_manager.h"
#include "transaction/transaction_manager.h"

namespace terrier::tpcc {
/**
 * The behavior in these benchmarks mimics that of /test/integration/tpcc_test.cpp. If something changes here, it should
 * probably change there as well.
 */
class TPCCBenchmark : public benchmark::Fixture {
 public:
  /**
   * May need to increase this if num_threads_ or num_precomputed_txns_per_worker_ are greatly increased
   * (table sizes grow with a bigger workload)
   */
  const uint64_t blockstore_size_limit_ = 40000;
  const uint64_t blockstore_reuse_limit_ = 40000;
  const uint64_t buffersegment_size_limit_ = 10000000;
  const uint64_t buffersegment_reuse_limit_ = 10000000;
  storage::BlockStore block_store_{blockstore_size_limit_, blockstore_reuse_limit_};
  storage::RecordBufferSegmentPool buffer_pool_{buffersegment_size_limit_, buffersegment_reuse_limit_};
  std::default_random_engine generator_;
  storage::LogManager *log_manager_ = DISABLED;  // logging enabled will override this value

  // Settings for log manager
  const uint64_t num_log_buffers_ = 100;
  const std::chrono::microseconds log_serialization_interval_{100};
  const std::chrono::microseconds log_persist_interval_{100};
  const uint64_t log_persist_threshold_ = (1U << 20U);  // 1MB

  /**
   * TPC-C specification is to only measure throughput for New Order in final
   * result, but most academic papers use all txn types
   */
  const bool only_count_new_order_ = false;

  /**
   * Number of txns to run per terminal (worker thread)
   * default txn_weights. See definition for values
   */
  const uint32_t num_precomputed_txns_per_worker_ = 10000000;
  TransactionWeights txn_weights_;
  common::DedicatedThreadRegistry *thread_registry_ = nullptr;

  storage::GarbageCollector *gc_ = nullptr;
  storage::GarbageCollectorThread *gc_thread_ = nullptr;
<<<<<<< HEAD
  const std::chrono::milliseconds gc_period_{0};
  const std::chrono::milliseconds metrics_period_{100};
=======
  const std::chrono::microseconds gc_period_{1000};
  const std::chrono::microseconds metrics_period_{10000};
>>>>>>> ecc317f5
};

// NOLINTNEXTLINE
BENCHMARK_DEFINE_F(TPCCBenchmark, ScaleFactor4WithoutLogging)(benchmark::State &state) {
  // one TPCC worker = one TPCC terminal = one thread
  common::WorkerPool thread_pool(BenchmarkConfig::num_threads, {});
  std::vector<Worker> workers;
  workers.reserve(terrier::BenchmarkConfig::num_threads);

  // Precompute all of the input arguments for every txn to be run. We want to avoid the overhead at benchmark time
  const auto precomputed_args = PrecomputeArgs(&generator_, txn_weights_, terrier::BenchmarkConfig::num_threads,
                                               num_precomputed_txns_per_worker_);

  // NOLINTNEXTLINE
  for (auto _ : state) {
    thread_pool.Startup();
    unlink(terrier::BenchmarkConfig::logfile_path.data());
    // we need transactions, TPCC database, and GC
    transaction::TimestampManager timestamp_manager;
    transaction::DeferredActionManager deferred_action_manager{common::ManagedPointer(&timestamp_manager)};
    transaction::TransactionManager txn_manager{
        common::ManagedPointer(&timestamp_manager), common::ManagedPointer(&deferred_action_manager),
        common::ManagedPointer(&buffer_pool_), true, common::ManagedPointer(log_manager_)};
    gc_ = new storage::GarbageCollector(common::ManagedPointer(&deferred_action_manager),
                                        common::ManagedPointer(&txn_manager));
    catalog::Catalog catalog{common::ManagedPointer(&txn_manager), common::ManagedPointer(&block_store_),
                             common::ManagedPointer(gc_)};
    Builder tpcc_builder{common::ManagedPointer(&block_store_), common::ManagedPointer(&catalog),
                         common::ManagedPointer(&txn_manager)};

    // build the TPCC database using HashMaps where possible
    auto *const tpcc_db = tpcc_builder.Build(storage::index::IndexType::HASHMAP);

    // prepare the workers
    workers.clear();
    for (uint32_t i = 0; i < terrier::BenchmarkConfig::num_threads; i++) {
      workers.emplace_back(tpcc_db);
    }

    // populate the tables and indexes
    Loader::PopulateDatabase(common::ManagedPointer(&txn_manager), tpcc_db, &workers, &thread_pool);

    // Let GC clean up
    gc_thread_ = new storage::GarbageCollectorThread(common::ManagedPointer(gc_), gc_period_, common::ManagedPointer(log_manager_), nullptr, BenchmarkConfig::num_daf_threads);
    std::this_thread::sleep_for(std::chrono::seconds(2));  // Let GC clean up
    bool shut_down UNUSED_ATTRIBUTE = false;

    // run the TPCC workload to completion, timing the execution
    uint64_t elapsed_ms;
    {
      common::ScopedTimer<std::chrono::milliseconds> timer(&elapsed_ms);
      for (uint32_t i = 0; i < terrier::BenchmarkConfig::num_threads; i++) {
        thread_pool.SubmitTask([i, tpcc_db, &txn_manager, &precomputed_args, &workers, &shut_down] {
          Workload(i,
                   tpcc_db,
                   &txn_manager,
                   precomputed_args,
                   &workers,
                   shut_down);
        });
      }
      thread_pool.WaitUntilAllFinished();
    }

    state.SetIterationTime(static_cast<double>(elapsed_ms) / 1000.0);

    // cleanup
    delete gc_thread_;
    catalog.TearDown();
    deferred_action_manager.FullyPerformGC(common::ManagedPointer(gc_), DISABLED);
    thread_pool.Shutdown();
    delete gc_;
    delete tpcc_db;
    unlink(terrier::BenchmarkConfig::logfile_path.data());
  }

  CleanUpVarlensInPrecomputedArgs(&precomputed_args);

  // Count the number of txns processed
  if (only_count_new_order_) {
    uint64_t num_new_orders = 0;
    for (const auto &worker_txns : precomputed_args) {
      for (const auto &txn : worker_txns) {
        if (txn.type_ == TransactionType::NewOrder) num_new_orders++;
      }
    }
    state.SetItemsProcessed(state.iterations() * num_new_orders);
  } else {
    state.SetItemsProcessed(state.iterations() * num_precomputed_txns_per_worker_ *
                            terrier::BenchmarkConfig::num_threads);
  }
}

// NOLINTNEXTLINE
BENCHMARK_DEFINE_F(TPCCBenchmark, ScaleFactor4WithLogging)(benchmark::State &state) {
  // one TPCC worker = one TPCC terminal = one thread
  common::WorkerPool thread_pool(BenchmarkConfig::num_threads, {});
  std::vector<Worker> workers;
  workers.reserve(terrier::BenchmarkConfig::num_threads);

  // Precompute all of the input arguments for every txn to be run. We want to avoid the overhead at benchmark time
  const auto precomputed_args = PrecomputeArgs(&generator_, txn_weights_, terrier::BenchmarkConfig::num_threads,
                                               num_precomputed_txns_per_worker_);

  // NOLINTNEXTLINE
  for (auto _ : state) {
    thread_pool.Startup();
    unlink(terrier::BenchmarkConfig::logfile_path.data());
    thread_registry_ = new common::DedicatedThreadRegistry(DISABLED);
    // we need transactions, TPCC database, and GC
    log_manager_ =
        new storage::LogManager(terrier::BenchmarkConfig::logfile_path.data(), num_log_buffers_,
                                log_serialization_interval_, log_persist_interval_, log_persist_threshold_,
                                common::ManagedPointer(&buffer_pool_), common::ManagedPointer(thread_registry_));
    log_manager_->Start();
    transaction::TimestampManager timestamp_manager;
    transaction::DeferredActionManager deferred_action_manager{common::ManagedPointer(&timestamp_manager)};
    transaction::TransactionManager txn_manager{
        common::ManagedPointer(&timestamp_manager), common::ManagedPointer(&deferred_action_manager),
        common::ManagedPointer(&buffer_pool_), true, common::ManagedPointer(log_manager_)};
    gc_ = new storage::GarbageCollector(common::ManagedPointer(&deferred_action_manager),
                                        common::ManagedPointer(&txn_manager));
    catalog::Catalog catalog{common::ManagedPointer(&txn_manager), common::ManagedPointer(&block_store_),
                             common::ManagedPointer(gc_)};
    Builder tpcc_builder{common::ManagedPointer(&block_store_), common::ManagedPointer(&catalog),
                         common::ManagedPointer(&txn_manager)};

    // build the TPCC database
    auto *const tpcc_db = tpcc_builder.Build(storage::index::IndexType::HASHMAP);

    // prepare the workers
    workers.clear();
    for (uint32_t i = 0; i < terrier::BenchmarkConfig::num_threads; i++) {
      workers.emplace_back(tpcc_db);
    }

    // populate the tables and indexes
    Loader::PopulateDatabase(common::ManagedPointer(&txn_manager), tpcc_db, &workers, &thread_pool);
    log_manager_->ForceFlush();
    gc_thread_ = new storage::GarbageCollectorThread(common::ManagedPointer(gc_), gc_period_, common::ManagedPointer(log_manager_), nullptr, BenchmarkConfig::num_daf_threads);
    std::this_thread::sleep_for(std::chrono::seconds(2));  // Let GC clean up
    bool shut_down UNUSED_ATTRIBUTE = false;

    // run the TPCC workload to completion, timing the execution
    uint64_t elapsed_ms;
    {
      common::ScopedTimer<std::chrono::milliseconds> timer(&elapsed_ms);
      for (uint32_t i = 0; i < terrier::BenchmarkConfig::num_threads; i++) {
        thread_pool.SubmitTask([i, tpcc_db, &txn_manager, &precomputed_args, &workers, &shut_down] {
          Workload(i,
                   tpcc_db,
                   &txn_manager,
                   precomputed_args,
                   &workers,
                   shut_down);
        });
      }
      thread_pool.WaitUntilAllFinished();
      log_manager_->ForceFlush();
    }

    state.SetIterationTime(static_cast<double>(elapsed_ms) / 1000.0);

    // cleanup
    delete gc_thread_;
    catalog.TearDown();
    deferred_action_manager.FullyPerformGC(common::ManagedPointer(gc_), common::ManagedPointer(log_manager_));
    thread_pool.Shutdown();
    log_manager_->PersistAndStop();
    delete log_manager_;
    delete gc_;
    delete thread_registry_;
    delete tpcc_db;
  }

  CleanUpVarlensInPrecomputedArgs(&precomputed_args);

  // Count the number of txns processed
  if (only_count_new_order_) {
    uint64_t num_new_orders = 0;
    for (const auto &worker_txns : precomputed_args) {
      for (const auto &txn : worker_txns) {
        if (txn.type_ == TransactionType::NewOrder) num_new_orders++;
      }
    }
    state.SetItemsProcessed(state.iterations() * num_new_orders);
  } else {
    state.SetItemsProcessed(state.iterations() * num_precomputed_txns_per_worker_ *
                            terrier::BenchmarkConfig::num_threads);
  }
}

// NOLINTNEXTLINE
BENCHMARK_DEFINE_F(TPCCBenchmark, ScaleFactor4WithLoggingAndMetrics)(benchmark::State &state) {
  // one TPCC worker = one TPCC terminal = one thread
  common::WorkerPool thread_pool(BenchmarkConfig::num_threads, {});
  std::vector<Worker> workers;
  workers.reserve(terrier::BenchmarkConfig::num_threads);

  // Precompute all of the input arguments for every txn to be run. We want to avoid the overhead at benchmark time
  const auto precomputed_args = PrecomputeArgs(&generator_, txn_weights_, terrier::BenchmarkConfig::num_threads,
                                               num_precomputed_txns_per_worker_);

  // NOLINTNEXTLINE
  for (auto _ : state) {
    thread_pool.Startup();
    unlink(terrier::BenchmarkConfig::logfile_path.data());
    for (const auto &file : metrics::LoggingMetricRawData::FILES) unlink(std::string(file).c_str());
    auto *const metrics_manager = new metrics::MetricsManager;
    auto *const metrics_thread = new metrics::MetricsThread(common::ManagedPointer(metrics_manager), metrics_period_);
    metrics_manager->EnableMetric(metrics::MetricsComponent::LOGGING, 0);
    thread_registry_ = new common::DedicatedThreadRegistry{common::ManagedPointer(metrics_manager)};
    // we need transactions, TPCC database, and GC
    log_manager_ =
        new storage::LogManager(terrier::BenchmarkConfig::logfile_path.data(), num_log_buffers_,
                                log_serialization_interval_, log_persist_interval_, log_persist_threshold_,
                                common::ManagedPointer(&buffer_pool_), common::ManagedPointer(thread_registry_));
    log_manager_->Start();
    transaction::TimestampManager timestamp_manager;
    transaction::DeferredActionManager deferred_action_manager{common::ManagedPointer(&timestamp_manager)};
    transaction::TransactionManager txn_manager{
        common::ManagedPointer(&timestamp_manager), common::ManagedPointer(&deferred_action_manager),
        common::ManagedPointer(&buffer_pool_), true, common::ManagedPointer(log_manager_)};
    gc_ = new storage::GarbageCollector(common::ManagedPointer(&deferred_action_manager),
                                        common::ManagedPointer(&txn_manager));
    catalog::Catalog catalog{common::ManagedPointer(&txn_manager), common::ManagedPointer(&block_store_),
                             common::ManagedPointer(gc_)};
    Builder tpcc_builder{common::ManagedPointer(&block_store_), common::ManagedPointer(&catalog),
                         common::ManagedPointer(&txn_manager)};

    // build the TPCC database using HashMaps where possible
    auto *const tpcc_db = tpcc_builder.Build(storage::index::IndexType::HASHMAP);

    // prepare the workers
    workers.clear();
    for (uint32_t i = 0; i < terrier::BenchmarkConfig::num_threads; i++) {
      workers.emplace_back(tpcc_db);
    }

    // populate the tables and indexes
    Loader::PopulateDatabase(common::ManagedPointer(&txn_manager), tpcc_db, &workers, &thread_pool);
    log_manager_->ForceFlush();

    // Let GC clean up
    gc_thread_ = new storage::GarbageCollectorThread(common::ManagedPointer(gc_), gc_period_, common::ManagedPointer(log_manager_), nullptr, BenchmarkConfig::num_daf_threads);
    std::this_thread::sleep_for(std::chrono::seconds(2));  // Let GC clean up
    bool shut_down UNUSED_ATTRIBUTE = false;

    // run the TPCC workload to completion, timing the execution
    uint64_t elapsed_ms;
    {
      common::ScopedTimer<std::chrono::milliseconds> timer(&elapsed_ms);
      for (uint32_t i = 0; i < terrier::BenchmarkConfig::num_threads; i++) {
        thread_pool.SubmitTask([i, tpcc_db, &txn_manager, &precomputed_args, &workers, &shut_down] {
          Workload(i,
                   tpcc_db,
                   &txn_manager,
                   precomputed_args,
                   &workers,
                   shut_down);
        });
      }
      thread_pool.WaitUntilAllFinished();
      log_manager_->ForceFlush();
    }

    state.SetIterationTime(static_cast<double>(elapsed_ms) / 1000.0);

    // cleanup
    delete gc_thread_;
    catalog.TearDown();
    deferred_action_manager.FullyPerformGC(common::ManagedPointer(gc_), common::ManagedPointer(log_manager_));
    thread_pool.Shutdown();
    log_manager_->PersistAndStop();
    delete log_manager_;
    delete gc_;
    delete thread_registry_;
    delete metrics_thread;
    delete metrics_manager;
    delete tpcc_db;
  }

  CleanUpVarlensInPrecomputedArgs(&precomputed_args);

  // Count the number of txns processed
  if (only_count_new_order_) {
    uint64_t num_new_orders = 0;
    for (const auto &worker_txns : precomputed_args) {
      for (const auto &txn : worker_txns) {
        if (txn.type_ == TransactionType::NewOrder) num_new_orders++;
      }
    }
    state.SetItemsProcessed(state.iterations() * num_new_orders);
  } else {
    state.SetItemsProcessed(state.iterations() * num_precomputed_txns_per_worker_ *
                            terrier::BenchmarkConfig::num_threads);
  }
}

// NOLINTNEXTLINE
BENCHMARK_DEFINE_F(TPCCBenchmark, ScaleFactor4WithMetrics)(benchmark::State &state) {
  // one TPCC worker = one TPCC terminal = one thread
  common::WorkerPool thread_pool(BenchmarkConfig::num_threads, {});
  std::vector<Worker> workers;
  workers.reserve(terrier::BenchmarkConfig::num_threads);

  // Precompute all of the input arguments for every txn to be run. We want to avoid the overhead at benchmark time
  const auto precomputed_args = PrecomputeArgs(&generator_, txn_weights_, terrier::BenchmarkConfig::num_threads,
                                               num_precomputed_txns_per_worker_);

  // NOLINTNEXTLINE
  for (auto _ : state) {
    thread_pool.Startup();
    unlink(terrier::BenchmarkConfig::logfile_path.data());
    for (const auto &file : metrics::TransactionMetricRawData::FILES) unlink(std::string(file).c_str());
    auto *const metrics_manager = new metrics::MetricsManager;
    auto *const metrics_thread = new metrics::MetricsThread(common::ManagedPointer(metrics_manager), metrics_period_);
    metrics_manager->EnableMetric(metrics::MetricsComponent::TRANSACTION, 0);
    // we need transactions, TPCC database, and GC
    transaction::TimestampManager timestamp_manager;
    transaction::DeferredActionManager deferred_action_manager{common::ManagedPointer(&timestamp_manager)};
    transaction::TransactionManager txn_manager{
        common::ManagedPointer(&timestamp_manager), common::ManagedPointer(&deferred_action_manager),
        common::ManagedPointer(&buffer_pool_), true, common::ManagedPointer(log_manager_)};
    gc_ = new storage::GarbageCollector(common::ManagedPointer(&deferred_action_manager),
                                        common::ManagedPointer(&txn_manager));
    catalog::Catalog catalog{common::ManagedPointer(&txn_manager), common::ManagedPointer(&block_store_),
                             common::ManagedPointer(gc_)};
    Builder tpcc_builder{common::ManagedPointer(&block_store_), common::ManagedPointer(&catalog),
                         common::ManagedPointer(&txn_manager)};

    // build the TPCC database
    auto *const tpcc_db = tpcc_builder.Build(storage::index::IndexType::HASHMAP);

    // prepare the workers
    workers.clear();
    for (uint32_t i = 0; i < terrier::BenchmarkConfig::num_threads; i++) {
      workers.emplace_back(tpcc_db);
    }

    // populate the tables and indexes
    Loader::PopulateDatabase(common::ManagedPointer(&txn_manager), tpcc_db, &workers, &thread_pool);
    gc_thread_ = new storage::GarbageCollectorThread(common::ManagedPointer(gc_), gc_period_, common::ManagedPointer(log_manager_), nullptr, BenchmarkConfig::num_daf_threads);
    std::this_thread::sleep_for(std::chrono::seconds(2));  // Let GC clean up
    bool shut_down UNUSED_ATTRIBUTE = false;

    // run the TPCC workload to completion, timing the execution
    uint64_t elapsed_ms;
    {
      common::ScopedTimer<std::chrono::milliseconds> timer(&elapsed_ms);
      for (uint32_t i = 0; i < terrier::BenchmarkConfig::num_threads; i++) {
        thread_pool.SubmitTask([i, tpcc_db, &txn_manager, &precomputed_args, &workers, metrics_manager, &shut_down] {
          metrics_manager->RegisterThread();
          Workload(i,
                   tpcc_db,
                   &txn_manager,
                   precomputed_args,
                   &workers,
                   shut_down);
        });
      }
      thread_pool.WaitUntilAllFinished();
    }

    state.SetIterationTime(static_cast<double>(elapsed_ms) / 1000.0);

    // cleanup
    delete gc_thread_;
    catalog.TearDown();
    deferred_action_manager.FullyPerformGC(common::ManagedPointer(gc_), common::ManagedPointer(log_manager_));
    thread_pool.Shutdown();
    delete gc_;
    delete metrics_thread;
    delete metrics_manager;
    delete tpcc_db;
  }

  CleanUpVarlensInPrecomputedArgs(&precomputed_args);

  // Count the number of txns processed
  if (only_count_new_order_) {
    uint64_t num_new_orders = 0;
    for (const auto &worker_txns : precomputed_args) {
      for (const auto &txn : worker_txns) {
        if (txn.type_ == TransactionType::NewOrder) num_new_orders++;
      }
    }
    state.SetItemsProcessed(state.iterations() * num_new_orders);
  } else {
    state.SetItemsProcessed(state.iterations() * num_precomputed_txns_per_worker_ *
                            terrier::BenchmarkConfig::num_threads);
  }
}

// NOLINTNEXTLINE
BENCHMARK_DEFINE_F(TPCCBenchmark, ScaleFactor4WithGCMetrics)(benchmark::State &state) {
  // one TPCC worker = one TPCC terminal = one thread
  common::WorkerPool thread_pool(BenchmarkConfig::num_threads, {});
  std::vector<Worker> workers;
  workers.reserve(terrier::BenchmarkConfig::num_threads);

  std::cout << "DAF | num daf thread:" << terrier::BenchmarkConfig::num_daf_threads << " num worker threads:" << terrier::BenchmarkConfig::num_threads << " txns per thread:" << num_precomputed_txns_per_worker_ << std::endl;
  // Precompute all of the input arguments for every txn to be run. We want to avoid the overhead at benchmark time
  const auto precomputed_args = PrecomputeArgs(&generator_, txn_weights_, terrier::BenchmarkConfig::num_threads,
                                               num_precomputed_txns_per_worker_);
  // record experiment elapsed time and average num_txns processed
  std::string_view expr_result_file_name = "./expr_results.csv";

  // record actual number of txns processed
  uint32_t num_txns_processed = 0;

  // NOLINTNEXTLINE
  for (auto _ : state) {
    thread_pool.Startup();
    unlink(expr_result_file_name.data());
    unlink(terrier::BenchmarkConfig::logfile_path.data());
    for (const auto &file : metrics::TransactionMetricRawData::FILES) unlink(std::string(file).c_str());
    for (const auto &file : metrics::GarbageCollectionMetricRawData::FILES) unlink(std::string(file).c_str());
    auto *const metrics_manager = new metrics::MetricsManager;
    auto *const metrics_thread = new metrics::MetricsThread(common::ManagedPointer(metrics_manager), metrics_period_);
    // we need transactions, TPCC database, and GC
    transaction::TimestampManager timestamp_manager;
    transaction::DeferredActionManager deferred_action_manager{common::ManagedPointer(&timestamp_manager)};
    transaction::TransactionManager txn_manager{
        common::ManagedPointer(&timestamp_manager), common::ManagedPointer(&deferred_action_manager),
        common::ManagedPointer(&buffer_pool_), true, common::ManagedPointer(log_manager_)};
    gc_ = new storage::GarbageCollector(common::ManagedPointer(&deferred_action_manager),
                                        common::ManagedPointer(&txn_manager));
    catalog::Catalog catalog{common::ManagedPointer(&txn_manager), common::ManagedPointer(&block_store_),
                             common::ManagedPointer(gc_)};
    Builder tpcc_builder{common::ManagedPointer(&block_store_), common::ManagedPointer(&catalog),
                         common::ManagedPointer(&txn_manager)};

    // build the TPCC database
    auto *const tpcc_db = tpcc_builder.Build(storage::index::IndexType::BWTREE);

    // prepare the workers
    workers.clear();
    for (uint32_t i = 0; i < terrier::BenchmarkConfig::num_threads; i++) {
      workers.emplace_back(tpcc_db);
    }

    // populate the tables and indexes
    Loader::PopulateDatabase(common::ManagedPointer(&txn_manager), tpcc_db, &workers, &thread_pool);
    gc_thread_ = new storage::GarbageCollectorThread(common::ManagedPointer(gc_), gc_period_, common::ManagedPointer(log_manager_), common::ManagedPointer(metrics_manager), BenchmarkConfig::num_daf_threads);

    std::this_thread::sleep_for(std::chrono::seconds(10));  // Let GC clean up

    // run the TPCC workload to completion, timing the execution
    metrics_manager->EnableMetric(metrics::MetricsComponent::GARBAGECOLLECTION, 0);
    uint64_t elapsed_ms;

    std::atomic<uint32_t> num_actual_processed = 0;
    bool shut_down = false;
    {
      common::ScopedTimer<std::chrono::milliseconds> timer(&elapsed_ms);
      for (uint32_t i = 0; i < terrier::BenchmarkConfig::num_threads; i++) {
        thread_pool.SubmitTask([i, tpcc_db, &txn_manager, &precomputed_args, &workers, metrics_manager, &num_actual_processed, &shut_down] {
          metrics_manager->RegisterThread();
          num_actual_processed += Workload(i,
                                           tpcc_db,
                                           &txn_manager,
                                           precomputed_args,
                                           &workers,
                                           shut_down);
        });
      }
      std::this_thread::sleep_for(std::chrono::seconds(200));
      shut_down = true;
      thread_pool.WaitUntilAllFinished();
    }

    state.SetIterationTime(static_cast<double>(elapsed_ms) / 1000.0);
    std::this_thread::sleep_for(std::chrono::seconds(10));  // Let MetricThread clean up

    std::ofstream expr_result_file(expr_result_file_name.data());
    // num_daf_threads, num_worker_thread, time_elapsed
    expr_result_file << BenchmarkConfig::num_daf_threads << ", " << BenchmarkConfig::num_threads << ", " << static_cast<double>(elapsed_ms) / 1000.0 << std::endl;
    expr_result_file.close();

    num_txns_processed += num_actual_processed.load();

    // cleanup
    delete gc_thread_;
    catalog.TearDown();
    deferred_action_manager.FullyPerformGC(common::ManagedPointer(gc_), common::ManagedPointer(log_manager_));
    thread_pool.Shutdown();
    delete gc_;
    delete metrics_thread;
    delete metrics_manager;
    delete tpcc_db;
  }

  CleanUpVarlensInPrecomputedArgs(&precomputed_args);

  // Count the number of txns processed
  if (only_count_new_order_) {
    uint64_t num_new_orders = 0;
    for (const auto &worker_txns : precomputed_args) {
      for (const auto &txn : worker_txns) {
        if (txn.type_ == TransactionType::NewOrder) num_new_orders++;
      }
    }
    state.SetItemsProcessed(state.iterations() * num_new_orders);
  } else {
    state.SetItemsProcessed(num_txns_processed);
  }
}

// NOLINTNEXTLINE
BENCHMARK_DEFINE_F(TPCCBenchmark, ScaleFactor4WithLoggingAndGCMetrics)(benchmark::State &state) {
  // one TPCC worker = one TPCC terminal = one thread
  common::WorkerPool thread_pool(BenchmarkConfig::num_threads, {});
  std::vector<Worker> workers;
  workers.reserve(terrier::BenchmarkConfig::num_threads);

  // Precompute all of the input arguments for every txn to be run. We want to avoid the overhead at benchmark time
  const auto precomputed_args = PrecomputeArgs(&generator_, txn_weights_, terrier::BenchmarkConfig::num_threads,
                                               num_precomputed_txns_per_worker_);

  // NOLINTNEXTLINE
  for (auto _ : state) {
    thread_pool.Startup();
    unlink(terrier::BenchmarkConfig::logfile_path.data());
    for (const auto &file : metrics::LoggingMetricRawData::FILES) unlink(std::string(file).c_str());
    auto *const metrics_manager = new metrics::MetricsManager;
    auto *const metrics_thread = new metrics::MetricsThread(common::ManagedPointer(metrics_manager), metrics_period_);
    metrics_manager->EnableMetric(metrics::MetricsComponent::GARBAGECOLLECTION, 0);
    thread_registry_ = new common::DedicatedThreadRegistry{common::ManagedPointer(metrics_manager)};
    // we need transactions, TPCC database, and GC
    log_manager_ =
        new storage::LogManager(terrier::BenchmarkConfig::logfile_path.data(), num_log_buffers_,
                                log_serialization_interval_, log_persist_interval_, log_persist_threshold_,
                                common::ManagedPointer(&buffer_pool_), common::ManagedPointer(thread_registry_));
    log_manager_->Start();
    transaction::TimestampManager timestamp_manager;
    transaction::DeferredActionManager deferred_action_manager{common::ManagedPointer(&timestamp_manager)};
    transaction::TransactionManager txn_manager{
        common::ManagedPointer(&timestamp_manager), common::ManagedPointer(&deferred_action_manager),
        common::ManagedPointer(&buffer_pool_), true, common::ManagedPointer(log_manager_)};
    gc_ = new storage::GarbageCollector(common::ManagedPointer(&deferred_action_manager),
                                        common::ManagedPointer(&txn_manager));
    catalog::Catalog catalog{common::ManagedPointer(&txn_manager), common::ManagedPointer(&block_store_),
                             common::ManagedPointer(gc_)};
    Builder tpcc_builder{common::ManagedPointer(&block_store_), common::ManagedPointer(&catalog),
                         common::ManagedPointer(&txn_manager)};

    // build the TPCC database using HashMaps where possible
    auto *const tpcc_db = tpcc_builder.Build(storage::index::IndexType::HASHMAP);

    // prepare the workers
    workers.clear();
    for (uint32_t i = 0; i < terrier::BenchmarkConfig::num_threads; i++) {
      workers.emplace_back(tpcc_db);
    }

    // populate the tables and indexes
    Loader::PopulateDatabase(common::ManagedPointer(&txn_manager), tpcc_db, &workers, &thread_pool);
    log_manager_->ForceFlush();

    // Let GC clean up
    gc_thread_ = new storage::GarbageCollectorThread(common::ManagedPointer(gc_), gc_period_, common::ManagedPointer(log_manager_), nullptr, BenchmarkConfig::num_daf_threads);

    std::this_thread::sleep_for(std::chrono::seconds(2));  // Let GC clean up
    bool shut_down UNUSED_ATTRIBUTE = false;

    // run the TPCC workload to completion, timing the execution
    uint64_t elapsed_ms;
    {
      common::ScopedTimer<std::chrono::milliseconds> timer(&elapsed_ms);
      for (uint32_t i = 0; i < terrier::BenchmarkConfig::num_threads; i++) {
        thread_pool.SubmitTask([i, tpcc_db, &txn_manager, &precomputed_args, &workers, metrics_manager, &shut_down] {
          metrics_manager->RegisterThread();
          Workload(i,
                   tpcc_db,
                   &txn_manager,
                   precomputed_args,
                   &workers,
                   shut_down);
        });
      }
      thread_pool.WaitUntilAllFinished();
      log_manager_->ForceFlush();
    }

    state.SetIterationTime(static_cast<double>(elapsed_ms) / 1000.0);

    // cleanup
    delete gc_thread_;
    catalog.TearDown();
    deferred_action_manager.FullyPerformGC(common::ManagedPointer(gc_), common::ManagedPointer(log_manager_));
    thread_pool.Shutdown();
    log_manager_->PersistAndStop();
    delete log_manager_;
    delete gc_;
    delete thread_registry_;
    delete metrics_thread;
    delete metrics_manager;
    delete tpcc_db;
  }

  CleanUpVarlensInPrecomputedArgs(&precomputed_args);

  // Count the number of txns processed
  if (only_count_new_order_) {
    uint64_t num_new_orders = 0;
    for (const auto &worker_txns : precomputed_args) {
      for (const auto &txn : worker_txns) {
        if (txn.type_ == TransactionType::NewOrder) num_new_orders++;
      }
    }
    state.SetItemsProcessed(state.iterations() * num_new_orders);
  } else {
    state.SetItemsProcessed(state.iterations() * num_precomputed_txns_per_worker_ *
                            terrier::BenchmarkConfig::num_threads);
  }
}

// ----------------------------------------------------------------------------
// BENCHMARK REGISTRATION
// ----------------------------------------------------------------------------
// clang-format off
//BENCHMARK_REGISTER_F(TPCCBenchmark, ScaleFactor4WithoutLogging)
//    ->Unit(benchmark::kMillisecond)
//    ->UseManualTime()
//    ->MinTime(20);
//BENCHMARK_REGISTER_F(TPCCBenchmark, ScaleFactor4WithLogging)
//    ->Unit(benchmark::kMillisecond)
//    ->UseManualTime()
//    ->MinTime(20);
//BENCHMARK_REGISTER_F(TPCCBenchmark, ScaleFactor4WithLoggingAndMetrics)
//    ->Unit(benchmark::kMillisecond)
//    ->UseManualTime()
//    ->MinTime(20);
//BENCHMARK_REGISTER_F(TPCCBenchmark, ScaleFactor4WithMetrics)
//    ->Unit(benchmark::kMillisecond)
//    ->UseManualTime()
//    ->MinTime(20);
BENCHMARK_REGISTER_F(TPCCBenchmark, ScaleFactor4WithGCMetrics)
    ->Unit(benchmark::kMillisecond)
    ->UseManualTime()
    ->MinTime(5);
//BENCHMARK_REGISTER_F(TPCCBenchmark, ScaleFactor4WithLoggingAndGCMetrics)
//    ->Unit(benchmark::kMillisecond)
//    ->UseManualTime()
//    ->MinTime(20);
// clang-format on

}  // namespace terrier::tpcc<|MERGE_RESOLUTION|>--- conflicted
+++ resolved
@@ -63,13 +63,8 @@
 
   storage::GarbageCollector *gc_ = nullptr;
   storage::GarbageCollectorThread *gc_thread_ = nullptr;
-<<<<<<< HEAD
-  const std::chrono::milliseconds gc_period_{0};
-  const std::chrono::milliseconds metrics_period_{100};
-=======
   const std::chrono::microseconds gc_period_{1000};
   const std::chrono::microseconds metrics_period_{10000};
->>>>>>> ecc317f5
 };
 
 // NOLINTNEXTLINE
