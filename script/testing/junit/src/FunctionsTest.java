--- conflicted
+++ resolved
@@ -30,6 +30,7 @@
                     "small_double_val DECIMAL," +
                     "str_i_val VARCHAR(32)," + // Integer as string
                     "str_a_val VARCHAR(32)," + // Alpha string
+                    "str_b_val VARCHAR(32)," + // Beta string
 //                     "bool_val BOOL," +
                     "is_null INT)";
 
@@ -42,10 +43,10 @@
         stmt.execute(SQL_CREATE_TABLE);
 
         String sql = "INSERT INTO data (" +
-                     "int_val, double_val, small_double_val, str_i_val, str_a_val, " +
+                     "int_val, double_val, small_double_val, str_i_val, str_a_val, str_b_val, " +
 //                      "bool_val, " + 
                      "is_null " +
-                     ") VALUES (?, ?, ?, ?, ?, ?);";
+                     ") VALUES (?, ?, ?, ?, ?, ?, ?);";
         PreparedStatement pstmt = conn.prepareStatement(sql);
 
         // Non-Null Values
@@ -54,7 +55,8 @@
         pstmt.setDouble(idx++, 12.34);
         pstmt.setDouble(idx++, 0.5);
         pstmt.setString(idx++, "123456");
-        pstmt.setString(idx++, "  aBcDefa   ");
+        pstmt.setString(idx++, "AbCdEf");
+        pstmt.setString(idx++, "  AbCdEf ");
 //         pstmt.setBoolean(idx++, true);
         pstmt.setInt(idx++, 0);
 //         pstmt.setBoolean(idx++, false);
@@ -67,6 +69,7 @@
         pstmt.setNull(idx++, java.sql.Types.DOUBLE);
         pstmt.setNull(idx++, java.sql.Types.VARCHAR);
         pstmt.setNull(idx++, java.sql.Types.VARCHAR);
+        pstmt.setNull(idx++, java.sql.Types.VARCHAR);
 //         pstmt.setNull(idx++, java.sql.Types.BOOLEAN);
         pstmt.setInt(idx++, 1);
 //         pstmt.setBoolean(idx++, true);
@@ -120,7 +123,6 @@
     private void checkStringFunc(String func_name, String col_name, boolean is_null, String expected) throws SQLException {
         String sql = String.format("SELECT %s(%s) AS result FROM data WHERE is_null = %s",
                                    func_name, col_name, (is_null ? 1 : 0));
-        
         Statement stmt = conn.createStatement();
         ResultSet rs = stmt.executeQuery(sql);
         boolean exists = rs.next();
@@ -133,15 +135,24 @@
         assertNoMoreRows(rs);
     }
 
-<<<<<<< HEAD
     private void checkStringFuncTrim(String func_name, String col_name, String trim_str, boolean is_null, String expected) throws SQLException {
         String sql = String.format("SELECT %s(%s, %s) AS result FROM data WHERE is_null = %s",
                                    func_name, col_name, trim_str, (is_null ? 1 : 0));
-=======
+        Statement stmt = conn.createStatement();
+        ResultSet rs = stmt.executeQuery(sql);
+        boolean exists = rs.next();
+        assert(exists);
+        if (is_null) {
+            checkStringRow(rs, new String[]{"result"}, new String[]{null});
+        } else {
+            checkStringRow(rs, new String[]{"result"}, new String[]{expected});
+        }
+        assertNoMoreRows(rs);
+    }
+
     private void checkLeftRightFunc(String func_name, String col_name, int length, boolean is_null, String expected) throws SQLException {
         String sql = String.format("SELECT %s(%s, %d) AS result FROM data WHERE is_null = %s",
                                    func_name, col_name, length, (is_null ? 1 : 0));
->>>>>>> 164a6e35
 
         Statement stmt = conn.createStatement();
         ResultSet rs = stmt.executeQuery(sql);
@@ -154,11 +165,6 @@
         }
         assertNoMoreRows(rs);
     }
-<<<<<<< HEAD
-
-=======
-     
->>>>>>> 164a6e35
     /**
      * Tests usage of trig udf functions
      * #744 test
@@ -199,19 +205,18 @@
      */
     @Test
     public void testLower() throws SQLException {
-        checkStringFunc("lower", "str_a_val", false, "  abcdefa   ");
+        checkStringFunc("lower", "str_a_val", false, "abcdef");
         checkStringFunc("lower", "str_a_val", true, null);
     }
 
-<<<<<<< HEAD
 
     @Test
     public void testTrim() throws SQLException {
-        checkStringFunc("trim", "str_a_val", false, "aBcDefa");
-        checkStringFuncTrim("trim", "str_a_val", "' a'", false, "BcDef");
-        checkStringFunc("trim", "str_a_val", true, null);
-
-=======
+        checkStringFunc("trim", "str_b_val", false, "AbCdEf");
+        checkStringFuncTrim("trim", "str_b_val", "' f'", false, "AbCdE");
+        checkStringFunc("trim", "str_b_val", true, null);
+    }
+
     @Test
     public void testUpper() throws SQLException {
         checkStringFunc("upper", "str_a_val", false, "ABCDEF");
@@ -251,7 +256,6 @@
         checkLeftRightFunc("repeat", "str_a_val", 3, false, "AbCdEfAbCdEfAbCdEf");
         checkLeftRightFunc("repeat", "str_a_val", 4, false, "AbCdEfAbCdEfAbCdEfAbCdEf");
         checkLeftRightFunc("repeat", "str_a_val", 4, true, null);
->>>>>>> 164a6e35
     }
 
 }