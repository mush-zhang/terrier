--- conflicted
+++ resolved
@@ -185,13 +185,12 @@
         checkDoubleFunc("tan", "double_val", true, null);
     }
     @Test
-<<<<<<< HEAD
     public void testAbs() throws SQLException {
         checkDoubleFunc("abs", "double_val", false, 12.34);
         checkDoubleFunc("abs", "double_val", true, null);
     }
-
-=======
+  
+    @Test
     public void testACos() throws SQLException {
         checkDoubleFunc("acos", "small_double_val", false, 1.047198);
         checkDoubleFunc("acos", "small_double_val", true, null);
@@ -207,7 +206,6 @@
         checkDoubleFunc("atan", "small_double_val", true, null);
     }
     
->>>>>>> d88aae6c
     /**
      * String Functions
      */
