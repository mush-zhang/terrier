--- conflicted
+++ resolved
@@ -21,42 +21,27 @@
         args = {k: v for k, v in args.items() if v}
 
         # server output
-<<<<<<< HEAD
-        db_output_file = args.get("db_output_file", constants.DEFAULT_DB_OUTPUT_FILE)
-=======
         db_output_file = args.get("db_output_file",
                                   constants.DEFAULT_DB_OUTPUT_FILE)
->>>>>>> c3f3d567
         db_host = args.get("db_host", constants.DEFAULT_DB_HOST)
         db_port = args.get("db_port", constants.DEFAULT_DB_PORT)
         build_type = args.get("build_type", "")
         server_args = args.get("server_args", {})
         self.is_dry_run = args.get("dry_run",False)
 
-<<<<<<< HEAD
-        self.db_instance = NoisePageServer(db_host, db_port, build_type, server_args, db_output_file)
-
-        # whether the server should stop the whole test if one of test cases failed
-        self.continue_on_error = args.get("continue_on_error", constants.DEFAULT_CONTINUE_ON_ERROR)
-=======
         self.db_instance = NoisePageServer(db_host, db_port, build_type,
                                            server_args, db_output_file)
 
         # whether the server should stop the whole test if one of test cases failed
         self.continue_on_error = args.get("continue_on_error",
                                           constants.DEFAULT_CONTINUE_ON_ERROR)
->>>>>>> c3f3d567
 
         # memory info collection
         self.collect_mem_info = args.get("collect_mem_info", False)
 
         # incremental metrics
-<<<<<<< HEAD
-        self.incremental_metric_freq = args.get("incremental_metric_freq", constants.INCREMENTAL_METRIC_FREQ)
-=======
         self.incremental_metric_freq = args.get(
             "incremental_metric_freq", constants.INCREMENTAL_METRIC_FREQ)
->>>>>>> c3f3d567
         return
 
     def run_pre_suite(self):
@@ -82,12 +67,8 @@
                 self.db_instance.db_process.pid, self.incremental_metric_freq,
                 test_case.mem_metrics.mem_info_dict)
             # collect the initial memory info
-<<<<<<< HEAD
-            update_mem_info(self.db_instance.db_process.pid, self.incremental_metric_freq,
-=======
             update_mem_info(self.db_instance.db_process.pid,
                             self.incremental_metric_freq,
->>>>>>> c3f3d567
                             test_case.mem_metrics.mem_info_dict)
 
         # run the actual test
