--- conflicted
+++ resolved
@@ -9,16 +9,10 @@
     add_library(test_util STATIC ${TEST_UTIL_SRCS})
     target_link_libraries(test_util ${TERRIER_LINK_LIBS})
     add_dependencies(test_util gtest)
-
-<<<<<<< HEAD
-add_subdirectory(common)
-add_subdirectory(parser)
-add_subdirectory(storage)
-add_subdirectory(transaction)
-add_subdirectory(type)
-=======
+    
     add_subdirectory(common)
+    add_subdirectory(parser)
     add_subdirectory(storage)
     add_subdirectory(transaction)
+    add_subdirectory(type)
 endif()
->>>>>>> 5c4cf34f
