#include "storage/sql_table.h"

#include <cstring>
#include <vector>

#include "storage/storage_util.h"
#include "test_util/storage_test_util.h"
#include "test_util/test_harness.h"
#include "transaction/transaction_context.h"

namespace terrier::storage {

class SqlTableTests : public TerrierTest {
 public:
  storage::BlockStore block_store_{100, 100};
  storage::RecordBufferSegmentPool buffer_pool_{100000, 10000};
  std::default_random_engine generator_;
  std::uniform_real_distribution<double> null_ratio_{0.0, 1.0};
  void SetUp() override {}
  void TearDown() override {}
};

<<<<<<< HEAD
static std::unique_ptr<catalog::Schema> ChangeColType(const catalog::Schema &schema, catalog::col_oid_t oid, type::TypeId type_id) {
  auto columns = schema.GetColumns();
  size_t i = 0;
  for (; i < columns.size(); i++) {
    if (columns[i].Oid() == oid) {
      StorageTestUtil::SetType(&columns[i], type_id);
      break;
    }
  }

  return std::make_unique<catalog::Schema>(columns);
}

static std::unique_ptr<catalog::Schema> AddColumn(const catalog::Schema &schema, catalog::Schema::Column *column) {
  std::vector<catalog::Schema::Column> new_columns(schema.GetColumns());
  std::vector<catalog::col_oid_t> oids;
  oids.reserve(new_columns.size() + 1);
  catalog::col_oid_t next_oid = new_columns.begin()->Oid();
  for (auto &col : new_columns) {
    if (col.Oid() > next_oid) {
      next_oid = col.Oid();
=======
// given new columns without oids, add them to the end, and assign them oids larger than existing oids
static std::unique_ptr<catalog::Schema> AddColumnsToEnd(const catalog::Schema &schema,
    std::vector<catalog::Schema::Column*>& new_columns) {
  std::vector<catalog::Schema::Column> columns(schema.GetColumns());

  catalog::col_oid_t max_oid = columns.begin()->Oid();
  for (auto &col : columns) {
    if (col.Oid() > max_oid) {
      max_oid = col.Oid();
>>>>>>> 1ba82205
    }
  }

  // add the new columns, set their oids to be larger than all existing oids
  for (size_t i = 0; i < new_columns.size(); i++) {
    catalog::col_oid_t new_oid = max_oid + 1 + i;
    StorageTestUtil::SetOid(new_columns[i], new_oid);
    columns.push_back(*new_columns[i]);
  }
  return std::make_unique<catalog::Schema>(columns);
}

bool oids_unique(std::vector<catalog::Schema::Column>& columns) {
  std::unordered_set<catalog::col_oid_t> oids;
  for (auto col: columns) {
    oids.insert(col.Oid());
  }
  return oids.size() == columns.size();
}

// given new columns with oids, add them to the column vector so that the column vector is still sorted
static std::unique_ptr<catalog::Schema> AddColumns(const catalog::Schema &schema,
    std::vector<catalog::Schema::Column>& new_columns) {
  std::vector<catalog::Schema::Column> columns(schema.GetColumns());

  for (auto new_col: new_columns) {
    columns.push_back(new_col);
  }

  struct {
    bool operator()(catalog::Schema::Column a, catalog::Schema::Column b) const
    {
      return a.Oid() < b.Oid();
    }
  } columnLess;
  std::sort(columns.begin(), columns.end(), columnLess);

  TERRIER_ASSERT(oids_unique(columns), "New column oids should not conflict with existing ones");
  return std::make_unique<catalog::Schema>(columns);
}

// drop the columns with oids in the set drop_oids
static std::unique_ptr<catalog::Schema> DropColumns(const catalog::Schema &schema,
    const std::unordered_set<catalog::col_oid_t> drop_oids) {
  auto old_columns = schema.GetColumns();
  std::vector<catalog::Schema::Column> columns;

  for (auto &col : old_columns) {
    // only include cols that are not dropped
    if (drop_oids.find(col.Oid()) == drop_oids.end()) {
      columns.push_back(col);
    }
  }
  TERRIER_ASSERT(old_columns.size() == columns.size() + drop_oids.size(), "all drop oids should exist");

  return std::make_unique<catalog::Schema>(columns);
}

class RandomSqlTableTestObject {
 public:
  struct TupleVersion {
    transaction::timestamp_t ts_;
    storage::ProjectedRow *pr_;
    storage::layout_version_t version_;
  };

  template <class Random>
  RandomSqlTableTestObject(storage::BlockStore *block_store, const uint16_t max_col, Random *generator,
                           double null_bias)
      : null_bias_(null_bias) {
    auto schema = StorageTestUtil::RandomSchemaNoVarlen(max_col, generator);
    table_ = std::make_unique<storage::SqlTable>(common::ManagedPointer<storage::BlockStore>(block_store), *schema);
    UpdateSchema({nullptr}, std::unique_ptr<catalog::Schema>(schema), storage::layout_version_t(0));
  }

  // TODO(Schema-Change): redos_ seems to be producing problem here.
  //  We should look into this function further
  ~RandomSqlTableTestObject() {
    for (auto &it : buffers_) {
      delete[] it.second;
    }
    for (auto &txn : txns_) {
      txn->redo_buffer_.Finalize(false);
    }
  }

  template <class Random>
  void FillNullValue(storage::ProjectedRow *pr, const catalog::Schema &schema, const ColumnIdToOidMap &col_id_to_oid,
                     const storage::BlockLayout &layout, Random *const generator) {
    // Make sure we have a mix of inlined and non-inlined values
    std::uniform_int_distribution<uint32_t> varlen_size(1, MAX_TEST_VARLEN_SIZE);

    for (uint16_t pr_idx = 0; pr_idx < pr->NumColumns(); pr_idx++) {
      auto col_id = pr->ColumnIds()[pr_idx];
      auto col_oid = col_id_to_oid.at(col_id);
      const auto &schema_col = schema.GetColumn(col_oid);

      if (pr->IsNull(pr_idx) && !schema_col.Nullable()) {
        // Ricky (Schema-Change):
        // Some non-nullable columns could be null. But the schema we generated have default values all being null, we
        // just need to fill some random values here. Ideally we want to do this while we populate the projectedrow,
        // but that function has coupled with too many other parts

        if (layout.IsVarlen(col_id)) {
          uint32_t size = varlen_size(*generator);
          if (size > storage::VarlenEntry::InlineThreshold()) {
            byte *varlen = common::AllocationUtil::AllocateAligned(size);
            StorageTestUtil::FillWithRandomBytes(size, varlen, generator);
            // varlen entries always start off not inlined
            *reinterpret_cast<storage::VarlenEntry *>(pr->AccessForceNotNull(pr_idx)) =
                storage::VarlenEntry::Create(varlen, size, true);
          } else {
            byte buf[storage::VarlenEntry::InlineThreshold()];
            StorageTestUtil::FillWithRandomBytes(size, buf, generator);
            *reinterpret_cast<storage::VarlenEntry *>(pr->AccessForceNotNull(pr_idx)) =
                storage::VarlenEntry::CreateInline(buf, size);
          }
        } else {
          StorageTestUtil::FillWithRandomBytes(layout.AttrSize(col_id), pr->AccessForceNotNull(pr_idx), generator);
        }
      }
    }
  }

  template <class Random>
  storage::TupleSlot InsertRandomTuple(const transaction::timestamp_t timestamp, Random *generator,
                                       storage::RecordBufferSegmentPool *buffer_pool,
                                       storage::layout_version_t layout_version) {
    // generate a txn with an UndoRecord to populate on Insert
    auto *txn =
        new transaction::TransactionContext(timestamp, timestamp, common::ManagedPointer(buffer_pool), DISABLED);
    txns_.emplace_back(txn);

    // generate a random ProjectedRow to Insert
    auto redo_initializer = pris_.at(layout_version);
    auto *insert_redo = txn->StageWrite(catalog::db_oid_t{0}, catalog::table_oid_t{0}, redo_initializer);
    auto *insert_tuple = insert_redo->Delta();
    auto layout = table_->GetBlockLayout(layout_version);
    StorageTestUtil::PopulateRandomRow(insert_tuple, layout, null_bias_, generator);

    // Fill up the random bytes for non-nullable columns
    FillNullValue(insert_tuple, GetSchema(layout_version), table_->GetColumnIdToOidMap(layout_version),
                  table_->GetBlockLayout(layout_version), generator);

    redos_.emplace_back(insert_redo);
    storage::TupleSlot slot = table_->Insert(common::ManagedPointer(txn), insert_redo, layout_version);
    inserted_slots_.push_back(slot);
    tuple_versions_[slot].push_back({timestamp, insert_tuple, layout_version});

    return slot;
  }

  template <class Random>
  TupleSlot UpdateTuple(const storage::TupleSlot slot, const transaction::timestamp_t timestamp, Random *generator,
      storage::RecordBufferSegmentPool *buffer_pool, storage::layout_version_t layout_version) {
    // generate a txn with an UndoRecord to populate on Insert
    auto *txn =
        new transaction::TransactionContext(timestamp, timestamp, common::ManagedPointer(buffer_pool), DISABLED);
    txns_.emplace_back(txn);

    // generate a random ProjectedRow to Insert
    auto redo_initializer = pris_.at(layout_version);
    auto *update_redo = txn->StageWrite(catalog::db_oid_t{0}, catalog::table_oid_t{0}, redo_initializer);
    update_redo->SetTupleSlot(slot);
    auto *update_tuple = update_redo->Delta();
    auto layout = table_->GetBlockLayout(layout_version);
    StorageTestUtil::PopulateRandomRow(update_tuple, layout, null_bias_, generator);

    // Fill up the random bytes for non-nullable columns
    FillNullValue(update_tuple, GetSchema(layout_version), table_->GetColumnIdToOidMap(layout_version),
                  table_->GetBlockLayout(layout_version), generator);

    redos_.emplace_back(update_redo);
    storage::TupleSlot updated_slot;
    bool res = table_->Update(common::ManagedPointer(txn), update_redo, layout_version, &updated_slot);

    EXPECT_TRUE(res == true);
    if (!res) { return TupleSlot(); }

    tuple_versions_[updated_slot].push_back({timestamp, update_tuple, layout_version});
    updated_slots_.push_back(updated_slot);

    return updated_slot;
  }

  storage::ProjectedColumns *AllocateColumnBuffer(const storage::layout_version_t version, byte **bufferp,
                                                  size_t size) {
    auto old_layout = GetBlockLayout(version);
    storage::ProjectedColumnsInitializer initializer(old_layout, StorageTestUtil::ProjectionListAllColumns(old_layout),
                                                     size);
    auto *buffer = common::AllocationUtil::AllocateAligned(initializer.ProjectedColumnsSize());
    storage::ProjectedColumns *columns = initializer.Initialize(buffer);
    *bufferp = buffer;
    return columns;
  }

  TupleVersion GetReferenceVersionedTuple(const storage::TupleSlot slot, const transaction::timestamp_t timestamp) {
    TERRIER_ASSERT(tuple_versions_.find(slot) != tuple_versions_.end(), "Slot not found.");
    auto &versions = tuple_versions_[slot];
    // search backwards so the first entry with smaller timestamp can be returned
    for (auto i = static_cast<int64_t>(versions.size() - 1); i >= 0; i--) {
      if (transaction::TransactionUtil::NewerThan(timestamp, versions[i].ts_) || timestamp == versions[i].ts_)
        return versions[i];
    }
    return {transaction::timestamp_t{transaction::INVALID_TXN_TIMESTAMP}, nullptr, storage::layout_version_t{0}};
  }

  storage::ProjectedRow *Select(const storage::TupleSlot slot, const transaction::timestamp_t timestamp,
                                storage::RecordBufferSegmentPool *buffer_pool,
                                storage::layout_version_t layout_version) {
    auto *txn =
        new transaction::TransactionContext(timestamp, timestamp, common::ManagedPointer(buffer_pool), DISABLED);
    txns_.emplace_back(txn);

    // generate a redo ProjectedRow for Select
    storage::ProjectedRow *select_row = pris_.at(layout_version).InitializeRow(buffers_.at(layout_version));
    table_->Select(common::ManagedPointer(txn), slot, select_row, layout_version);
    return select_row;
  }

  bool Delete(const storage::TupleSlot slot, const transaction::timestamp_t timestamp,
                                storage::RecordBufferSegmentPool *buffer_pool) {
    auto *txn =
        new transaction::TransactionContext(timestamp, timestamp, common::ManagedPointer(buffer_pool), DISABLED);
    txns_.emplace_back(txn);
    txn -> StageDelete(catalog::db_oid_t{0}, catalog::table_oid_t{0}, slot);

    return table_->Delete(common::ManagedPointer(txn), slot);
  }

  void UpdateSchema(common::ManagedPointer<transaction::TransactionContext> txn,
                    std::unique_ptr<catalog::Schema> schema, const storage::layout_version_t layout_version) {
    if (txn != nullptr) table_->UpdateSchema(txn, *schema, layout_version);

    auto columns = schema->GetColumns();
    std::vector<catalog::col_oid_t> oids;
    oids.reserve(columns.size());
    for (auto &col : columns) {
      oids.push_back(col.Oid());
    }
    auto pri = table_->InitializerForProjectedRow(oids, layout_version);
    schemas_.insert(std::make_pair(layout_version, std::move(schema)));
    pris_.insert(std::make_pair(layout_version, pri));
    buffers_.insert(std::make_pair(layout_version, common::AllocationUtil::AllocateAligned(pri.ProjectedRowSize())));
  }

  common::ManagedPointer<transaction::TransactionContext> NewTransaction(
      transaction::timestamp_t timestamp, storage::RecordBufferSegmentPool *buffer_pool) {
    auto *txn =
        new transaction::TransactionContext(timestamp, timestamp, common::ManagedPointer(buffer_pool), DISABLED);
    txns_.emplace_back(txn);
    return common::ManagedPointer<transaction::TransactionContext>(txn);
  }

  const std::vector<storage::TupleSlot> &InsertedTuples() const { return inserted_slots_; }
  const std::vector<storage::TupleSlot> &UpdatedTuples() const { return updated_slots_; }

  storage::BlockLayout GetBlockLayout(storage::layout_version_t version) const {
    return table_->GetBlockLayout(version);
  }

  const catalog::Schema &GetSchema(storage::layout_version_t version) const { return *schemas_.at(version); }
  const storage::SqlTable &GetTable() const { return *table_; }
  storage::SqlTable &GetTable() { return *table_; }

  storage::ProjectionMap GetProjectionMapForOids(storage::layout_version_t version) {
    auto &schema = schemas_.at(version);
    auto columns = schema->GetColumns();
    std::vector<catalog::col_oid_t> oids;
    oids.reserve(columns.size());
    for (auto &col : columns) oids.push_back(col.Oid());
    return table_->ProjectionMapForOids(oids, version);
  }

 private:
  std::unique_ptr<storage::SqlTable> table_;
  double null_bias_;
  std::unordered_map<storage::layout_version_t, storage::ProjectedRowInitializer> pris_;
  std::unordered_map<storage::layout_version_t, byte *> buffers_;
  std::vector<common::ManagedPointer<storage::RedoRecord>> redos_;
  std::vector<std::unique_ptr<transaction::TransactionContext>> txns_;
  std::vector<storage::TupleSlot> inserted_slots_;
  std::vector<storage::TupleSlot> updated_slots_;
  // oldest to newest
  std::unordered_map<storage::TupleSlot, std::vector<TupleVersion>> tuple_versions_;
  std::unordered_map<storage::layout_version_t, std::unique_ptr<catalog::Schema>> schemas_;
};

// NOLINTNEXTLINE
TEST_F(SqlTableTests, SimpleInsertSelect) {
  const uint16_t max_columns = 20;
  const uint32_t num_inserts = 100;

  storage::layout_version_t version(0);

  // Insert into SqlTable
  RandomSqlTableTestObject test_table(&block_store_, max_columns, &generator_, null_ratio_(generator_));
  for (uint16_t i = 0; i < num_inserts; i++) {
    test_table.InsertRandomTuple(transaction::timestamp_t(0), &generator_, &buffer_pool_, version);
  }

  EXPECT_EQ(num_inserts, test_table.InsertedTuples().size());

  // Compare each inserted
  for (const auto &inserted_tuple : test_table.InsertedTuples()) {
    storage::ProjectedRow *stored =
        test_table.Select(inserted_tuple, transaction::timestamp_t(1), &buffer_pool_, version);
    auto ref = test_table.GetReferenceVersionedTuple(inserted_tuple, transaction::timestamp_t(1));

    EXPECT_TRUE(StorageTestUtil::ProjectionListEqualShallowMatchSchema(
        test_table.GetBlockLayout(ref.version_), ref.pr_, test_table.GetProjectionMapForOids(ref.version_),
        test_table.GetBlockLayout(version), stored, test_table.GetProjectionMapForOids(version), {}, {}));
  }
}

// NOLINTNEXTLINE
TEST_F(SqlTableTests, InsertWithSchemaChange) {
  const uint16_t max_columns = 20;
  const uint32_t num_inserts = 8;
  uint64_t txn_ts = 0;

  storage::layout_version_t version(0);

  // Insert first half into SqlTable
  RandomSqlTableTestObject test_table(&block_store_, max_columns, &generator_, null_ratio_(generator_));
  for (uint16_t i = 0; i < num_inserts / 2; i++) {
    test_table.InsertRandomTuple(transaction::timestamp_t(txn_ts), &generator_, &buffer_pool_, version);
  }

  EXPECT_EQ(num_inserts / 2, test_table.InsertedTuples().size());

  // Schema Update: drop the first column, and add 2 new columns to the end
  storage::layout_version_t new_version(1);
  txn_ts++;
  catalog::Schema::Column col1("new_col1", type::TypeId::INTEGER, false,
                              parser::ConstantValueExpression(type::TransientValueFactory::GetInteger(1)));
  catalog::Schema::Column col2("new_col2", type::TypeId::INTEGER, false,
                              parser::ConstantValueExpression(type::TransientValueFactory::GetInteger(2)));
  std::vector<catalog::Schema::Column*> cols{&col1, &col2};

  catalog::Schema::Column col_to_drop = test_table.GetSchema(version).GetColumns()[0];
  std::unordered_set<catalog::col_oid_t> drop_oids{col_to_drop.Oid()};
  std::unique_ptr<catalog::Schema> temp_schema = DropColumns(test_table.GetSchema(version), drop_oids);
  auto new_schema = AddColumnsToEnd(*temp_schema, cols);

  test_table.UpdateSchema(test_table.NewTransaction(transaction::timestamp_t{txn_ts}, &buffer_pool_),
                          std::move(new_schema), new_version);

  // Insert the second half with new version
  txn_ts++;
  for (uint16_t i = num_inserts / 2; i < num_inserts; i++) {
    test_table.InsertRandomTuple(transaction::timestamp_t(txn_ts), &generator_, &buffer_pool_, new_version);
  }

  EXPECT_EQ(num_inserts, test_table.InsertedTuples().size());
  // Compare each inserted by selecting as the new version
  txn_ts++;
  for (const auto &inserted_tuple : test_table.InsertedTuples()) {
    storage::ProjectedRow *stored =
        test_table.Select(inserted_tuple, transaction::timestamp_t(txn_ts), &buffer_pool_, new_version);
    auto tuple_version = test_table.GetReferenceVersionedTuple(inserted_tuple, transaction::timestamp_t(txn_ts));
    std::unordered_set<catalog::col_oid_t> add_cols;
    std::unordered_set<catalog::col_oid_t> drop_cols;
    if (tuple_version.version_ != new_version) {
      for (auto col: cols) {
        add_cols.insert(col -> Oid());
      }
      drop_cols.insert(col_to_drop.Oid());
    }
    EXPECT_TRUE(StorageTestUtil::ProjectionListEqualShallowMatchSchema(
        test_table.GetBlockLayout(tuple_version.version_), tuple_version.pr_,
        test_table.GetProjectionMapForOids(tuple_version.version_), test_table.GetBlockLayout(new_version), stored,
        test_table.GetProjectionMapForOids(new_version), add_cols, drop_cols));
  }

  // This txn should not observe the updated schema
  for (const auto &inserted_tuple : test_table.InsertedTuples()) {
    auto tuple_version = test_table.GetReferenceVersionedTuple(inserted_tuple, transaction::timestamp_t(txn_ts));
    if (tuple_version.version_ != new_version) {
      // Select the tuple with its tuple version
      storage::ProjectedRow *stored =
          test_table.Select(inserted_tuple, transaction::timestamp_t(txn_ts), &buffer_pool_, tuple_version.version_);
      EXPECT_TRUE(StorageTestUtil::ProjectionListEqualShallow(test_table.GetBlockLayout(tuple_version.version_), stored,
                                                              tuple_version.pr_));
    }
  }

  // Delete the first tuple. Note that this affects all transactions with higher timestamp, regardless of version
  txn_ts++;
  test_table.Delete(test_table.InsertedTuples()[0], transaction::timestamp_t(txn_ts), &buffer_pool_);

  // Scan the table with version 0, seeing the first half of the tuples
  byte *buffer = nullptr;
  auto columns = test_table.AllocateColumnBuffer(version, &buffer, num_inserts / 2);
  auto it = test_table.GetTable().begin();
  test_table.GetTable().Scan(test_table.NewTransaction(transaction::timestamp_t(txn_ts), &buffer_pool_), &it, columns,
                             version);
  EXPECT_EQ(num_inserts / 2 - 1, columns->NumTuples());
  EXPECT_EQ(it, test_table.GetTable().end(version));
  for (uint32_t i = 0; i < columns->NumTuples(); i++) {
    storage::ProjectedColumns::RowView stored = columns->InterpretAsRow(i);
    auto ref = test_table.GetReferenceVersionedTuple(columns->TupleSlots()[i], transaction::timestamp_t(txn_ts));
    EXPECT_TRUE(StorageTestUtil::ProjectionListEqualShallowMatchSchema(
        test_table.GetBlockLayout(ref.version_), ref.pr_, test_table.GetProjectionMapForOids(ref.version_),
        test_table.GetBlockLayout(version), &stored, test_table.GetProjectionMapForOids(version), {}, {}));
  }
  delete[] buffer;

  // Scan the table with the newest version, seeing all the tuples except for the first tuple
  buffer = nullptr;
  columns = test_table.AllocateColumnBuffer(new_version, &buffer, num_inserts - 1);
  it = test_table.GetTable().begin();
  test_table.GetTable().Scan(test_table.NewTransaction(transaction::timestamp_t(txn_ts), &buffer_pool_), &it, columns,
                             new_version);
  EXPECT_EQ(num_inserts - 1, columns->NumTuples());
  EXPECT_EQ(it, test_table.GetTable().end(new_version));
  for (uint32_t i = 0; i < columns->NumTuples(); i++) {
    storage::ProjectedColumns::RowView stored = columns->InterpretAsRow(i);
    auto ref = test_table.GetReferenceVersionedTuple(columns->TupleSlots()[i], transaction::timestamp_t(txn_ts));
    std::unordered_set<catalog::col_oid_t> add_cols;
    std::unordered_set<catalog::col_oid_t> drop_cols;
    if (ref.version_ != new_version) {
      for (auto col: cols) {
        add_cols.insert(col -> Oid());
      }
      drop_cols.insert(col_to_drop.Oid());
    }
    EXPECT_TRUE(StorageTestUtil::ProjectionListEqualShallowMatchSchema(
        test_table.GetBlockLayout(ref.version_), ref.pr_, test_table.GetProjectionMapForOids(ref.version_),
        test_table.GetBlockLayout(new_version), &stored, test_table.GetProjectionMapForOids(new_version), add_cols,
        drop_cols));
  }

  // update the first half of the tuples, under new version, these will migrate
  txn_ts++;
  for (uint32_t i = 1; i < num_inserts / 2; i++) {
    auto slot = test_table.InsertedTuples()[i];
    auto updated_slot = test_table.UpdateTuple(slot, transaction::timestamp_t(txn_ts), &generator_, &buffer_pool_ , new_version);
    EXPECT_TRUE(slot != updated_slot);
  }
  EXPECT_EQ(test_table.UpdatedTuples().size(), num_inserts / 2 - 1);

  // Scan the table with the newest version, seeing all updated tuples correctly
  txn_ts++;
  buffer = nullptr;
  columns = test_table.AllocateColumnBuffer(new_version, &buffer, num_inserts / 2 - 1);
  it = test_table.GetTable().begin();
  test_table.GetTable().Scan(test_table.NewTransaction(transaction::timestamp_t(txn_ts), &buffer_pool_), &it, columns,
                             new_version);
  EXPECT_EQ(num_inserts / 2 - 1, columns->NumTuples());
  for (uint32_t i = 0; i < columns->NumTuples(); i++) {
    storage::ProjectedColumns::RowView stored = columns->InterpretAsRow(i);
    auto ref = test_table.GetReferenceVersionedTuple(columns->TupleSlots()[i], transaction::timestamp_t(txn_ts));
    EXPECT_EQ(ref.version_, new_version);

    EXPECT_TRUE(StorageTestUtil::ProjectionListEqualShallowMatchSchema(
        test_table.GetBlockLayout(ref.version_), ref.pr_, test_table.GetProjectionMapForOids(ref.version_),
        test_table.GetBlockLayout(new_version), &stored, test_table.GetProjectionMapForOids(new_version), {}, {}));
  }

  delete[] buffer;
}

// NOLINTNEXTLINE
TEST_F(SqlTableTests, AddThenDropColumns) {
  const uint16_t max_columns = 20;
  const uint32_t num_inserts = 8;
  uint64_t txn_ts = 0;

  RandomSqlTableTestObject test_table(&block_store_, max_columns, &generator_, null_ratio_(generator_));

  // Update the schema
  storage::layout_version_t version(0);

  // Insert some tuples
  for (uint16_t i = 0; i < num_inserts; i++) {
    test_table.InsertRandomTuple(transaction::timestamp_t(txn_ts), &generator_, &buffer_pool_, version);
  }

  EXPECT_EQ(num_inserts, test_table.InsertedTuples().size());
  storage::layout_version_t new_version(1);

  // We will check the default values of those selected. For now, only test Integer default values
  int32_t default_int = 15719;
  std::vector<int> default_values;
  int num_new_cols = 3;
  for (int i = 0; i < num_new_cols; i++) {
    default_values.push_back(default_int + i);
  }
  catalog::Schema::Column col1("new_col1", type::TypeId::INTEGER, false,
                              parser::ConstantValueExpression(type::TransientValueFactory::GetInteger(default_values[0])));
  catalog::Schema::Column col2("new_col2", type::TypeId::INTEGER, false,
                              parser::ConstantValueExpression(type::TransientValueFactory::GetInteger(default_values[1])));
  catalog::Schema::Column col3("new_col3", type::TypeId::INTEGER, false,
                               parser::ConstantValueExpression(type::TransientValueFactory::GetInteger(default_values[2])));
  std::vector<catalog::Schema::Column*> cols{&col1, &col2, &col3};

  auto new_schema = AddColumnsToEnd(test_table.GetSchema(version), cols);

  std::vector<catalog::col_oid_t> oids;
  for (auto col_ptr : cols) {
    oids.push_back(col_ptr->Oid());
  }
  std::unordered_set<catalog::col_oid_t> oids_set(oids.begin(), oids.end());

  // insert 3 new columns
  test_table.UpdateSchema(test_table.NewTransaction(transaction::timestamp_t{txn_ts}, &buffer_pool_),
                          std::move(new_schema), new_version);

  for (const auto &inserted_tuple : test_table.InsertedTuples()) {
    // Check added column default value
    storage::ProjectedRow *stored =
        test_table.Select(inserted_tuple, transaction::timestamp_t(txn_ts), &buffer_pool_, new_version);
    EXPECT_TRUE(StorageTestUtil::ProjectionListAtOidsEqual(stored, test_table.GetProjectionMapForOids(new_version),
                                                           test_table.GetBlockLayout(new_version), oids,
                                                           default_values));
    // Check tuple equality
    auto tuple_version = test_table.GetReferenceVersionedTuple(inserted_tuple, transaction::timestamp_t(txn_ts));

    EXPECT_TRUE(StorageTestUtil::ProjectionListEqualShallowMatchSchema(
        test_table.GetBlockLayout(tuple_version.version_), tuple_version.pr_,
        test_table.GetProjectionMapForOids(tuple_version.version_), test_table.GetBlockLayout(new_version), stored,
        test_table.GetProjectionMapForOids(new_version), oids_set, {}));
  }

  // Drop all 3 columns we added
  txn_ts++;
  storage::layout_version_t vers2(2);

//  std::vector<catalog::Schema::Column*> new_cols;
  new_schema = DropColumns(test_table.GetSchema(new_version), oids_set);
  test_table.UpdateSchema(test_table.NewTransaction(transaction::timestamp_t{txn_ts}, &buffer_pool_),
                          std::move(new_schema), vers2);

  // Select check if the columns are dropped
  for (const auto &inserted_tuple : test_table.InsertedTuples()) {
    storage::ProjectedRow *stored =
        test_table.Select(inserted_tuple, transaction::timestamp_t(txn_ts), &buffer_pool_, vers2);
    EXPECT_TRUE(StorageTestUtil::ProjectionListAtOidsNone(stored, test_table.GetProjectionMapForOids(vers2),
                                                          test_table.GetBlockLayout(vers2), oids));

    auto tuple_version = test_table.GetReferenceVersionedTuple(inserted_tuple, transaction::timestamp_t(txn_ts));
    EXPECT_TRUE(StorageTestUtil::ProjectionListEqualShallowMatchSchema(
        test_table.GetBlockLayout(tuple_version.version_), tuple_version.pr_,
        test_table.GetProjectionMapForOids(tuple_version.version_), test_table.GetBlockLayout(vers2), stored,
        test_table.GetProjectionMapForOids(vers2), {}, {}));
  }
}

<<<<<<< HEAD



// NOLINTNEXTLINE
TEST_F(SqlTableTests, ChangeIntType) {
=======
// NOLINTNEXTLINE
TEST_F(SqlTableTests, DropThenAddColumns) {
>>>>>>> 1ba82205
  const uint16_t max_columns = 20;
  const uint32_t num_inserts = 8;
  uint64_t txn_ts = 0;

  RandomSqlTableTestObject test_table(&block_store_, max_columns, &generator_, null_ratio_(generator_));

<<<<<<< HEAD
  storage::layout_version_t vers1(1);
  int8_t default_tiny_int = 15;
  catalog::Schema::Column col("new_col", type::TypeId::TINYINT, true,
                              parser::ConstantValueExpression(type::TransientValueFactory::GetTinyInt(default_tiny_int)));
  auto schema1 = AddColumn(test_table.GetSchema(storage::layout_version_t{0}), &col);
  test_table.UpdateSchema(test_table.NewTransaction(transaction::timestamp_t{txn_ts}, &buffer_pool_),
                          std::move(schema1), vers1);

  // Insert with new schema
  for (uint16_t i = 0; i < num_inserts; i++) {
    test_table.InsertRandomTuple(transaction::timestamp_t(txn_ts), &generator_, &buffer_pool_, vers1);
  }

  // Update the schema by changeing the col type
  byte smallint_val[type::TypeUtil::GetTypeSize(type::TypeId::SMALLINT)];
  int16_t default_smallint = int16_t(default_tiny_int);
  memcpy(smallint_val, &default_smallint, type::TypeUtil::GetTypeSize(type::TypeId::SMALLINT));
  auto vers2 = vers1+1;
  auto schema2 = ChangeColType(test_table.GetSchema(vers1), col.Oid(), type::TypeId::SMALLINT);
  txn_ts++;
  test_table.UpdateSchema(test_table.NewTransaction(transaction::timestamp_t{txn_ts}, &buffer_pool_),
                          std::move(schema2), vers2);

  // Select to check that changed column
  for (const auto &inserted_tuple : test_table.InsertedTuples()) {
    // Check added column default value
    storage::ProjectedRow *stored =
        test_table.Select(inserted_tuple, transaction::timestamp_t(txn_ts), &buffer_pool_, vers2);
    EXPECT_TRUE(StorageTestUtil::ProjectionListAtOidsEqual(stored, test_table.GetProjectionMapForOids(vers2),
                                                           test_table.GetBlockLayout(vers2), {col.Oid()},
                                                           {&smallint_val[0]}));
  }
}


=======
  // Update the schema
  storage::layout_version_t version(0);

  // Insert some tuples
  for (uint16_t i = 0; i < num_inserts; i++) {
    test_table.InsertRandomTuple(transaction::timestamp_t(txn_ts), &generator_, &buffer_pool_, version);
  }

  EXPECT_EQ(num_inserts, test_table.InsertedTuples().size());
  storage::layout_version_t version1(1);

  int num_cols_to_drop = 3;
  std::vector<catalog::Schema::Column> cols_to_drop;
  std::vector<catalog::col_oid_t> drop_oids;
  std::unordered_set<catalog::col_oid_t> drop_oids_set;

  // drop the first 3 columns (insert them back later with same oids)
  for (int i = 0; i < num_cols_to_drop; i++) {
    std::vector<catalog::Schema::Column> columns = test_table.GetSchema(version).GetColumns();
    cols_to_drop.push_back(columns[i]);
    drop_oids.push_back(columns[i].Oid());
    drop_oids_set.insert(columns[i].Oid());
  }

  auto new_schema = DropColumns(test_table.GetSchema(version), drop_oids_set);

  test_table.UpdateSchema(test_table.NewTransaction(transaction::timestamp_t{txn_ts}, &buffer_pool_),
                          std::move(new_schema), version1);

  // Select check if the columns are dropped
  for (const auto &inserted_tuple : test_table.InsertedTuples()) {
    storage::ProjectedRow *stored =
        test_table.Select(inserted_tuple, transaction::timestamp_t(txn_ts), &buffer_pool_, version1);
    EXPECT_TRUE(StorageTestUtil::ProjectionListAtOidsNone(stored, test_table.GetProjectionMapForOids(version1),
                                                          test_table.GetBlockLayout(version1), drop_oids));

    auto tuple_version = test_table.GetReferenceVersionedTuple(inserted_tuple, transaction::timestamp_t(txn_ts));
    EXPECT_TRUE(StorageTestUtil::ProjectionListEqualShallowMatchSchema(
        test_table.GetBlockLayout(tuple_version.version_), tuple_version.pr_,
        test_table.GetProjectionMapForOids(tuple_version.version_), test_table.GetBlockLayout(version1), stored,
        test_table.GetProjectionMapForOids(version1), {}, drop_oids_set));
  }

  // add back the columns we dropped with same oids as before
  storage::layout_version_t version2(2);

  new_schema = AddColumns(test_table.GetSchema(version1), cols_to_drop);
  test_table.UpdateSchema(test_table.NewTransaction(transaction::timestamp_t{txn_ts}, &buffer_pool_),
                          std::move(new_schema), version2);

  for (const auto &inserted_tuple : test_table.InsertedTuples()) {
    storage::ProjectedRow *stored =
        test_table.Select(inserted_tuple, transaction::timestamp_t(txn_ts), &buffer_pool_, version2);

    // Check tuple equality
    auto tuple_version = test_table.GetReferenceVersionedTuple(inserted_tuple, transaction::timestamp_t(txn_ts));

    EXPECT_TRUE(StorageTestUtil::ProjectionListEqualShallowMatchSchema(
        test_table.GetBlockLayout(tuple_version.version_), tuple_version.pr_,
        test_table.GetProjectionMapForOids(tuple_version.version_), test_table.GetBlockLayout(version2), stored,
        test_table.GetProjectionMapForOids(version2), {}, {}));
  }
}

>>>>>>> 1ba82205
}  // namespace terrier::storage<|MERGE_RESOLUTION|>--- conflicted
+++ resolved
@@ -9,6 +9,8 @@
 #include "transaction/transaction_context.h"
 
 namespace terrier::storage {
+
+using ByteVecPtr = std::unique_ptr<std::vector<byte>>;
 
 class SqlTableTests : public TerrierTest {
  public:
@@ -20,8 +22,8 @@
   void TearDown() override {}
 };
 
-<<<<<<< HEAD
-static std::unique_ptr<catalog::Schema> ChangeColType(const catalog::Schema &schema, catalog::col_oid_t oid, type::TypeId type_id) {
+static std::unique_ptr<catalog::Schema> ChangeColType(const catalog::Schema &schema, catalog::col_oid_t oid,
+                                                      type::TypeId type_id) {
   auto columns = schema.GetColumns();
   size_t i = 0;
   for (; i < columns.size(); i++) {
@@ -34,25 +36,15 @@
   return std::make_unique<catalog::Schema>(columns);
 }
 
-static std::unique_ptr<catalog::Schema> AddColumn(const catalog::Schema &schema, catalog::Schema::Column *column) {
-  std::vector<catalog::Schema::Column> new_columns(schema.GetColumns());
-  std::vector<catalog::col_oid_t> oids;
-  oids.reserve(new_columns.size() + 1);
-  catalog::col_oid_t next_oid = new_columns.begin()->Oid();
-  for (auto &col : new_columns) {
-    if (col.Oid() > next_oid) {
-      next_oid = col.Oid();
-=======
 // given new columns without oids, add them to the end, and assign them oids larger than existing oids
 static std::unique_ptr<catalog::Schema> AddColumnsToEnd(const catalog::Schema &schema,
-    std::vector<catalog::Schema::Column*>& new_columns) {
+                                                        std::vector<catalog::Schema::Column *> &new_columns) {
   std::vector<catalog::Schema::Column> columns(schema.GetColumns());
 
   catalog::col_oid_t max_oid = columns.begin()->Oid();
   for (auto &col : columns) {
     if (col.Oid() > max_oid) {
       max_oid = col.Oid();
->>>>>>> 1ba82205
     }
   }
 
@@ -65,9 +57,16 @@
   return std::make_unique<catalog::Schema>(columns);
 }
 
-bool oids_unique(std::vector<catalog::Schema::Column>& columns) {
+template <class T>
+static ByteVecPtr CastValue(T val, type::TypeId id) {
+  auto vals = std::make_unique<std::vector<byte>>(type::TypeUtil::GetTypeSize(id));
+  std::memcpy(vals->data(), &val, type::TypeUtil::GetTypeSize(id));
+  return vals;
+}
+
+bool oids_unique(std::vector<catalog::Schema::Column> &columns) {
   std::unordered_set<catalog::col_oid_t> oids;
-  for (auto col: columns) {
+  for (auto col : columns) {
     oids.insert(col.Oid());
   }
   return oids.size() == columns.size();
@@ -75,18 +74,15 @@
 
 // given new columns with oids, add them to the column vector so that the column vector is still sorted
 static std::unique_ptr<catalog::Schema> AddColumns(const catalog::Schema &schema,
-    std::vector<catalog::Schema::Column>& new_columns) {
+                                                   std::vector<catalog::Schema::Column> &new_columns) {
   std::vector<catalog::Schema::Column> columns(schema.GetColumns());
 
-  for (auto new_col: new_columns) {
+  for (auto new_col : new_columns) {
     columns.push_back(new_col);
   }
 
   struct {
-    bool operator()(catalog::Schema::Column a, catalog::Schema::Column b) const
-    {
-      return a.Oid() < b.Oid();
-    }
+    bool operator()(catalog::Schema::Column a, catalog::Schema::Column b) const { return a.Oid() < b.Oid(); }
   } columnLess;
   std::sort(columns.begin(), columns.end(), columnLess);
 
@@ -96,7 +92,7 @@
 
 // drop the columns with oids in the set drop_oids
 static std::unique_ptr<catalog::Schema> DropColumns(const catalog::Schema &schema,
-    const std::unordered_set<catalog::col_oid_t> drop_oids) {
+                                                    const std::unordered_set<catalog::col_oid_t> drop_oids) {
   auto old_columns = schema.GetColumns();
   std::vector<catalog::Schema::Column> columns;
 
@@ -178,6 +174,43 @@
   }
 
   template <class Random>
+  storage::TupleSlot InsertTupleWithValues(const transaction::timestamp_t timestamp, Random *generator,
+                                           storage::RecordBufferSegmentPool *buffer_pool,
+                                           storage::layout_version_t layout_version,
+                                           const std::vector<catalog::Schema::Column> &cols,
+                                           const std::vector<const byte *> &values) {
+    // generate a txn with an UndoRecord to populate on Insert
+    auto *txn =
+        new transaction::TransactionContext(timestamp, timestamp, common::ManagedPointer(buffer_pool), DISABLED);
+    txns_.emplace_back(txn);
+
+    auto redo_initializer = pris_.at(layout_version);
+    auto *insert_redo = txn->StageWrite(catalog::db_oid_t{0}, catalog::table_oid_t{0}, redo_initializer);
+    auto *insert_tuple = insert_redo->Delta();
+    auto layout = table_->GetBlockLayout(layout_version);
+    StorageTestUtil::PopulateRandomRow(insert_tuple, layout, null_bias_, generator);
+
+    // Overwrite the values at the columns
+    std::vector<catalog::col_oid_t> oids;
+    for (const auto &col : cols) oids.push_back(col.Oid());
+    auto col_oid_to_pr_idx = GetProjectionMapForOids(layout_version);
+    for (size_t i = 0; i < cols.size(); i++) {
+      auto col = cols[i];
+      auto pr_idx = col_oid_to_pr_idx.at(col.Oid());
+      auto valp = values[i];
+      std::memcpy(insert_tuple->AccessForceNotNull(pr_idx), valp, type::TypeUtil::GetTypeSize(col.Type()));
+    }
+
+    // Do insert
+    redos_.emplace_back(insert_redo);
+    storage::TupleSlot slot = table_->Insert(common::ManagedPointer(txn), insert_redo, layout_version);
+    inserted_slots_.push_back(slot);
+    tuple_versions_[slot].push_back({timestamp, insert_tuple, layout_version});
+
+    return slot;
+  }
+
+  template <class Random>
   storage::TupleSlot InsertRandomTuple(const transaction::timestamp_t timestamp, Random *generator,
                                        storage::RecordBufferSegmentPool *buffer_pool,
                                        storage::layout_version_t layout_version) {
@@ -207,7 +240,7 @@
 
   template <class Random>
   TupleSlot UpdateTuple(const storage::TupleSlot slot, const transaction::timestamp_t timestamp, Random *generator,
-      storage::RecordBufferSegmentPool *buffer_pool, storage::layout_version_t layout_version) {
+                        storage::RecordBufferSegmentPool *buffer_pool, storage::layout_version_t layout_version) {
     // generate a txn with an UndoRecord to populate on Insert
     auto *txn =
         new transaction::TransactionContext(timestamp, timestamp, common::ManagedPointer(buffer_pool), DISABLED);
@@ -230,7 +263,9 @@
     bool res = table_->Update(common::ManagedPointer(txn), update_redo, layout_version, &updated_slot);
 
     EXPECT_TRUE(res == true);
-    if (!res) { return TupleSlot(); }
+    if (!res) {
+      return TupleSlot();
+    }
 
     tuple_versions_[updated_slot].push_back({timestamp, update_tuple, layout_version});
     updated_slots_.push_back(updated_slot);
@@ -274,11 +309,11 @@
   }
 
   bool Delete(const storage::TupleSlot slot, const transaction::timestamp_t timestamp,
-                                storage::RecordBufferSegmentPool *buffer_pool) {
+              storage::RecordBufferSegmentPool *buffer_pool) {
     auto *txn =
         new transaction::TransactionContext(timestamp, timestamp, common::ManagedPointer(buffer_pool), DISABLED);
     txns_.emplace_back(txn);
-    txn -> StageDelete(catalog::db_oid_t{0}, catalog::table_oid_t{0}, slot);
+    txn->StageDelete(catalog::db_oid_t{0}, catalog::table_oid_t{0}, slot);
 
     return table_->Delete(common::ManagedPointer(txn), slot);
   }
@@ -388,10 +423,10 @@
   storage::layout_version_t new_version(1);
   txn_ts++;
   catalog::Schema::Column col1("new_col1", type::TypeId::INTEGER, false,
-                              parser::ConstantValueExpression(type::TransientValueFactory::GetInteger(1)));
+                               parser::ConstantValueExpression(type::TransientValueFactory::GetInteger(1)));
   catalog::Schema::Column col2("new_col2", type::TypeId::INTEGER, false,
-                              parser::ConstantValueExpression(type::TransientValueFactory::GetInteger(2)));
-  std::vector<catalog::Schema::Column*> cols{&col1, &col2};
+                               parser::ConstantValueExpression(type::TransientValueFactory::GetInteger(2)));
+  std::vector<catalog::Schema::Column *> cols{&col1, &col2};
 
   catalog::Schema::Column col_to_drop = test_table.GetSchema(version).GetColumns()[0];
   std::unordered_set<catalog::col_oid_t> drop_oids{col_to_drop.Oid()};
@@ -417,8 +452,8 @@
     std::unordered_set<catalog::col_oid_t> add_cols;
     std::unordered_set<catalog::col_oid_t> drop_cols;
     if (tuple_version.version_ != new_version) {
-      for (auto col: cols) {
-        add_cols.insert(col -> Oid());
+      for (auto col : cols) {
+        add_cols.insert(col->Oid());
       }
       drop_cols.insert(col_to_drop.Oid());
     }
@@ -475,8 +510,8 @@
     std::unordered_set<catalog::col_oid_t> add_cols;
     std::unordered_set<catalog::col_oid_t> drop_cols;
     if (ref.version_ != new_version) {
-      for (auto col: cols) {
-        add_cols.insert(col -> Oid());
+      for (auto col : cols) {
+        add_cols.insert(col->Oid());
       }
       drop_cols.insert(col_to_drop.Oid());
     }
@@ -490,7 +525,8 @@
   txn_ts++;
   for (uint32_t i = 1; i < num_inserts / 2; i++) {
     auto slot = test_table.InsertedTuples()[i];
-    auto updated_slot = test_table.UpdateTuple(slot, transaction::timestamp_t(txn_ts), &generator_, &buffer_pool_ , new_version);
+    auto updated_slot =
+        test_table.UpdateTuple(slot, transaction::timestamp_t(txn_ts), &generator_, &buffer_pool_, new_version);
     EXPECT_TRUE(slot != updated_slot);
   }
   EXPECT_EQ(test_table.UpdatedTuples().size(), num_inserts / 2 - 1);
@@ -537,18 +573,20 @@
 
   // We will check the default values of those selected. For now, only test Integer default values
   int32_t default_int = 15719;
-  std::vector<int> default_values;
+  std::vector<ByteVecPtr> default_values;
   int num_new_cols = 3;
   for (int i = 0; i < num_new_cols; i++) {
-    default_values.push_back(default_int + i);
+    default_values.push_back(CastValue(default_int + i, type::TypeId::INTEGER));
   }
   catalog::Schema::Column col1("new_col1", type::TypeId::INTEGER, false,
-                              parser::ConstantValueExpression(type::TransientValueFactory::GetInteger(default_values[0])));
-  catalog::Schema::Column col2("new_col2", type::TypeId::INTEGER, false,
-                              parser::ConstantValueExpression(type::TransientValueFactory::GetInteger(default_values[1])));
-  catalog::Schema::Column col3("new_col3", type::TypeId::INTEGER, false,
-                               parser::ConstantValueExpression(type::TransientValueFactory::GetInteger(default_values[2])));
-  std::vector<catalog::Schema::Column*> cols{&col1, &col2, &col3};
+                               parser::ConstantValueExpression(type::TransientValueFactory::GetInteger(default_int)));
+  catalog::Schema::Column col2(
+      "new_col2", type::TypeId::INTEGER, false,
+      parser::ConstantValueExpression(type::TransientValueFactory::GetInteger(default_int + 1)));
+  catalog::Schema::Column col3(
+      "new_col3", type::TypeId::INTEGER, false,
+      parser::ConstantValueExpression(type::TransientValueFactory::GetInteger(default_int + 2)));
+  std::vector<catalog::Schema::Column *> cols{&col1, &col2, &col3};
 
   auto new_schema = AddColumnsToEnd(test_table.GetSchema(version), cols);
 
@@ -582,7 +620,7 @@
   txn_ts++;
   storage::layout_version_t vers2(2);
 
-//  std::vector<catalog::Schema::Column*> new_cols;
+  //  std::vector<catalog::Schema::Column*> new_cols;
   new_schema = DropColumns(test_table.GetSchema(new_version), oids_set);
   test_table.UpdateSchema(test_table.NewTransaction(transaction::timestamp_t{txn_ts}, &buffer_pool_),
                           std::move(new_schema), vers2);
@@ -602,41 +640,34 @@
   }
 }
 
-<<<<<<< HEAD
-
-
-
 // NOLINTNEXTLINE
 TEST_F(SqlTableTests, ChangeIntType) {
-=======
-// NOLINTNEXTLINE
-TEST_F(SqlTableTests, DropThenAddColumns) {
->>>>>>> 1ba82205
   const uint16_t max_columns = 20;
   const uint32_t num_inserts = 8;
   uint64_t txn_ts = 0;
 
   RandomSqlTableTestObject test_table(&block_store_, max_columns, &generator_, null_ratio_(generator_));
-
-<<<<<<< HEAD
   storage::layout_version_t vers1(1);
   int8_t default_tiny_int = 15;
-  catalog::Schema::Column col("new_col", type::TypeId::TINYINT, true,
-                              parser::ConstantValueExpression(type::TransientValueFactory::GetTinyInt(default_tiny_int)));
-  auto schema1 = AddColumn(test_table.GetSchema(storage::layout_version_t{0}), &col);
+  catalog::Schema::Column col(
+      "new_col", type::TypeId::TINYINT, true,
+      parser::ConstantValueExpression(type::TransientValueFactory::GetTinyInt(default_tiny_int)));
+  std::vector<catalog::Schema::Column *> cols{&col};
+  auto schema1 = AddColumnsToEnd(test_table.GetSchema(storage::layout_version_t{0}), cols);
   test_table.UpdateSchema(test_table.NewTransaction(transaction::timestamp_t{txn_ts}, &buffer_pool_),
                           std::move(schema1), vers1);
 
   // Insert with new schema
   for (uint16_t i = 0; i < num_inserts; i++) {
-    test_table.InsertRandomTuple(transaction::timestamp_t(txn_ts), &generator_, &buffer_pool_, vers1);
+    test_table.InsertTupleWithValues(transaction::timestamp_t(txn_ts), &generator_, &buffer_pool_, vers1, {col},
+                                     {reinterpret_cast<const byte *>(&default_tiny_int)});
   }
 
   // Update the schema by changeing the col type
-  byte smallint_val[type::TypeUtil::GetTypeSize(type::TypeId::SMALLINT)];
   int16_t default_smallint = int16_t(default_tiny_int);
-  memcpy(smallint_val, &default_smallint, type::TypeUtil::GetTypeSize(type::TypeId::SMALLINT));
-  auto vers2 = vers1+1;
+  std::vector<ByteVecPtr> default_vals;
+  default_vals.push_back(CastValue(default_smallint, type::TypeId::SMALLINT));
+  auto vers2 = vers1 + 1;
   auto schema2 = ChangeColType(test_table.GetSchema(vers1), col.Oid(), type::TypeId::SMALLINT);
   txn_ts++;
   test_table.UpdateSchema(test_table.NewTransaction(transaction::timestamp_t{txn_ts}, &buffer_pool_),
@@ -649,12 +680,18 @@
         test_table.Select(inserted_tuple, transaction::timestamp_t(txn_ts), &buffer_pool_, vers2);
     EXPECT_TRUE(StorageTestUtil::ProjectionListAtOidsEqual(stored, test_table.GetProjectionMapForOids(vers2),
                                                            test_table.GetBlockLayout(vers2), {col.Oid()},
-                                                           {&smallint_val[0]}));
-  }
-}
-
-
-=======
+                                                           default_vals));
+  }
+}
+
+// NOLINTNEXTLINE
+TEST_F(SqlTableTests, DropThenAddColumns) {
+  const uint16_t max_columns = 20;
+  const uint32_t num_inserts = 8;
+  uint64_t txn_ts = 0;
+
+  RandomSqlTableTestObject test_table(&block_store_, max_columns, &generator_, null_ratio_(generator_));
+
   // Update the schema
   storage::layout_version_t version(0);
 
@@ -719,5 +756,4 @@
   }
 }
 
->>>>>>> 1ba82205
 }  // namespace terrier::storage