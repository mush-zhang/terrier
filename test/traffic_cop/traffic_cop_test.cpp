--- conflicted
+++ resolved
@@ -172,8 +172,6 @@
     EXPECT_TRUE(false);
   }
 }
-<<<<<<< HEAD
-=======
 
 // NOLINTNEXTLINE
 TEST_F(TrafficCopTests, ArithmeticErrorTest) {
@@ -190,5 +188,4 @@
   }
 }
 
->>>>>>> d60db2a5
 }  // namespace terrier::trafficcop