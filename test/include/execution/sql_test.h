--- conflicted
+++ resolved
@@ -27,16 +27,11 @@
     TplTest::SetUp();
     // Initialize noisepage objects
 
-<<<<<<< HEAD
-    db_main_ = noisepage::DBMain::Builder().SetUseGC(true).SetUseCatalog(true).Build();
-=======
     db_main_ = noisepage::DBMain::Builder()
                    .SetUseGC(true)
-                   .SetUseGCThread(true)
                    .SetUseCatalog(true)
                    .SetUseStatsStorage(true)
                    .Build();
->>>>>>> c3f3d567
     metrics_manager_ = db_main_->GetMetricsManager();
 
     block_store_ = db_main_->GetStorageLayer()->GetBlockStore();
