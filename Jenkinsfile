--- conflicted
+++ resolved
@@ -102,23 +102,12 @@
                     }
                     steps {
                         sh 'echo $NODE_NAME'
-<<<<<<< HEAD
-                        sh script: 'echo y | sudo ./script/installation/packages.sh all', label: 'Installing packages'
-
-                        sh script: '''
-                        mkdir build
-                        cd build
-                        cmake -GNinja -DNOISEPAGE_UNITY_BUILD=ON -DNOISEPAGE_TEST_PARALLELISM=$(nproc) -DCMAKE_CXX_COMPILER_LAUNCHER=ccache -DCMAKE_BUILD_TYPE=Debug -DNOISEPAGE_USE_ASAN=ON -DNOISEPAGE_BUILD_BENCHMARKS=OFF -DNOISEPAGE_USE_JUMBOTESTS=ON ..
-                        ninja''', label: 'Compiling'
-
-=======
                         
                         script{
                             utils = utils ?: load(utilsFileName)
                             utils.noisePageBuild(useASAN:true, isJumboTest:true)
                         }
                         
->>>>>>> c3f3d567
                         sh script: 'cd build && timeout 10s sudo python3 -B ../script/testing/kill_server.py 15721', label: 'Kill PID(15721)'
                         sh script: 'cd build && timeout 10s sudo python3 -B ../script/testing/kill_server.py 15722', label: 'Kill PID(15722)'
                         sh script: 'cd build && timeout 10s sudo python3 -B ../script/testing/kill_server.py 15723', label: 'Kill PID(15723)'
@@ -286,18 +275,10 @@
                     steps {
                         sh 'echo $NODE_NAME'
 
-<<<<<<< HEAD
-                        sh script: '''
-                        mkdir build
-                        cd build
-                        cmake -GNinja -DNOISEPAGE_UNITY_BUILD=ON -DNOISEPAGE_TEST_PARALLELISM=$(nproc) -DCMAKE_CXX_COMPILER_LAUNCHER=ccache -DCMAKE_BUILD_TYPE=Release -DNOISEPAGE_USE_ASAN=OFF -DNOISEPAGE_BUILD_BENCHMARKS=OFF -DNOISEPAGE_USE_JUMBOTESTS=ON ..
-                        ninja''', label: 'Compiling'
-=======
                         script{
                             utils = utils ?: load(utilsFileName)
                             utils.noisePageBuild(buildType:utils.RELEASE_BUILD, isJumboTest:true)
                         }
->>>>>>> c3f3d567
 
                         sh script: 'cd build && timeout 10s sudo python3 -B ../script/testing/kill_server.py 15721', label: 'Kill PID(15721)'
                         sh script: 'cd build && timeout 10s sudo python3 -B ../script/testing/kill_server.py 15722', label: 'Kill PID(15722)'
@@ -323,22 +304,14 @@
             }
         }
 
-<<<<<<< HEAD
-        stage('End-to-End Debug') {
-            parallel{
-                stage('ubuntu-20.04/gcc-9.3 (Debug/e2etest/oltpbench)') {
-=======
         stage('End-to-End') {
             parallel {
                 stage('Debug') {
->>>>>>> c3f3d567
-                    agent {
-                        docker {
-                            image 'noisepage:focal'
-                            args '--cap-add sys_ptrace -v /jenkins/ccache:/home/jenkins/.ccache'
-                        }
-<<<<<<< HEAD
-=======
+                    agent {
+                        docker {
+                            image 'noisepage:focal'
+                            args '--cap-add sys_ptrace -v /jenkins/ccache:/home/jenkins/.ccache'
+                        }
                     }
                     steps {
                         sh 'echo $NODE_NAME'
@@ -400,7 +373,6 @@
                         //Do not change.
                         //Performance Storage Service(Django) authentication information. The credentials can only be changed on Jenkins webpage
                         PSS_CREATOR = credentials('pss-creator')
->>>>>>> c3f3d567
                     }
                     steps {
                         sh 'echo $NODE_NAME'
@@ -417,13 +389,7 @@
                         timeout 10m python3 ../script/testing/oltpbench/run_oltpbench.py --config-file=../script/testing/oltpbench/configs/end_to_end_performance/tatp.json --build-type=release --publish-results=prod --publish-username=${PSS_CREATOR_USR} --publish-password=${PSS_CREATOR_PSW}
                         ''', label: 'OLTPBench (TATP)'
 
-<<<<<<< HEAD
-                        sh script: 'sudo lsof -i -P -n | grep LISTEN || true', label: 'Check ports.'
-
-                        sh script: '''
-=======
                         sh script:'''
->>>>>>> c3f3d567
                         cd build
                         timeout 10m python3 ../script/testing/oltpbench/run_oltpbench.py --config-file=../script/testing/oltpbench/configs/end_to_end_performance/tatp_wal_disabled.json --build-type=release --publish-results=prod --publish-username=${PSS_CREATOR_USR} --publish-password=${PSS_CREATOR_PSW}
                         ''', label: 'OLTPBench (TATP No WAL)'
@@ -490,12 +456,6 @@
                         ./forecaster.py --test_file=query_trace.csv --model_load_path=model.pickle --test_model=LSTM
                         ''', label: 'Perform inference on the trained model'
 
-<<<<<<< HEAD
-                        sh script: '''
-                        cd build
-                        timeout 30m python3 ../script/testing/oltpbench/run_oltpbench.py --config-file=../script/testing/oltpbench/configs/end_to_end_debug/tpcc_parallel_disabled.json --build-type=debug
-                        ''', label: 'OLTPBench (No Parallel)'
-=======
                         sh script: 'sudo lsof -i -P -n | grep LISTEN || true', label: 'Check ports.'
                     }
                     post {
@@ -537,70 +497,16 @@
                         export BUILD_ABS_PATH=`pwd`
                         timeout 10m ninja self_driving_e2e_test
                         ''', label: 'Running self-driving end-to-end test'
->>>>>>> c3f3d567
-
-                        sh script: 'sudo lsof -i -P -n | grep LISTEN || true', label: 'Check ports.'
-                    }
-                    post {
-                        cleanup {
-                            deleteDir()
-                        }
-                    }
-                }
-            }
-        }
-<<<<<<< HEAD
-        stage('End-to-End Performance') {
-            agent { label 'benchmark' }
-            steps {
-                sh 'echo $NODE_NAME'
-                sh script:'echo y | sudo ./script/installation/packages.sh all', label:'Installing packages'
-
-                sh script:'''
-                mkdir build
-                cd build
-                cmake -GNinja -DNOISEPAGE_UNITY_BUILD=ON -DCMAKE_CXX_COMPILER_LAUNCHER=ccache -DCMAKE_BUILD_TYPE=Release -DNOISEPAGE_USE_ASAN=OFF -DNOISEPAGE_USE_JEMALLOC=ON ..
-                ninja noisepage''', label: 'Compiling'
-
-                sh script: 'sudo lsof -i -P -n | grep LISTEN || true', label: 'Check ports.'
-
-                sh script:'''
-                cd build
-                timeout 10m python3 ../script/testing/oltpbench/run_oltpbench.py --config-file=../script/testing/oltpbench/configs/end_to_end_performance/tatp.json --build-type=release
-                ''', label: 'OLTPBench (TATP)'
-
-                sh script:'''
-                cd build
-                timeout 10m python3 ../script/testing/oltpbench/run_oltpbench.py --config-file=../script/testing/oltpbench/configs/end_to_end_performance/tatp_wal_disabled.json --build-type=release
-                ''', label: 'OLTPBench (TATP No WAL)'
-
-                sh script:'''
-                cd build
-                timeout 10m python3 ../script/testing/oltpbench/run_oltpbench.py --config-file=../script/testing/oltpbench/configs/end_to_end_performance/tatp_wal_ramdisk.json --build-type=release
-                ''', label: 'OLTPBench (TATP RamDisk WAL)'
-
-                sh script:'''
-                cd build
-                timeout 30m python3 ../script/testing/oltpbench/run_oltpbench.py --config-file=../script/testing/oltpbench/configs/end_to_end_performance/tpcc.json --build-type=release
-                ''', label: 'OLTPBench (TPCC HDD WAL)'
-
-                sh script:'''
-                cd build
-                timeout 30m python3 ../script/testing/oltpbench/run_oltpbench.py --config-file=../script/testing/oltpbench/configs/end_to_end_performance/tpcc_wal_disabled.json --build-type=release
-                ''', label: 'OLTPBench (TPCC No WAL)'
-
-                sh script:'''
-                cd build
-                timeout 30m python3 ../script/testing/oltpbench/run_oltpbench.py --config-file=../script/testing/oltpbench/configs/end_to_end_performance/tpcc_wal_ramdisk.json --build-type=release
-                ''', label: 'OLTPBench (TPCC RamDisk WAL)'
-
-                sh script: 'sudo lsof -i -P -n | grep LISTEN || true', label: 'Check ports.'
-            }
-             post {
-                 cleanup {
-                     deleteDir()
-                 }
-             }
+
+                        sh script: 'sudo lsof -i -P -n | grep LISTEN || true', label: 'Check ports.'
+                    }
+                    post {
+                        cleanup {
+                            deleteDir()
+                        }
+                    }
+                }
+            }
         }
         stage('Self-Driving End-to-End Test') {
             agent {
@@ -646,8 +552,6 @@
                 }
             }
         }
-=======
->>>>>>> c3f3d567
         stage('Microbenchmark') {
             agent { label 'benchmark' }
             steps {
