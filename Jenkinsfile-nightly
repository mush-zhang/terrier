def utils // common build functions are loaded from Jenkinsfile-utils into this object
String utilsFileName  = 'Jenkinsfile-utils'


pipeline {
    agent none
    environment {
        //Do not change.
        //Performance Storage Service(Django) authentication information. The credentials can only be changed on Jenkins webpage
        PSS_CREATOR = credentials('pss-creator')
    }
    options {
        buildDiscarder(logRotator(daysToKeepStr: '30'))
        parallelsAlwaysFailFast()
    }

    triggers {
        cron('H H(2-3) * * *')
    }

    stages {
        stage('Artifact Stats') {
            agent {
                docker {
                    image 'noisepage:focal'
                }
            }
            steps {
                sh 'echo $NODE_NAME'
<<<<<<< HEAD
                sh script:'echo y | sudo ./script/installation/packages.sh all', label: 'Installing packages'

                // The following command compiles and builds the binary without caching and times the whole operation. 
                // The time gets output to a file which an artifact stats collector reads, in order to report the metrics.
                sh script:'''
                mkdir build
                cd build
                /usr/bin/time -o /tmp/compiletime.txt -f %e sh -c "cmake -GNinja -DCMAKE_BUILD_TYPE=Release -DNOISEPAGE_USE_ASAN=OFF -DNOISEPAGE_USE_JEMALLOC=ON -DNOISEPAGE_BUILD_TESTS=OFF ..
                ninja noisepage"''', label: 'Timed Compile & Build'
=======

                // The following command compiles and builds the binary without caching and times the whole operation. 
                // The time gets output to a file which an artifact stats collector reads, in order to report the metrics.
                script {
                    utils = utils ?: load(utilsFileName)
                    utils.noisePageBuild(useCache:false, buildType:utils.RELEASE_BUILD, isBuildTests:false, isRecordTime:true)
                }
>>>>>>> c3f3d567

                sh script: '''
                cd build
                python3 ../script/testing/artifact_stats/run_artifact_stats.py --publish-results=prod --publish-username=${PSS_CREATOR_USR} --publish-password=${PSS_CREATOR_PSW}
                ''', label: 'Artifact Stats'
            }
            post {
                cleanup {
                    deleteDir()
                }
            }
        }
        stage('Performance') {
            agent { label 'benchmark' }
            steps {
                sh 'echo $NODE_NAME'

                script{
                    utils = utils ?: load(utilsFileName)
                    utils.noisePageBuild(buildType:utils.RELEASE_BUILD, isBuildTests:false)
                }

                sh script: 'sudo lsof -i -P -n | grep LISTEN || true', label: 'Check ports.'

                sh script: 'sudo lsof -i -P -n | grep LISTEN || true', label: 'Check ports.'

                catchError(stageResult: 'Failure'){
                    sh script:'''
                    cd build
                    timeout 3h python3 ../script/testing/oltpbench/run_oltpbench.py --config-file=../script/testing/oltpbench/configs/nightly/nightly.json --build-type=release --publish-results=prod --publish-username=${PSS_CREATOR_USR} --publish-password=${PSS_CREATOR_PSW}
                    ''', label: 'OLTPBench (HDD WAL)'
                }
                catchError(stageResult: 'Failure'){
                    sh script:'''
                    cd build
                    timeout 3h python3 ../script/testing/oltpbench/run_oltpbench.py --config-file=../script/testing/oltpbench/configs/nightly/nightly_ramdisk.json --build-type=release --publish-results=prod --publish-username=${PSS_CREATOR_USR} --publish-password=${PSS_CREATOR_PSW}
                    ''', label: 'OLTPBench (RamDisk WAL)'
                }
                catchError(stageResult: 'Failure'){
                    sh script:'''
                    cd build
                    timeout 3h python3 ../script/testing/oltpbench/run_oltpbench.py --config-file=../script/testing/oltpbench/configs/nightly/nightly_wal_disabled.json --build-type=release --publish-results=prod --publish-username=${PSS_CREATOR_USR} --publish-password=${PSS_CREATOR_PSW}
                    ''', label: 'OLTPBench (No WAL)'
                }

                sh script: 'sudo lsof -i -P -n | grep LISTEN || true', label: 'Check ports.'

                archiveArtifacts(artifacts: 'build/oltp_result/**/*.*', excludes: 'build/oltp_result/**/*.csv', fingerprint: true)
            }
            post {
                cleanup {
                    deleteDir()
                }
            }
        }

        stage('Microbenchmark') {
            agent { label 'benchmark' }
            steps {
                sh 'echo $NODE_NAME'

                script{
                    utils = utils ?: load(utilsFileName)
                    utils.noisePageBuild(buildType:utils.RELEASE_BUILD, isBuildTests:false, isBuildBenchmarks:true)
                }

                sh script: 'sudo lsof -i -P -n | grep LISTEN || true', label: 'Check ports.'

                // The micro_bench configuration has to be consistent because we currently check against previous runs with the same config
                //  # of Threads: 4
                //  WAL Path: Ramdisk
                sh script:'''
<<<<<<< HEAD
                mkdir build
                cd build
                cmake -GNinja -DCMAKE_CXX_COMPILER_LAUNCHER=ccache -DCMAKE_BUILD_TYPE=Release -DNOISEPAGE_USE_ASAN=OFF -DNOISEPAGE_USE_JEMALLOC=ON -DNOISEPAGE_BUILD_TESTS=OFF ..
                ninja''', label: 'Compiling'

                sh script: 'sudo lsof -i -P -n | grep LISTEN || true', label: 'Check ports.'

                script { // TODO: This script block is temporary to get some initial data into microbenchmarks
                    def iterations = 4
                    for(int i = 0;i < iterations; i++){
                        // The micro_bench configuration has to be consistent because we currently check against previous runs with the same config
                        //  # of Threads: 4
                        //  WAL Path: Ramdisk
                        sh script:'''
                        cd script/testing
                        python3 microbench/run_microbench.py --run --num-threads=4 --benchmark-path $(pwd)/../../build/benchmark --logfile-path=/mnt/ramdisk/benchmark.log --publish-results=prod --publish-username=${PSS_CREATOR_USR} --publish-password=${PSS_CREATOR_PSW}
                        ''', label:'Microbenchmark'

                        archiveArtifacts 'script/testing/*.json'
                        junit 'script/testing/*.xml'
                        // This next line can be removed when the loop is removed
                        sh 'rm script/testing/*.json'
                        sh 'rm script/testing/*.xml'
                    }
=======
                cd script/testing
                python3 microbench/run_microbench.py --num-threads=4 --benchmark-path $(pwd)/../../build/benchmark --logfile-path=/mnt/ramdisk/benchmark.log --publish-results=prod --publish-username=${PSS_CREATOR_USR} --publish-password=${PSS_CREATOR_PSW}
                ''', label:'Microbenchmark'
>>>>>>> c3f3d567

                archiveArtifacts 'script/testing/*.json'
                junit 'script/testing/*.xml'

                sh script: 'sudo lsof -i -P -n | grep LISTEN || true', label: 'Check ports.'
<<<<<<< HEAD

=======
>>>>>>> c3f3d567
            }
            post {
                cleanup {
                    deleteDir()
                }
            }
        }
    }
}<|MERGE_RESOLUTION|>--- conflicted
+++ resolved
@@ -27,17 +27,6 @@
             }
             steps {
                 sh 'echo $NODE_NAME'
-<<<<<<< HEAD
-                sh script:'echo y | sudo ./script/installation/packages.sh all', label: 'Installing packages'
-
-                // The following command compiles and builds the binary without caching and times the whole operation. 
-                // The time gets output to a file which an artifact stats collector reads, in order to report the metrics.
-                sh script:'''
-                mkdir build
-                cd build
-                /usr/bin/time -o /tmp/compiletime.txt -f %e sh -c "cmake -GNinja -DCMAKE_BUILD_TYPE=Release -DNOISEPAGE_USE_ASAN=OFF -DNOISEPAGE_USE_JEMALLOC=ON -DNOISEPAGE_BUILD_TESTS=OFF ..
-                ninja noisepage"''', label: 'Timed Compile & Build'
-=======
 
                 // The following command compiles and builds the binary without caching and times the whole operation. 
                 // The time gets output to a file which an artifact stats collector reads, in order to report the metrics.
@@ -45,7 +34,6 @@
                     utils = utils ?: load(utilsFileName)
                     utils.noisePageBuild(useCache:false, buildType:utils.RELEASE_BUILD, isBuildTests:false, isRecordTime:true)
                 }
->>>>>>> c3f3d567
 
                 sh script: '''
                 cd build
@@ -67,8 +55,6 @@
                     utils = utils ?: load(utilsFileName)
                     utils.noisePageBuild(buildType:utils.RELEASE_BUILD, isBuildTests:false)
                 }
-
-                sh script: 'sudo lsof -i -P -n | grep LISTEN || true', label: 'Check ports.'
 
                 sh script: 'sudo lsof -i -P -n | grep LISTEN || true', label: 'Check ports.'
 
@@ -118,45 +104,14 @@
                 //  # of Threads: 4
                 //  WAL Path: Ramdisk
                 sh script:'''
-<<<<<<< HEAD
-                mkdir build
-                cd build
-                cmake -GNinja -DCMAKE_CXX_COMPILER_LAUNCHER=ccache -DCMAKE_BUILD_TYPE=Release -DNOISEPAGE_USE_ASAN=OFF -DNOISEPAGE_USE_JEMALLOC=ON -DNOISEPAGE_BUILD_TESTS=OFF ..
-                ninja''', label: 'Compiling'
-
-                sh script: 'sudo lsof -i -P -n | grep LISTEN || true', label: 'Check ports.'
-
-                script { // TODO: This script block is temporary to get some initial data into microbenchmarks
-                    def iterations = 4
-                    for(int i = 0;i < iterations; i++){
-                        // The micro_bench configuration has to be consistent because we currently check against previous runs with the same config
-                        //  # of Threads: 4
-                        //  WAL Path: Ramdisk
-                        sh script:'''
-                        cd script/testing
-                        python3 microbench/run_microbench.py --run --num-threads=4 --benchmark-path $(pwd)/../../build/benchmark --logfile-path=/mnt/ramdisk/benchmark.log --publish-results=prod --publish-username=${PSS_CREATOR_USR} --publish-password=${PSS_CREATOR_PSW}
-                        ''', label:'Microbenchmark'
-
-                        archiveArtifacts 'script/testing/*.json'
-                        junit 'script/testing/*.xml'
-                        // This next line can be removed when the loop is removed
-                        sh 'rm script/testing/*.json'
-                        sh 'rm script/testing/*.xml'
-                    }
-=======
                 cd script/testing
                 python3 microbench/run_microbench.py --num-threads=4 --benchmark-path $(pwd)/../../build/benchmark --logfile-path=/mnt/ramdisk/benchmark.log --publish-results=prod --publish-username=${PSS_CREATOR_USR} --publish-password=${PSS_CREATOR_PSW}
                 ''', label:'Microbenchmark'
->>>>>>> c3f3d567
 
                 archiveArtifacts 'script/testing/*.json'
                 junit 'script/testing/*.xml'
 
                 sh script: 'sudo lsof -i -P -n | grep LISTEN || true', label: 'Check ports.'
-<<<<<<< HEAD
-
-=======
->>>>>>> c3f3d567
             }
             post {
                 cleanup {
