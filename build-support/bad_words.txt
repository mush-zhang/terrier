#include "include/
\binline\b
\bcalloc(
\bmalloc(
\bfree(
\bstd::cout\b
\bcout\b
\bprintf(
\bstd::weak_ptr\b
<<<<<<< HEAD
namespace .*_.* {
=======
\bstd::shared_ptr\b
>>>>>>> f7a8e285
<|MERGE_RESOLUTION|>--- conflicted
+++ resolved
@@ -7,8 +7,5 @@
 \bcout\b
 \bprintf(
 \bstd::weak_ptr\b
-<<<<<<< HEAD
-namespace .*_.* {
-=======
 \bstd::shared_ptr\b
->>>>>>> f7a8e285
+namespace .*_.* {